use std::collections::BTreeMap;

use num_rational::Ratio;

use casper_engine_test_support::{
    internal::{
        ExecuteRequestBuilder, InMemoryWasmTestBuilder, UpgradeRequestBuilder,
        DEFAULT_MAX_ASSOCIATED_KEYS, DEFAULT_RUN_GENESIS_REQUEST, DEFAULT_UNBONDING_DELAY,
        DEFAULT_WASM_CONFIG,
    },
    AccountHash, DEFAULT_ACCOUNT_ADDR,
};

use casper_execution_engine::{
    core::engine_state::{EngineConfig, DEFAULT_MAX_QUERY_DEPTH},
    shared::{
        host_function_costs::HostFunctionCosts,
        opcode_costs::{
            OpcodeCosts, DEFAULT_ADD_COST, DEFAULT_BIT_COST, DEFAULT_CONST_COST,
            DEFAULT_CONTROL_FLOW_COST, DEFAULT_CONVERSION_COST, DEFAULT_CURRENT_MEMORY_COST,
            DEFAULT_DIV_COST, DEFAULT_GLOBAL_COST, DEFAULT_GROW_MEMORY_COST,
            DEFAULT_INTEGER_COMPARISON_COST, DEFAULT_LOAD_COST, DEFAULT_LOCAL_COST,
            DEFAULT_MUL_COST, DEFAULT_NOP_COST, DEFAULT_REGULAR_COST, DEFAULT_STORE_COST,
            DEFAULT_UNREACHABLE_COST,
        },
        storage_costs::StorageCosts,
<<<<<<< HEAD
        stored_value::StoredValue,
        system_config::{
            auction_costs::AuctionCosts, handle_payment_costs::HandlePaymentCosts,
            mint_costs::MintCosts, standard_payment_costs::StandardPaymentCosts, SystemConfig,
            DEFAULT_WASMLESS_TRANSFER_COST,
        },
=======
        system_config::SystemConfig,
>>>>>>> 85d9afbd
        wasm_config::{WasmConfig, DEFAULT_MAX_STACK_HEIGHT, DEFAULT_WASM_MAX_MEMORY},
    },
};
use casper_types::{
    account::ACCOUNT_HASH_LENGTH,
    runtime_args,
    system::{
        auction::{
            AUCTION_DELAY_KEY, LOCKED_FUNDS_PERIOD_KEY, UNBONDING_DELAY_KEY, VALIDATOR_SLOTS_KEY,
        },
        mint::ROUND_SEIGNIORAGE_RATE_KEY,
    },
<<<<<<< HEAD
    CLValue, EraId, ProtocolVersion, RuntimeArgs, U256, U512,
=======
    CLValue, EraId, ProtocolVersion, StoredValue, U512,
>>>>>>> 85d9afbd
};

const PROTOCOL_VERSION: ProtocolVersion = ProtocolVersion::V1_0_0;
const DEFAULT_ACTIVATION_POINT: EraId = EraId::new(1);
const ARG_ACCOUNT: &str = "account";

fn get_upgraded_wasm_config() -> WasmConfig {
    let opcode_cost = OpcodeCosts {
        bit: DEFAULT_BIT_COST + 1,
        add: DEFAULT_ADD_COST + 1,
        mul: DEFAULT_MUL_COST + 1,
        div: DEFAULT_DIV_COST + 1,
        load: DEFAULT_LOAD_COST + 1,
        store: DEFAULT_STORE_COST + 1,
        op_const: DEFAULT_CONST_COST + 1,
        local: DEFAULT_LOCAL_COST + 1,
        global: DEFAULT_GLOBAL_COST + 1,
        control_flow: DEFAULT_CONTROL_FLOW_COST + 1,
        integer_comparison: DEFAULT_INTEGER_COMPARISON_COST + 1,
        conversion: DEFAULT_CONVERSION_COST + 1,
        unreachable: DEFAULT_UNREACHABLE_COST + 1,
        nop: DEFAULT_NOP_COST + 1,
        current_memory: DEFAULT_CURRENT_MEMORY_COST + 1,
        grow_memory: DEFAULT_GROW_MEMORY_COST + 1,
        regular: DEFAULT_REGULAR_COST + 1,
    };
    let storage_costs = StorageCosts::default();
    let host_function_costs = HostFunctionCosts::default();
    WasmConfig::new(
        DEFAULT_WASM_MAX_MEMORY,
        DEFAULT_MAX_STACK_HEIGHT * 2,
        opcode_cost,
        storage_costs,
        host_function_costs,
    )
}

#[ignore]
#[test]
fn should_upgrade_only_protocol_version() {
    let mut builder = InMemoryWasmTestBuilder::default();

    builder.run_genesis(&DEFAULT_RUN_GENESIS_REQUEST);

    let sem_ver = PROTOCOL_VERSION.value();
    let new_protocol_version =
        ProtocolVersion::from_parts(sem_ver.major, sem_ver.minor, sem_ver.patch + 1);

    let mut upgrade_request = {
        UpgradeRequestBuilder::new()
            .with_current_protocol_version(PROTOCOL_VERSION)
            .with_new_protocol_version(new_protocol_version)
            .with_activation_point(DEFAULT_ACTIVATION_POINT)
            .build()
    };

    builder
        .upgrade_with_upgrade_request(*builder.get_engine_state().config(), &mut upgrade_request)
        .expect_upgrade_success();

    let upgraded_engine_config = builder.get_engine_state().config();

    assert_eq!(
        *DEFAULT_WASM_CONFIG,
        *upgraded_engine_config.wasm_config(),
        "upgraded costs should equal original costs"
    );
}

#[ignore]
#[test]
fn should_allow_only_wasm_costs_patch_version() {
    let mut builder = InMemoryWasmTestBuilder::default();

    builder.run_genesis(&DEFAULT_RUN_GENESIS_REQUEST);

    let sem_ver = PROTOCOL_VERSION.value();
    let new_protocol_version =
        ProtocolVersion::from_parts(sem_ver.major, sem_ver.minor, sem_ver.patch + 2);

    let new_wasm_config = get_upgraded_wasm_config();

    let mut upgrade_request = {
        UpgradeRequestBuilder::new()
            .with_current_protocol_version(PROTOCOL_VERSION)
            .with_new_protocol_version(new_protocol_version)
            .with_activation_point(DEFAULT_ACTIVATION_POINT)
            .build()
    };

    let engine_config = EngineConfig::new(
        DEFAULT_MAX_QUERY_DEPTH,
        DEFAULT_MAX_ASSOCIATED_KEYS,
        new_wasm_config,
        SystemConfig::default(),
    );

    builder
        .upgrade_with_upgrade_request(engine_config, &mut upgrade_request)
        .expect_upgrade_success();

    let upgraded_engine_config = builder.get_engine_state().config();

    assert_eq!(
        new_wasm_config,
        *upgraded_engine_config.wasm_config(),
        "upgraded costs should equal new costs"
    );
}

#[ignore]
#[test]
fn should_allow_only_wasm_costs_minor_version() {
    let mut builder = InMemoryWasmTestBuilder::default();

    builder.run_genesis(&DEFAULT_RUN_GENESIS_REQUEST);

    let sem_ver = PROTOCOL_VERSION.value();
    let new_protocol_version =
        ProtocolVersion::from_parts(sem_ver.major, sem_ver.minor + 1, sem_ver.patch);

    let new_wasm_config = get_upgraded_wasm_config();

    let mut upgrade_request = {
        UpgradeRequestBuilder::new()
            .with_current_protocol_version(PROTOCOL_VERSION)
            .with_new_protocol_version(new_protocol_version)
            .with_activation_point(DEFAULT_ACTIVATION_POINT)
            .build()
    };

    let engine_config = EngineConfig::new(
        DEFAULT_MAX_QUERY_DEPTH,
        DEFAULT_MAX_ASSOCIATED_KEYS,
        new_wasm_config,
        SystemConfig::default(),
    );

    builder
        .upgrade_with_upgrade_request(engine_config, &mut upgrade_request)
        .expect_upgrade_success();

    let upgraded_engine_config = builder.get_engine_state().config();

    assert_eq!(
        new_wasm_config,
        *upgraded_engine_config.wasm_config(),
        "upgraded costs should equal new costs"
    );
}

#[ignore]
#[test]
fn should_not_downgrade() {
    let mut builder = InMemoryWasmTestBuilder::default();

    builder.run_genesis(&DEFAULT_RUN_GENESIS_REQUEST);

    let new_protocol_version = ProtocolVersion::from_parts(2, 0, 0);

    let mut upgrade_request = {
        UpgradeRequestBuilder::new()
            .with_current_protocol_version(PROTOCOL_VERSION)
            .with_new_protocol_version(new_protocol_version)
            .with_activation_point(DEFAULT_ACTIVATION_POINT)
            .build()
    };

    builder
        .upgrade_with_upgrade_request(*builder.get_engine_state().config(), &mut upgrade_request)
        .expect_upgrade_success();

    let upgraded_engine_config = builder.get_engine_state().config();

    assert_eq!(
        *DEFAULT_WASM_CONFIG,
        *upgraded_engine_config.wasm_config(),
        "upgraded costs should equal original costs"
    );

    let mut downgrade_request = {
        UpgradeRequestBuilder::new()
            .with_current_protocol_version(new_protocol_version)
            .with_new_protocol_version(PROTOCOL_VERSION)
            .with_activation_point(DEFAULT_ACTIVATION_POINT)
            .build()
    };

    builder
        .upgrade_with_upgrade_request(*builder.get_engine_state().config(), &mut downgrade_request);

    let maybe_upgrade_result = builder.get_upgrade_result(1).expect("should have response");

    assert!(
        maybe_upgrade_result.is_err(),
        "expected failure got {:?}",
        maybe_upgrade_result
    );
}

#[ignore]
#[test]
fn should_not_skip_major_versions() {
    let mut builder = InMemoryWasmTestBuilder::default();

    builder.run_genesis(&DEFAULT_RUN_GENESIS_REQUEST);

    let sem_ver = PROTOCOL_VERSION.value();

    let invalid_version =
        ProtocolVersion::from_parts(sem_ver.major + 2, sem_ver.minor, sem_ver.patch);

    let mut upgrade_request = {
        UpgradeRequestBuilder::new()
            .with_current_protocol_version(PROTOCOL_VERSION)
            .with_new_protocol_version(invalid_version)
            .with_activation_point(DEFAULT_ACTIVATION_POINT)
            .build()
    };

    builder
        .upgrade_with_upgrade_request(*builder.get_engine_state().config(), &mut upgrade_request);

    let maybe_upgrade_result = builder.get_upgrade_result(0).expect("should have response");

    assert!(maybe_upgrade_result.is_err(), "expected failure");
}

#[ignore]
#[test]
fn should_allow_skip_minor_versions() {
    let mut builder = InMemoryWasmTestBuilder::default();

    builder.run_genesis(&DEFAULT_RUN_GENESIS_REQUEST);

    let sem_ver = PROTOCOL_VERSION.value();

    // can skip minor versions as long as they are higher than current version
    let valid_new_version =
        ProtocolVersion::from_parts(sem_ver.major, sem_ver.minor + 2, sem_ver.patch);

    let mut upgrade_request = {
        UpgradeRequestBuilder::new()
            .with_current_protocol_version(PROTOCOL_VERSION)
            .with_new_protocol_version(valid_new_version)
            .with_activation_point(DEFAULT_ACTIVATION_POINT)
            .build()
    };

    builder
        .upgrade_with_upgrade_request(*builder.get_engine_state().config(), &mut upgrade_request);

    let maybe_upgrade_result = builder.get_upgrade_result(0).expect("should have response");

    assert!(!maybe_upgrade_result.is_err(), "expected success");
}

#[ignore]
#[test]
fn should_upgrade_only_validator_slots() {
    let mut builder = InMemoryWasmTestBuilder::default();

    builder.run_genesis(&DEFAULT_RUN_GENESIS_REQUEST);

    let sem_ver = PROTOCOL_VERSION.value();
    let new_protocol_version =
        ProtocolVersion::from_parts(sem_ver.major, sem_ver.minor, sem_ver.patch + 1);

    let validator_slot_key = builder
        .get_contract(builder.get_auction_contract_hash())
        .expect("auction should exist")
        .named_keys()[VALIDATOR_SLOTS_KEY];

    let before_validator_slots: u32 = builder
        .query(None, validator_slot_key, &[])
        .expect("should have validator slots")
        .as_cl_value()
        .expect("should be CLValue")
        .clone()
        .into_t()
        .expect("should be u32");

    let new_validator_slots = before_validator_slots + 1;

    let mut upgrade_request = {
        UpgradeRequestBuilder::new()
            .with_current_protocol_version(PROTOCOL_VERSION)
            .with_new_protocol_version(new_protocol_version)
            .with_activation_point(DEFAULT_ACTIVATION_POINT)
            .with_new_validator_slots(new_validator_slots)
            .build()
    };

    builder
        .upgrade_with_upgrade_request(*builder.get_engine_state().config(), &mut upgrade_request)
        .expect_upgrade_success();

    let after_validator_slots: u32 = builder
        .query(None, validator_slot_key, &[])
        .expect("should have validator slots")
        .as_cl_value()
        .expect("should be CLValue")
        .clone()
        .into_t()
        .expect("should be u32");

    assert_eq!(
        new_validator_slots, after_validator_slots,
        "should have upgraded validator slots to expected value"
    )
}

#[ignore]
#[test]
fn should_upgrade_only_auction_delay() {
    let mut builder = InMemoryWasmTestBuilder::default();

    builder.run_genesis(&DEFAULT_RUN_GENESIS_REQUEST);

    let sem_ver = PROTOCOL_VERSION.value();
    let new_protocol_version =
        ProtocolVersion::from_parts(sem_ver.major, sem_ver.minor, sem_ver.patch + 1);

    let auction_delay_key = builder
        .get_contract(builder.get_auction_contract_hash())
        .expect("auction should exist")
        .named_keys()[AUCTION_DELAY_KEY];

    let before_auction_delay: u64 = builder
        .query(None, auction_delay_key, &[])
        .expect("should have auction delay")
        .as_cl_value()
        .expect("should be a CLValue")
        .clone()
        .into_t()
        .expect("should be u64");

    let new_auction_delay = before_auction_delay + 1;

    let mut upgrade_request = {
        UpgradeRequestBuilder::new()
            .with_current_protocol_version(PROTOCOL_VERSION)
            .with_new_protocol_version(new_protocol_version)
            .with_activation_point(DEFAULT_ACTIVATION_POINT)
            .with_new_auction_delay(new_auction_delay)
            .build()
    };

    builder
        .upgrade_with_upgrade_request(*builder.get_engine_state().config(), &mut upgrade_request)
        .expect_upgrade_success();

    let after_auction_delay: u64 = builder
        .query(None, auction_delay_key, &[])
        .expect("should have auction delay")
        .as_cl_value()
        .expect("should be a CLValue")
        .clone()
        .into_t()
        .expect("should be u64");

    assert_eq!(
        new_auction_delay, after_auction_delay,
        "should hae upgrade version auction delay"
    )
}

#[ignore]
#[test]
fn should_upgrade_only_locked_funds_period() {
    let mut builder = InMemoryWasmTestBuilder::default();

    builder.run_genesis(&DEFAULT_RUN_GENESIS_REQUEST);

    let sem_ver = PROTOCOL_VERSION.value();
    let new_protocol_version =
        ProtocolVersion::from_parts(sem_ver.major, sem_ver.minor, sem_ver.patch + 1);

    let locked_funds_period_key = builder
        .get_contract(builder.get_auction_contract_hash())
        .expect("auction should exist")
        .named_keys()[LOCKED_FUNDS_PERIOD_KEY];

    let before_locked_funds_period_millis: u64 = builder
        .query(None, locked_funds_period_key, &[])
        .expect("should have locked funds period")
        .as_cl_value()
        .expect("should be a CLValue")
        .clone()
        .into_t()
        .expect("should be u64");

    let new_locked_funds_period_millis = before_locked_funds_period_millis + 1;

    let mut upgrade_request = {
        UpgradeRequestBuilder::new()
            .with_current_protocol_version(PROTOCOL_VERSION)
            .with_new_protocol_version(new_protocol_version)
            .with_activation_point(DEFAULT_ACTIVATION_POINT)
            .with_new_locked_funds_period_millis(new_locked_funds_period_millis)
            .build()
    };

    builder
        .upgrade_with_upgrade_request(*builder.get_engine_state().config(), &mut upgrade_request)
        .expect_upgrade_success();

    let after_locked_funds_period_millis: u64 = builder
        .query(None, locked_funds_period_key, &[])
        .expect("should have locked funds period")
        .as_cl_value()
        .expect("should be a CLValue")
        .clone()
        .into_t()
        .expect("should be u64");

    assert_eq!(
        new_locked_funds_period_millis, after_locked_funds_period_millis,
        "Should have upgraded locked funds period"
    )
}

#[ignore]
#[test]
fn should_upgrade_only_round_seigniorage_rate() {
    let mut builder = InMemoryWasmTestBuilder::default();

    builder.run_genesis(&DEFAULT_RUN_GENESIS_REQUEST);

    let sem_ver = PROTOCOL_VERSION.value();
    let new_protocol_version =
        ProtocolVersion::from_parts(sem_ver.major, sem_ver.minor, sem_ver.patch + 1);

    let round_seigniorage_rate_key = builder
        .get_contract(builder.get_mint_contract_hash())
        .expect("auction should exist")
        .named_keys()[ROUND_SEIGNIORAGE_RATE_KEY];

    let before_round_seigniorage_rate: Ratio<U512> = builder
        .query(None, round_seigniorage_rate_key, &[])
        .expect("should have locked funds period")
        .as_cl_value()
        .expect("should be a CLValue")
        .clone()
        .into_t()
        .expect("should be u64");

    let new_round_seigniorage_rate = Ratio::new(1, 1_000_000_000);

    let mut upgrade_request = {
        UpgradeRequestBuilder::new()
            .with_current_protocol_version(PROTOCOL_VERSION)
            .with_new_protocol_version(new_protocol_version)
            .with_activation_point(DEFAULT_ACTIVATION_POINT)
            .with_new_round_seigniorage_rate(new_round_seigniorage_rate)
            .build()
    };

    builder
        .upgrade_with_upgrade_request(*builder.get_engine_state().config(), &mut upgrade_request)
        .expect_upgrade_success();

    let after_round_seigniorage_rate: Ratio<U512> = builder
        .query(None, round_seigniorage_rate_key, &[])
        .expect("should have locked funds period")
        .as_cl_value()
        .expect("should be a CLValue")
        .clone()
        .into_t()
        .expect("should be u64");

    assert_ne!(before_round_seigniorage_rate, after_round_seigniorage_rate);

    let expected_round_seigniorage_rate = Ratio::new(
        U512::from(*new_round_seigniorage_rate.numer()),
        U512::from(*new_round_seigniorage_rate.denom()),
    );

    assert_eq!(
        expected_round_seigniorage_rate, after_round_seigniorage_rate,
        "Should have upgraded locked funds period"
    );
}

#[ignore]
#[test]
fn should_upgrade_only_unbonding_delay() {
    let mut builder = InMemoryWasmTestBuilder::default();

    builder.run_genesis(&DEFAULT_RUN_GENESIS_REQUEST);

    let sem_ver = PROTOCOL_VERSION.value();
    let new_protocol_version =
        ProtocolVersion::from_parts(sem_ver.major, sem_ver.minor, sem_ver.patch + 1);

    let unbonding_delay_key = builder
        .get_contract(builder.get_auction_contract_hash())
        .expect("auction should exist")
        .named_keys()[UNBONDING_DELAY_KEY];

    let before_unbonding_delay: u64 = builder
        .query(None, unbonding_delay_key, &[])
        .expect("should have locked funds period")
        .as_cl_value()
        .expect("should be a CLValue")
        .clone()
        .into_t()
        .expect("should be u64");

    let new_unbonding_delay = DEFAULT_UNBONDING_DELAY + 5;

    let mut upgrade_request = {
        UpgradeRequestBuilder::new()
            .with_current_protocol_version(PROTOCOL_VERSION)
            .with_new_protocol_version(new_protocol_version)
            .with_activation_point(DEFAULT_ACTIVATION_POINT)
            .with_new_unbonding_delay(new_unbonding_delay)
            .build()
    };

    builder
        .upgrade_with_upgrade_request(*builder.get_engine_state().config(), &mut upgrade_request)
        .expect_upgrade_success();

    let after_unbonding_delay: u64 = builder
        .query(None, unbonding_delay_key, &[])
        .expect("should have locked funds period")
        .as_cl_value()
        .expect("should be a CLValue")
        .clone()
        .into_t()
        .expect("should be u64");

    assert_ne!(before_unbonding_delay, new_unbonding_delay);

    assert_eq!(
        new_unbonding_delay, after_unbonding_delay,
        "Should have upgraded locked funds period"
    );
}

#[ignore]
#[test]
fn should_apply_global_state_upgrade() {
    let mut builder = InMemoryWasmTestBuilder::default();

    builder.run_genesis(&DEFAULT_RUN_GENESIS_REQUEST);

    let sem_ver = PROTOCOL_VERSION.value();
    let new_protocol_version =
        ProtocolVersion::from_parts(sem_ver.major, sem_ver.minor, sem_ver.patch + 1);

    // We'll try writing directly to this key.
    let unbonding_delay_key = builder
        .get_contract(builder.get_auction_contract_hash())
        .expect("auction should exist")
        .named_keys()[UNBONDING_DELAY_KEY];

    let before_unbonding_delay: u64 = builder
        .query(None, unbonding_delay_key, &[])
        .expect("should have locked funds period")
        .as_cl_value()
        .expect("should be a CLValue")
        .clone()
        .into_t()
        .expect("should be u64");

    let new_unbonding_delay = DEFAULT_UNBONDING_DELAY + 5;

    let mut update_map = BTreeMap::new();
    update_map.insert(
        unbonding_delay_key,
        StoredValue::from(CLValue::from_t(new_unbonding_delay).expect("should create a CLValue")),
    );

    let mut upgrade_request = {
        UpgradeRequestBuilder::new()
            .with_current_protocol_version(PROTOCOL_VERSION)
            .with_new_protocol_version(new_protocol_version)
            .with_activation_point(DEFAULT_ACTIVATION_POINT)
            .with_global_state_update(update_map)
            .build()
    };

    builder
        .upgrade_with_upgrade_request(*builder.get_engine_state().config(), &mut upgrade_request)
        .expect_upgrade_success();

    let after_unbonding_delay: u64 = builder
        .query(None, unbonding_delay_key, &[])
        .expect("should have locked funds period")
        .as_cl_value()
        .expect("should be a CLValue")
        .clone()
        .into_t()
        .expect("should be u64");

    assert_ne!(before_unbonding_delay, new_unbonding_delay);

    assert_eq!(
        new_unbonding_delay, after_unbonding_delay,
        "Should have modified locked funds period"
    );
}

#[ignore]
#[test]
fn should_increase_max_associated_keys_after_upgrade() {
    let mut builder = InMemoryWasmTestBuilder::default();

    builder.run_genesis(&DEFAULT_RUN_GENESIS_REQUEST);

    let sem_ver = PROTOCOL_VERSION.value();
    let new_protocol_version =
        ProtocolVersion::from_parts(sem_ver.major, sem_ver.minor, sem_ver.patch + 1);

    let new_system_config = SystemConfig::new(
        DEFAULT_WASMLESS_TRANSFER_COST,
        AuctionCosts::default(),
        MintCosts::default(),
        HandlePaymentCosts::default(),
        StandardPaymentCosts::default(),
    );

    let new_engine_config = EngineConfig::new(
        DEFAULT_MAX_QUERY_DEPTH,
        DEFAULT_MAX_ASSOCIATED_KEYS + 1,
        *DEFAULT_WASM_CONFIG,
        new_system_config,
    );

    let mut upgrade_request = {
        UpgradeRequestBuilder::new()
            .with_current_protocol_version(PROTOCOL_VERSION)
            .with_new_protocol_version(new_protocol_version)
            .with_activation_point(DEFAULT_ACTIVATION_POINT)
            .build()
    };

    builder
        .upgrade_with_upgrade_request(new_engine_config, &mut upgrade_request)
        .expect_upgrade_success();

    for n in (0..DEFAULT_MAX_ASSOCIATED_KEYS).map(U256::from) {
        let account_hash = {
            let mut addr = [0; ACCOUNT_HASH_LENGTH];
            n.to_big_endian(&mut addr);
            AccountHash::new(addr)
        };

        let add_request = ExecuteRequestBuilder::standard(
            *DEFAULT_ACCOUNT_ADDR,
            "add_update_associated_key.wasm",
            runtime_args! {
                ARG_ACCOUNT => account_hash,
            },
        )
        .with_protocol_version(new_protocol_version)
        .build();

        builder.exec(add_request).expect_success().commit();
    }

    let account = builder
        .get_account(*DEFAULT_ACCOUNT_ADDR)
        .expect("should get account");

    assert!(account.associated_keys().len() > DEFAULT_MAX_ASSOCIATED_KEYS as usize);
    assert_eq!(
        account.associated_keys().len(),
        new_engine_config.max_associated_keys() as usize
    );
}<|MERGE_RESOLUTION|>--- conflicted
+++ resolved
@@ -24,16 +24,11 @@
             DEFAULT_UNREACHABLE_COST,
         },
         storage_costs::StorageCosts,
-<<<<<<< HEAD
-        stored_value::StoredValue,
         system_config::{
             auction_costs::AuctionCosts, handle_payment_costs::HandlePaymentCosts,
             mint_costs::MintCosts, standard_payment_costs::StandardPaymentCosts, SystemConfig,
             DEFAULT_WASMLESS_TRANSFER_COST,
         },
-=======
-        system_config::SystemConfig,
->>>>>>> 85d9afbd
         wasm_config::{WasmConfig, DEFAULT_MAX_STACK_HEIGHT, DEFAULT_WASM_MAX_MEMORY},
     },
 };
@@ -46,11 +41,7 @@
         },
         mint::ROUND_SEIGNIORAGE_RATE_KEY,
     },
-<<<<<<< HEAD
-    CLValue, EraId, ProtocolVersion, RuntimeArgs, U256, U512,
-=======
-    CLValue, EraId, ProtocolVersion, StoredValue, U512,
->>>>>>> 85d9afbd
+    CLValue, EraId, ProtocolVersion, RuntimeArgs, StoredValue, U256, U512,
 };
 
 const PROTOCOL_VERSION: ProtocolVersion = ProtocolVersion::V1_0_0;
