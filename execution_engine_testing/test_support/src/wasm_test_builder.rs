use std::{
    collections::BTreeMap,
    convert::{TryFrom, TryInto},
    ffi::OsStr,
    fs,
    ops::Deref,
    path::{Path, PathBuf},
    rc::Rc,
    sync::Arc,
};

use filesize::PathExt;
use lmdb::DatabaseFlags;
use num_rational::Ratio;
use num_traits::CheckedMul;

use casper_execution_engine::{
<<<<<<< HEAD
    engine_state::{
        self,
        era_validators::GetEraValidatorsRequest,
        execute_request::ExecuteRequest,
        execution_result::ExecutionResult,
        run_genesis_request::RunGenesisRequest,
        step::{StepRequest, StepSuccess},
        BalanceResult, EngineConfig, EngineConfigBuilder, EngineState, Error, GenesisSuccess,
        GetBidsRequest, PruneConfig, PruneResult, QueryRequest, QueryResult, StepError,
        SystemContractRegistry, UpgradeSuccess, DEFAULT_MAX_QUERY_DEPTH,
=======
    core::{
        engine_state::{
            self,
            engine_config::RefundHandling,
            era_validators::GetEraValidatorsRequest,
            execute_request::ExecuteRequest,
            execution_result::ExecutionResult,
            run_genesis_request::RunGenesisRequest,
            step::{EvictItem, StepRequest, StepSuccess},
            BalanceResult, EngineConfig, EngineConfigBuilder, EngineState, Error, GenesisSuccess,
            GetBidsRequest, PruneConfig, PruneResult, QueryRequest, QueryResult, RewardItem,
            StepError, SystemContractRegistry, UpgradeConfig, UpgradeSuccess,
            DEFAULT_MAX_QUERY_DEPTH,
        },
        execution,
    },
    shared::{
        additive_map::AdditiveMap,
        execution_journal::ExecutionJournal,
        logging::{self, Settings, Style},
        newtypes::CorrelationId,
        system_config::{
            auction_costs::AuctionCosts, handle_payment_costs::HandlePaymentCosts,
            mint_costs::MintCosts,
        },
        transform::Transform,
        utils::OS_PAGE_SIZE,
>>>>>>> ec27792a
    },
    execution,
};
use casper_storage::{
    data_access_layer::{BlockStore, DataAccessLayer},
    global_state::{
        state::{
            lmdb::LmdbGlobalState, scratch::ScratchGlobalState, CommitProvider, StateProvider,
            StateReader,
        },
        transaction_source::lmdb::LmdbEnvironment,
        trie::{merkle_proof::TrieMerkleProof, Trie},
        trie_store::lmdb::LmdbTrieStore,
    },
};
use casper_types::{
    account::AccountHash,
    bytesrepr::{self, FromBytes},
    contracts::ContractHash,
    execution::Effects,
    package::PackageKindTag,
    runtime_args,
    system::{
        auction::{
            BidKind, EraValidators, UnbondingPurse, UnbondingPurses, ValidatorWeights,
            WithdrawPurses, ARG_ERA_END_TIMESTAMP_MILLIS, ARG_EVICTED_VALIDATORS,
            AUCTION_DELAY_KEY, ERA_ID_KEY, METHOD_RUN_AUCTION, UNBONDING_DELAY_KEY,
        },
        mint::{ROUND_SEIGNIORAGE_RATE_KEY, TOTAL_SUPPLY_KEY},
        AUCTION, HANDLE_PAYMENT, MINT, STANDARD_PAYMENT,
    },
    AddressableEntity, AddressableEntityHash, AuctionCosts, ByteCode, ByteCodeHash, ByteCodeKind,
    CLTyped, CLValue, Contract, DeployHash, DeployInfo, Digest, EraId, Gas, HandlePaymentCosts,
    Key, KeyTag, MintCosts, Motes, Package, PackageHash, ProtocolVersion, PublicKey,
    RefundHandling, StoredValue, Transfer, TransferAddr, URef, UpgradeConfig, OS_PAGE_SIZE, U512,
};
use tempfile::TempDir;

use crate::{
    chainspec_config::{ChainspecConfig, CoreConfig, PRODUCTION_PATH},
    utils, ExecuteRequestBuilder, StepRequestBuilder, DEFAULT_GAS_PRICE, DEFAULT_PROPOSER_ADDR,
    DEFAULT_PROTOCOL_VERSION, SYSTEM_ADDR,
};

/// LMDB initial map size is calculated based on DEFAULT_LMDB_PAGES and systems page size.
pub(crate) const DEFAULT_LMDB_PAGES: usize = 256_000_000;

/// LMDB max readers
///
/// The default value is chosen to be the same as the node itself.
pub(crate) const DEFAULT_MAX_READERS: u32 = 512;

/// This is appended to the data dir path provided to the `LmdbWasmTestBuilder`".
const GLOBAL_STATE_DIR: &str = "global_state";

/// Wasm test builder where state is held in LMDB.
pub type LmdbWasmTestBuilder = WasmTestBuilder<DataAccessLayer<LmdbGlobalState>>;

/// Wasm test builder where Lmdb state is held in a automatically cleaned up temporary directory.
// pub type TempLmdbWasmTestBuilder = WasmTestBuilder<TemporaryLmdbGlobalState>;

/// Builder for simple WASM test
pub struct WasmTestBuilder<S> {
    /// [`EngineState`] is wrapped in [`Rc`] to work around a missing [`Clone`] implementation.
    engine_state: Rc<EngineState<S>>,
    /// [`ExecutionResult`] is wrapped in [`Rc`] to work around a missing [`Clone`] implementation.
    exec_results: Vec<Vec<Rc<ExecutionResult>>>,
    upgrade_results: Vec<Result<UpgradeSuccess, engine_state::Error>>,
    prune_results: Vec<Result<PruneResult, engine_state::Error>>,
    genesis_hash: Option<Digest>,
    /// Post state hash.
    post_state_hash: Option<Digest>,
    /// Cached effects after successful runs i.e. `effects[0]` is the collection of effects for
    /// first exec call, etc.
    effects: Vec<Effects>,
    /// Genesis effects.
    genesis_effects: Option<Effects>,
    /// Cached system account.
    system_account: Option<AddressableEntity>,
    /// Scratch global state used for in-memory execution and commit optimization.
    scratch_engine_state: Option<EngineState<ScratchGlobalState>>,
    /// System contract registry.
    system_contract_registry: Option<SystemContractRegistry>,
    /// Global state dir, for implementations that define one.
    global_state_dir: Option<PathBuf>,
    /// Temporary directory, for implementation that uses one.
    temp_dir: Option<Rc<TempDir>>,
}

impl Default for LmdbWasmTestBuilder {
    fn default() -> Self {
        Self::new_temporary_with_chainspec(&*PRODUCTION_PATH)
    }
}

// TODO: Deriving `Clone` for `WasmTestBuilder<S>` doesn't work correctly (unsure why), so
// implemented by hand here.  Try to derive in the future with a different compiler version.
impl<S> Clone for WasmTestBuilder<S> {
    fn clone(&self) -> Self {
        WasmTestBuilder {
            engine_state: Rc::clone(&self.engine_state),
            exec_results: self.exec_results.clone(),
            upgrade_results: self.upgrade_results.clone(),
            prune_results: self.prune_results.clone(),
            genesis_hash: self.genesis_hash,
            post_state_hash: self.post_state_hash,
            effects: self.effects.clone(),
            genesis_effects: self.genesis_effects.clone(),
            system_account: self.system_account.clone(),
            scratch_engine_state: None,
            system_contract_registry: self.system_contract_registry.clone(),
            global_state_dir: self.global_state_dir.clone(),
            temp_dir: self.temp_dir.clone(),
        }
    }
}

#[derive(Copy, Clone, Debug)]
enum GlobalStateMode {
    /// Creates empty lmdb database with specified flags
    Create(DatabaseFlags),
    /// Opens existing database
    Open(Digest),
}

impl GlobalStateMode {
    fn post_state_hash(self) -> Option<Digest> {
        match self {
            GlobalStateMode::Create(_) => None,
            GlobalStateMode::Open(post_state_hash) => Some(post_state_hash),
        }
    }
<<<<<<< HEAD
=======

    /// Returns an [`InMemoryWasmTestBuilder`] instantiated using values from a given chainspec.
    pub fn new_with_chainspec<P: AsRef<Path>>(
        chainspec_path: P,
        post_state_hash: Option<Digest>,
    ) -> Self {
        let chainspec_config = ChainspecConfig::from_chainspec_path(chainspec_path)
            .expect("must build chainspec configuration");

        // if you get a compilation error here, make sure to update the builder below accordingly
        let ChainspecConfig {
            core_config,
            wasm_config,
            system_costs_config,
        } = chainspec_config;
        let CoreConfig {
            validator_slots: _,
            auction_delay: _,
            locked_funds_period: _,
            vesting_schedule_period,
            unbonding_delay: _,
            round_seigniorage_rate: _,
            max_associated_keys,
            max_runtime_call_stack_height,
            minimum_delegation_amount,
            strict_argument_checking,
            max_delegators_per_validator,
            refund_handling,
            fee_handling,
        } = core_config;

        let engine_config = EngineConfigBuilder::new()
            .with_max_query_depth(DEFAULT_MAX_QUERY_DEPTH)
            .with_max_associated_keys(max_associated_keys)
            .with_max_runtime_call_stack_height(max_runtime_call_stack_height)
            .with_minimum_delegation_amount(minimum_delegation_amount)
            .with_strict_argument_checking(strict_argument_checking)
            .with_vesting_schedule_period_millis(vesting_schedule_period.millis())
            .with_max_delegators_per_validator(max_delegators_per_validator)
            .with_wasm_config(wasm_config)
            .with_system_config(system_costs_config)
            .with_refund_handling(refund_handling)
            .with_fee_handling(fee_handling)
            .build();

        let global_state = InMemoryGlobalState::empty().expect("should create global state");

        Self::new(global_state, engine_config, post_state_hash)
    }
>>>>>>> ec27792a
}

impl LmdbWasmTestBuilder {
    /// Upgrades the execution engine using the scratch trie.
    pub fn upgrade_with_upgrade_request_using_scratch(
        &mut self,
        engine_config: EngineConfig,
        upgrade_config: &mut UpgradeConfig,
    ) -> &mut Self {
        let pre_state_hash = self.post_state_hash.expect("should have state hash");
        upgrade_config.with_pre_state_hash(pre_state_hash);

        let engine_state = Rc::get_mut(&mut self.engine_state).unwrap();
        engine_state.update_config(engine_config);

        let scratch_state = self.engine_state.get_scratch_engine_state();
        let pre_state_hash = upgrade_config.pre_state_hash();
        let mut result = scratch_state
            .commit_upgrade(upgrade_config.clone())
            .unwrap();
        result.post_state_hash = self
            .engine_state
            .write_scratch_to_db(pre_state_hash, scratch_state.into_inner())
            .unwrap();
        self.engine_state.flush_environment().unwrap();

        let result = Ok(result);

        if let Ok(UpgradeSuccess {
            post_state_hash,
            effects: _,
        }) = result
        {
            self.post_state_hash = Some(post_state_hash);

            if let Ok(StoredValue::CLValue(cl_registry)) =
                self.query(self.post_state_hash, Key::SystemContractRegistry, &[])
            {
                let registry = CLValue::into_t::<SystemContractRegistry>(cl_registry).unwrap();
                self.system_contract_registry = Some(registry);
            }
        }

        self.upgrade_results.push(result);
        self
    }

    /// Returns an [`LmdbWasmTestBuilder`] with configuration.
    pub fn new_with_config<T: AsRef<OsStr> + ?Sized>(
        data_dir: &T,
        engine_config: EngineConfig,
    ) -> Self {
        let _ = env_logger::try_init();
        let page_size = *OS_PAGE_SIZE;
        let global_state_dir = Self::global_state_dir(data_dir);
        Self::create_global_state_dir(&global_state_dir);
        let environment = Arc::new(
            LmdbEnvironment::new(
                &global_state_dir,
                page_size * DEFAULT_LMDB_PAGES,
                DEFAULT_MAX_READERS,
                true,
            )
            .expect("should create LmdbEnvironment"),
        );
        let trie_store = Arc::new(
            LmdbTrieStore::new(&environment, None, DatabaseFlags::empty())
                .expect("should create LmdbTrieStore"),
        );

        let global_state =
            LmdbGlobalState::empty(environment, trie_store).expect("should create LmdbGlobalState");

        let data_access_layer = DataAccessLayer {
            block_store: BlockStore::new(),
            state: global_state,
        };
        let engine_state = EngineState::new(data_access_layer, engine_config);

        WasmTestBuilder {
            engine_state: Rc::new(engine_state),
            exec_results: Vec::new(),
            upgrade_results: Vec::new(),
            prune_results: Vec::new(),
            genesis_hash: None,
            post_state_hash: None,
            effects: Vec::new(),
            system_account: None,
            genesis_effects: None,
            scratch_engine_state: None,
            system_contract_registry: None,
            global_state_dir: Some(global_state_dir),
            temp_dir: None,
        }
    }

    /// Returns an [`LmdbWasmTestBuilder`] with configuration and values from
    /// a given chainspec.
    pub fn new_with_chainspec<T: AsRef<OsStr> + ?Sized, P: AsRef<Path>>(
        data_dir: &T,
        chainspec_path: P,
    ) -> Self {
        let chainspec_config = ChainspecConfig::from_chainspec_path(chainspec_path)
            .expect("must build chainspec configuration");

        let engine_config = EngineConfigBuilder::new()
            .with_max_query_depth(DEFAULT_MAX_QUERY_DEPTH)
            .with_max_associated_keys(chainspec_config.core_config.max_associated_keys)
            .with_max_runtime_call_stack_height(
                chainspec_config.core_config.max_runtime_call_stack_height,
            )
            .with_minimum_delegation_amount(chainspec_config.core_config.minimum_delegation_amount)
            .with_strict_argument_checking(chainspec_config.core_config.strict_argument_checking)
            .with_vesting_schedule_period_millis(
                chainspec_config
                    .core_config
                    .vesting_schedule_period
                    .millis(),
            )
            .with_max_delegators_per_validator(
                chainspec_config.core_config.max_delegators_per_validator,
            )
            .with_wasm_config(chainspec_config.wasm_config)
            .with_system_config(chainspec_config.system_costs_config)
            .build();

        Self::new_with_config(data_dir, engine_config)
    }

    /// Returns an [`LmdbWasmTestBuilder`] with configuration and values from
    /// the production chainspec.
    pub fn new_with_production_chainspec<T: AsRef<OsStr> + ?Sized>(data_dir: &T) -> Self {
        Self::new_with_chainspec(data_dir, &*PRODUCTION_PATH)
    }

    /// Flushes the LMDB environment to disk.
    pub fn flush_environment(&self) {
        let engine_state = &*self.engine_state;
        engine_state.flush_environment().unwrap();
    }

    /// Returns a new [`LmdbWasmTestBuilder`].
    pub fn new<T: AsRef<OsStr> + ?Sized>(data_dir: &T) -> Self {
        Self::new_with_config(data_dir, Default::default())
    }

    /// Creates a new instance of builder using the supplied configurations, opening wrapped LMDBs
    /// (e.g. in the Trie and Data stores) rather than creating them.
    pub fn open<T: AsRef<OsStr> + ?Sized>(
        data_dir: &T,
        engine_config: EngineConfig,
        post_state_hash: Digest,
    ) -> Self {
        let global_state_path = Self::global_state_dir(data_dir);
        Self::open_raw(global_state_path, engine_config, post_state_hash)
    }

    fn create_or_open<T: AsRef<Path>>(
        global_state_dir: T,
        engine_config: EngineConfig,
        mode: GlobalStateMode,
    ) -> Self {
        let _ = env_logger::try_init();
        let page_size = *OS_PAGE_SIZE;

        match mode {
            GlobalStateMode::Create(_database_flags) => {}
            GlobalStateMode::Open(_post_state_hash) => {
                Self::create_global_state_dir(&global_state_dir)
            }
        }

        let environment = LmdbEnvironment::new(
            &global_state_dir,
            page_size * DEFAULT_LMDB_PAGES,
            DEFAULT_MAX_READERS,
            true,
        )
        .expect("should create LmdbEnvironment");

        let global_state = match mode {
            GlobalStateMode::Create(database_flags) => {
                let trie_store = LmdbTrieStore::new(&environment, None, database_flags)
                    .expect("should open LmdbTrieStore");
                LmdbGlobalState::empty(Arc::new(environment), Arc::new(trie_store))
                    .expect("should create LmdbGlobalState")
            }
            GlobalStateMode::Open(post_state_hash) => {
                let trie_store =
                    LmdbTrieStore::open(&environment, None).expect("should open LmdbTrieStore");
                LmdbGlobalState::new(Arc::new(environment), Arc::new(trie_store), post_state_hash)
            }
        };

        let data_access_layer = DataAccessLayer {
            block_store: BlockStore::new(),
            state: global_state,
        };

        let engine_state = EngineState::new(data_access_layer, engine_config);

        let post_state_hash = mode.post_state_hash();

        let mut builder = WasmTestBuilder {
            engine_state: Rc::new(engine_state),
            exec_results: Vec::new(),
            upgrade_results: Vec::new(),
            prune_results: Vec::new(),
            genesis_hash: None,
            post_state_hash,
            effects: Vec::new(),
            genesis_effects: None,
            system_account: None,
            scratch_engine_state: None,
            system_contract_registry: None,
            global_state_dir: Some(global_state_dir.as_ref().to_path_buf()),
            temp_dir: None,
        };

        if let Some(post_state_hash) = post_state_hash {
            builder.system_contract_registry =
                builder.query_system_contract_registry(Some(post_state_hash));
        }

        builder
    }

    /// Creates a new instance of builder using the supplied configurations, opening wrapped LMDBs
    /// (e.g. in the Trie and Data stores) rather than creating them.
    /// Differs from `open` in that it doesn't append `GLOBAL_STATE_DIR` to the supplied path.
    pub fn open_raw<T: AsRef<Path>>(
        global_state_dir: T,
        engine_config: EngineConfig,
        post_state_hash: Digest,
    ) -> Self {
        Self::create_or_open(
            global_state_dir,
            engine_config,
            GlobalStateMode::Open(post_state_hash),
        )
    }

    /// Creates new temporary lmdb builder with an engine config instance.
    ///
    /// Once [`LmdbWasmTestBuilder`] instance goes out of scope a global state directory will be
    /// removed as well.
    pub fn new_temporary_with_config(engine_config: EngineConfig) -> Self {
        let temp_dir = tempfile::tempdir().unwrap();

        let database_flags = DatabaseFlags::default();

        let mut builder = Self::create_or_open(
            temp_dir.path(),
            engine_config,
            GlobalStateMode::Create(database_flags),
        );

        builder.temp_dir = Some(Rc::new(temp_dir));

        builder
    }

    /// Creates new temporary lmdb builder with a path to a chainspec to load.
    ///
    /// Once [`LmdbWasmTestBuilder`] instance goes out of scope a global state directory will be
    /// removed as well.
    pub fn new_temporary_with_chainspec<P: AsRef<Path>>(chainspec_path: P) -> Self {
        let chainspec_config = ChainspecConfig::from_chainspec_path(chainspec_path)
            .expect("must build chainspec configuration");

        let vesting_schedule_period_millis = chainspec_config
            .core_config
            .vesting_schedule_period
            .millis();

        let engine_config = EngineConfigBuilder::new()
            .with_max_query_depth(DEFAULT_MAX_QUERY_DEPTH)
            .with_max_associated_keys(chainspec_config.core_config.max_associated_keys)
            .with_max_runtime_call_stack_height(
                chainspec_config.core_config.max_runtime_call_stack_height,
            )
            .with_minimum_delegation_amount(chainspec_config.core_config.minimum_delegation_amount)
            .with_strict_argument_checking(chainspec_config.core_config.strict_argument_checking)
            .with_vesting_schedule_period_millis(vesting_schedule_period_millis)
            .with_max_delegators_per_validator(
                chainspec_config.core_config.max_delegators_per_validator,
            )
            .with_wasm_config(chainspec_config.wasm_config)
            .with_system_config(chainspec_config.system_costs_config)
            .build();

        Self::new_temporary_with_config(engine_config)
    }

    fn create_global_state_dir<T: AsRef<Path>>(global_state_path: T) {
        fs::create_dir_all(&global_state_path).unwrap_or_else(|_| {
            panic!(
                "Expected to create {}",
                global_state_path.as_ref().display()
            )
        });
    }

    fn global_state_dir<T: AsRef<OsStr> + ?Sized>(data_dir: &T) -> PathBuf {
        let mut path = PathBuf::from(data_dir);
        path.push(GLOBAL_STATE_DIR);
        path
    }

    /// Returns the file size on disk of the backing lmdb file behind LmdbGlobalState.
    pub fn lmdb_on_disk_size(&self) -> Option<u64> {
        if let Some(path) = self.global_state_dir.as_ref() {
            let mut path = path.clone();
            path.push("data.lmdb");
            return path.as_path().size_on_disk().ok();
        }
        None
    }

    /// Execute and commit transforms from an ExecuteRequest into a scratch global state.
    /// You MUST call write_scratch_to_lmdb to flush these changes to LmdbGlobalState.
    pub fn scratch_exec_and_commit(&mut self, mut exec_request: ExecuteRequest) -> &mut Self {
        if self.scratch_engine_state.is_none() {
            self.scratch_engine_state = Some(self.engine_state.get_scratch_engine_state());
        }

        let cached_state = self
            .scratch_engine_state
            .as_ref()
            .expect("scratch state should exist");

        // Scratch still requires that one deploy be executed and committed at a time.
        let exec_request = {
            let hash = self.post_state_hash.expect("expected post_state_hash");
            exec_request.parent_state_hash = hash;
            exec_request
        };

        let mut exec_results = Vec::new();
        // First execute the request against our scratch global state.
        let maybe_exec_results = cached_state.run_execute(exec_request);
        for execution_result in maybe_exec_results.unwrap() {
            let _post_state_hash = cached_state
                .commit_effects(
                    self.post_state_hash.expect("requires a post_state_hash"),
                    execution_result.effects().clone(),
                )
                .expect("should commit");

            // Save transforms and execution results for WasmTestBuilder.
            self.effects.push(execution_result.effects().clone());
            exec_results.push(Rc::new(execution_result))
        }
        self.exec_results.push(exec_results);
        self
    }

    /// Commit scratch to global state, and reset the scratch cache.
    pub fn write_scratch_to_db(&mut self) -> &mut Self {
        let prestate_hash = self.post_state_hash.expect("Should have genesis hash");
        if let Some(scratch) = self.scratch_engine_state.take() {
            let new_state_root = self
                .engine_state
                .write_scratch_to_db(prestate_hash, scratch.into_inner())
                .unwrap();
            self.post_state_hash = Some(new_state_root);
        }
        self
    }

    /// run step against scratch global state.
    pub fn step_with_scratch(&mut self, step_request: StepRequest) -> &mut Self {
        if self.scratch_engine_state.is_none() {
            self.scratch_engine_state = Some(self.engine_state.get_scratch_engine_state());
        }

        let cached_state = self
            .scratch_engine_state
            .as_ref()
            .expect("scratch state should exist");

        cached_state
            .commit_step(step_request)
            .expect("unable to run step request against scratch global state");
        self
    }
}

impl<S> WasmTestBuilder<S>
where
    S: StateProvider + CommitProvider,
    engine_state::Error: From<S::Error>,
    S::Error: Into<execution::Error>,
{
    /// Takes a [`RunGenesisRequest`], executes the request and returns Self.
    pub fn run_genesis(&mut self, run_genesis_request: &RunGenesisRequest) -> &mut Self {
        let GenesisSuccess {
            post_state_hash,
            effects,
        } = self
            .engine_state
            .commit_genesis(
                run_genesis_request.genesis_config_hash(),
                run_genesis_request.protocol_version(),
                run_genesis_request.ee_config(),
                run_genesis_request.chainspec_registry().clone(),
            )
            .expect("Unable to get genesis response");

        let empty_path: Vec<String> = vec![];

        self.system_contract_registry = match self.query(
            Some(post_state_hash),
            Key::SystemContractRegistry,
            &empty_path,
        ) {
            Ok(StoredValue::CLValue(cl_registry)) => {
                let system_contract_registry =
                    CLValue::into_t::<SystemContractRegistry>(cl_registry).unwrap();
                Some(system_contract_registry)
            }
            Ok(_) => panic!("Failed to get system registry"),
            Err(err) => panic!("{}", err),
        };

        self.genesis_hash = Some(post_state_hash);
        self.post_state_hash = Some(post_state_hash);
        self.system_account = self.get_entity_by_account_hash(*SYSTEM_ADDR);
        self.genesis_effects = Some(effects);
        self
    }

    fn query_system_contract_registry(
        &mut self,
        post_state_hash: Option<Digest>,
    ) -> Option<SystemContractRegistry> {
        match self.query(post_state_hash, Key::SystemContractRegistry, &[]) {
            Ok(StoredValue::CLValue(cl_registry)) => {
                let system_contract_registry =
                    CLValue::into_t::<SystemContractRegistry>(cl_registry).unwrap();
                Some(system_contract_registry)
            }
            Ok(_) => None,
            Err(_) => None,
        }
    }

    /// Queries state for a [`StoredValue`].
    pub fn query(
        &self,
        maybe_post_state: Option<Digest>,
        base_key: Key,
        path: &[String],
    ) -> Result<StoredValue, String> {
        let post_state = maybe_post_state
            .or(self.post_state_hash)
            .expect("builder must have a post-state hash");

        let query_request = QueryRequest::new(post_state, base_key, path.to_vec());

        let query_result = self
            .engine_state
            .run_query(query_request)
            .expect("should get query response");

        if let QueryResult::Success { value, .. } = query_result {
            return Ok(value.deref().clone());
        }

        Err(format!("{:?}", query_result))
    }

    /// Queries state for a dictionary item.
    pub fn query_dictionary_item(
        &self,
        maybe_post_state: Option<Digest>,
        dictionary_seed_uref: URef,
        dictionary_item_key: &str,
    ) -> Result<StoredValue, String> {
        let dictionary_address =
            Key::dictionary(dictionary_seed_uref, dictionary_item_key.as_bytes());
        let empty_path: Vec<String> = vec![];
        self.query(maybe_post_state, dictionary_address, &empty_path)
    }

    /// Queries for a [`StoredValue`] and returns the [`StoredValue`] and a Merkle proof.
    pub fn query_with_proof(
        &self,
        maybe_post_state: Option<Digest>,
        base_key: Key,
        path: &[String],
    ) -> Result<(StoredValue, Vec<TrieMerkleProof<Key, StoredValue>>), String> {
        let post_state = maybe_post_state
            .or(self.post_state_hash)
            .expect("builder must have a post-state hash");

        let path_vec: Vec<String> = path.to_vec();

        let query_request = QueryRequest::new(post_state, base_key, path_vec);

        let query_result = self
            .engine_state
            .run_query(query_request)
            .expect("should get query response");

        if let QueryResult::Success { value, proofs } = query_result {
            return Ok((value.deref().clone(), proofs));
        }

        panic! {"{:?}", query_result};
    }

    /// Queries for the total supply of token.
    /// # Panics
    /// Panics if the total supply can't be found.
    pub fn total_supply(&self, maybe_post_state: Option<Digest>) -> U512 {
        let mint_entity_hash = self
            .get_system_entity_hash(MINT)
            .cloned()
            .expect("should have mint_contract_hash");

        let mint_key = Key::addressable_entity_key(PackageKindTag::System, mint_entity_hash);

        let result = self.query(maybe_post_state, mint_key, &[TOTAL_SUPPLY_KEY.to_string()]);

        let total_supply: U512 = if let Ok(StoredValue::CLValue(total_supply)) = result {
            total_supply.into_t().expect("total supply should be U512")
        } else {
            panic!("mint should track total supply");
        };

        total_supply
    }

    /// Queries for the base round reward.
    /// # Panics
    /// Panics if the total supply or seigniorage rate can't be found.
    pub fn base_round_reward(&mut self, maybe_post_state: Option<Digest>) -> U512 {
        let mint_key: Key =
            Key::addressable_entity_key(PackageKindTag::System, self.get_mint_contract_hash());

        let mint_contract = self
            .query(maybe_post_state, mint_key, &[])
            .expect("must get mint stored value")
            .into_addressable_entity()
            .expect("must convert to mint contract");

        let mint_named_keys = mint_contract.named_keys().clone();

        let total_supply_uref = *mint_named_keys
            .get(TOTAL_SUPPLY_KEY)
            .expect("must track total supply")
            .as_uref()
            .expect("must get uref");

        let round_seigniorage_rate_uref = *mint_named_keys
            .get(ROUND_SEIGNIORAGE_RATE_KEY)
            .expect("must track round seigniorage rate");

        let total_supply = self
            .query(maybe_post_state, Key::URef(total_supply_uref), &[])
            .expect("must read value under total supply URef")
            .into_cl_value()
            .expect("must convert into CL value")
            .into_t::<U512>()
            .expect("must convert into U512");

        let rate = self
            .query(maybe_post_state, round_seigniorage_rate_uref, &[])
            .expect("must read value")
            .into_cl_value()
            .expect("must conver to cl value")
            .into_t::<Ratio<U512>>()
            .expect("must conver to ratio");

        rate.checked_mul(&Ratio::from(total_supply))
            .map(|ratio| ratio.to_integer())
            .expect("must get base round reward")
    }

    /// Runs an [`ExecuteRequest`].
    pub fn exec(&mut self, mut exec_request: ExecuteRequest) -> &mut Self {
        let exec_request = {
            let hash = self.post_state_hash.expect("expected post_state_hash");
            exec_request.parent_state_hash = hash;
            exec_request
        };

        let maybe_exec_results = self.engine_state.run_execute(exec_request);
        assert!(maybe_exec_results.is_ok());
        // Parse deploy results
        let execution_results = maybe_exec_results.as_ref().unwrap();
        // Cache transformations
        self.effects
            .extend(execution_results.iter().map(|res| res.effects().clone()));
        self.exec_results.push(
            maybe_exec_results
                .unwrap()
                .into_iter()
                .map(Rc::new)
                .collect(),
        );
        self
    }

    /// Commit effects of previous exec call on the latest post-state hash.
    pub fn commit(&mut self) -> &mut Self {
        let prestate_hash = self.post_state_hash.expect("Should have genesis hash");

        let effects = self.effects.last().cloned().unwrap_or_default();

        self.commit_transforms(prestate_hash, effects)
    }

    /// Runs a commit request, expects a successful response, and
    /// overwrites existing cached post state hash with a new one.
    pub fn commit_transforms(&mut self, pre_state_hash: Digest, effects: Effects) -> &mut Self {
        let post_state_hash = self
            .engine_state
            .commit_effects(pre_state_hash, effects)
            .expect("should commit");
        self.post_state_hash = Some(post_state_hash);
        self
    }

    /// Upgrades the execution engine.
    /// Deprecated - this path does not use the scratch trie and generates many interstitial commits
    /// on upgrade.
    pub fn upgrade_with_upgrade_request(
        &mut self,
        engine_config: EngineConfig,
        upgrade_config: &mut UpgradeConfig,
    ) -> &mut Self {
        self.upgrade_with_upgrade_request_and_config(Some(engine_config), upgrade_config)
    }

    /// Upgrades the execution engine.
    ///
    /// If `engine_config` is set to None, then it is defaulted to the current one.
    pub fn upgrade_with_upgrade_request_and_config(
        &mut self,
        engine_config: Option<EngineConfig>,
        upgrade_config: &mut UpgradeConfig,
    ) -> &mut Self {
        let engine_config = engine_config.unwrap_or_else(|| self.engine_state.config().clone());

        let pre_state_hash = self.post_state_hash.expect("should have state hash");
        upgrade_config.with_pre_state_hash(pre_state_hash);

        let engine_state_mut =
            Rc::get_mut(&mut self.engine_state).expect("should have unique ownership");
        engine_state_mut.update_config(engine_config);

        let result = self.engine_state.commit_upgrade(upgrade_config.clone());

        if let Ok(UpgradeSuccess {
            post_state_hash,
            effects: _,
        }) = result
        {
            self.post_state_hash = Some(post_state_hash);
            self.system_contract_registry =
                self.query_system_contract_registry(Some(post_state_hash));
        }

        self.upgrade_results.push(result);
        self
    }

    /// Executes a request to call the system auction contract.
    pub fn run_auction(
        &mut self,
        era_end_timestamp_millis: u64,
        evicted_validators: Vec<PublicKey>,
    ) -> &mut Self {
        let auction = self.get_auction_contract_hash();
        let run_request = ExecuteRequestBuilder::contract_call_by_hash(
            *SYSTEM_ADDR,
            auction,
            METHOD_RUN_AUCTION,
            runtime_args! {
                ARG_ERA_END_TIMESTAMP_MILLIS => era_end_timestamp_millis,
                ARG_EVICTED_VALIDATORS => evicted_validators,
            },
        )
        .build();
        self.exec(run_request).expect_success().commit()
    }

    /// Increments engine state.
    pub fn step(&mut self, step_request: StepRequest) -> Result<StepSuccess, StepError> {
        let step_result = self.engine_state.commit_step(step_request);

        if let Ok(StepSuccess {
            post_state_hash, ..
        }) = &step_result
        {
            self.post_state_hash = Some(*post_state_hash);
        }

        step_result
    }

    /// Distributes the rewards.
    pub fn distribute(
        &mut self,
        pre_state_hash: Option<Digest>,
        protocol_version: ProtocolVersion,
        rewards: &BTreeMap<PublicKey, U512>,
        next_block_height: u64,
        time: u64,
    ) -> Result<Digest, StepError> {
        let pre_state_hash = pre_state_hash.or(self.post_state_hash).unwrap();
        let post_state_hash = self.engine_state.distribute_block_rewards(
            pre_state_hash,
            protocol_version,
            rewards,
            next_block_height,
            time,
        )?;

        self.post_state_hash = Some(post_state_hash);

        Ok(post_state_hash)
    }

    /// Expects a successful run
    #[track_caller]
    pub fn expect_success(&mut self) -> &mut Self {
        // Check first result, as only first result is interesting for a simple test
        let exec_results = self
            .get_last_exec_result()
            .expect("Expected to be called after run()");
        let exec_result = exec_results
            .get(0)
            .expect("Unable to get first deploy result");

        if exec_result.is_failure() {
            panic!(
                "Expected successful execution result, but instead got: {:#?}",
                exec_result,
            );
        }
        self
    }

    /// Expects a failed run
    pub fn expect_failure(&mut self) -> &mut Self {
        // Check first result, as only first result is interesting for a simple test
        let exec_results = self
            .get_last_exec_result()
            .expect("Expected to be called after run()");
        let exec_result = exec_results
            .get(0)
            .expect("Unable to get first deploy result");

        if exec_result.is_success() {
            panic!(
                "Expected failed execution result, but instead got: {:?}",
                exec_result,
            );
        }

        self
    }

    /// Returns `true` if the las exec had an error, otherwise returns false.
    pub fn is_error(&self) -> bool {
        self.get_last_exec_result()
            .expect("Expected to be called after run()")
            .get(0)
            .expect("Unable to get first execution result")
            .is_failure()
    }

    /// Returns an `Option<engine_state::Error>` if the last exec had an error.
    pub fn get_error(&self) -> Option<engine_state::Error> {
        self.get_last_exec_result()
            .expect("Expected to be called after run()")
            .get(0)
            .expect("Unable to get first deploy result")
            .as_error()
            .cloned()
    }

    /// Gets `Effects` of all previous runs.
    pub fn get_effects(&self) -> Vec<Effects> {
        self.effects.clone()
    }

    /// Gets genesis account (if present)
    pub fn get_genesis_account(&self) -> &AddressableEntity {
        self.system_account
            .as_ref()
            .expect("Unable to obtain genesis account. Please run genesis first.")
    }

    /// Returns the [`AddressableEntityHash`] of the mint, panics if it can't be found.
    pub fn get_mint_contract_hash(&self) -> AddressableEntityHash {
        self.get_system_entity_hash(MINT)
            .cloned()
            .expect("Unable to obtain mint contract. Please run genesis first.")
    }

    /// Returns the [`AddressableEntityHash`] of the "handle payment" contract, panics if it can't
    /// be found.
    pub fn get_handle_payment_contract_hash(&self) -> AddressableEntityHash {
        self.get_system_entity_hash(HANDLE_PAYMENT)
            .cloned()
            .expect("Unable to obtain handle payment contract. Please run genesis first.")
    }

    /// Returns the [`AddressableEntityHash`] of the "standard payment" contract, panics if it can't
    /// be found.
    pub fn get_standard_payment_contract_hash(&self) -> AddressableEntityHash {
        self.get_system_entity_hash(STANDARD_PAYMENT)
            .cloned()
            .expect("Unable to obtain standard payment contract. Please run genesis first.")
    }

    fn get_system_entity_hash(&self, contract_name: &str) -> Option<&AddressableEntityHash> {
        self.system_contract_registry
            .as_ref()
            .and_then(|registry| registry.get(contract_name))
    }

    /// Returns the [`AddressableEntityHash`] of the "auction" contract, panics if it can't be
    /// found.
    pub fn get_auction_contract_hash(&self) -> AddressableEntityHash {
        self.get_system_entity_hash(AUCTION)
            .cloned()
            .expect("Unable to obtain auction contract. Please run genesis first.")
    }

    /// Returns genesis effects, panics if there aren't any.
    pub fn get_genesis_effects(&self) -> &Effects {
        self.genesis_effects
            .as_ref()
            .expect("should have genesis transforms")
    }

    /// Returns the genesis hash, panics if it can't be found.
    pub fn get_genesis_hash(&self) -> Digest {
        self.genesis_hash
            .expect("Genesis hash should be present. Should be called after run_genesis.")
    }

    /// Returns the post state hash, panics if it can't be found.
    pub fn get_post_state_hash(&self) -> Digest {
        self.post_state_hash.expect("Should have post-state hash.")
    }

    /// Returns the engine state.
    pub fn get_engine_state(&self) -> &EngineState<S> {
        &self.engine_state
    }

    /// Returns the last results execs.
    pub fn get_last_exec_result(&self) -> Option<Vec<Rc<ExecutionResult>>> {
        let exec_results = self.exec_results.last()?;

        Some(exec_results.iter().map(Rc::clone).collect())
    }

    /// Returns the owned results of a specific exec.
    pub fn get_exec_result_owned(&self, index: usize) -> Option<Vec<Rc<ExecutionResult>>> {
        let exec_results = self.exec_results.get(index)?;

        Some(exec_results.iter().map(Rc::clone).collect())
    }

    /// Returns a count of exec results.
    pub fn get_exec_results_count(&self) -> usize {
        self.exec_results.len()
    }

    /// Returns a `Result` containing an [`UpgradeSuccess`].
    pub fn get_upgrade_result(
        &self,
        index: usize,
    ) -> Option<&Result<UpgradeSuccess, engine_state::Error>> {
        self.upgrade_results.get(index)
    }

    /// Expects upgrade success.
    pub fn expect_upgrade_success(&mut self) -> &mut Self {
        // Check first result, as only first result is interesting for a simple test
        let result = self
            .upgrade_results
            .last()
            .expect("Expected to be called after a system upgrade.")
            .as_ref();

        result.unwrap_or_else(|_| panic!("Expected success, got: {:?}", result));

        self
    }

    /// Returns the "handle payment" contract, panics if it can't be found.
    pub fn get_handle_payment_contract(&self) -> AddressableEntity {
        let handle_payment_contract = Key::addressable_entity_key(
            PackageKindTag::System,
            self.get_system_entity_hash(HANDLE_PAYMENT)
                .cloned()
                .expect("should have handle payment contract uref"),
        );
        self.query(None, handle_payment_contract, &[])
            .and_then(|v| v.try_into().map_err(|error| format!("{:?}", error)))
            .expect("should find handle payment URef")
    }

    /// Returns the balance of a purse, panics if the balance can't be parsed into a `U512`.
    pub fn get_purse_balance(&self, purse: URef) -> U512 {
        let base_key = Key::Balance(purse.addr());
        self.query(None, base_key, &[])
            .and_then(|v| CLValue::try_from(v).map_err(|error| format!("{:?}", error)))
            .and_then(|cl_value| cl_value.into_t().map_err(|error| format!("{:?}", error)))
            .expect("should parse balance into a U512")
    }

    /// Returns a `BalanceResult` for a purse, panics if the balance can't be found.
    pub fn get_purse_balance_result(&self, purse: URef) -> BalanceResult {
        let state_root_hash: Digest = self.post_state_hash.expect("should have post_state_hash");
        self.engine_state
            .get_purse_balance(state_root_hash, purse)
            .expect("should get purse balance")
    }

    /// Returns a `BalanceResult` for a purse using a `PublicKey`.
    pub fn get_public_key_balance_result(&self, public_key: PublicKey) -> BalanceResult {
        let state_root_hash: Digest = self.post_state_hash.expect("should have post_state_hash");
        self.engine_state
            .get_balance(state_root_hash, public_key)
            .expect("should get purse balance using public key")
    }

    /// Gets the purse balance of a proposer.
    pub fn get_proposer_purse_balance(&self) -> U512 {
        let proposer_contract = self
            .get_entity_by_account_hash(*DEFAULT_PROPOSER_ADDR)
            .expect("proposer account should exist");
        self.get_purse_balance(proposer_contract.main_purse())
    }

    /// Gets the contract hash associated with a given account hash.
    pub fn get_entity_hash_by_account_hash(
        &self,
        account_hash: AccountHash,
    ) -> Option<AddressableEntityHash> {
        match self.query(None, Key::Account(account_hash), &[]).ok() {
            Some(StoredValue::CLValue(cl_value)) => {
                let entity_key = CLValue::into_t::<Key>(cl_value).expect("must have contract hash");
                entity_key.into_entity_hash()
            }
            Some(_) | None => None,
        }
    }

    /// Queries for an `Account`.
    pub fn get_entity_by_account_hash(
        &self,
        account_hash: AccountHash,
    ) -> Option<AddressableEntity> {
        match self.query(None, Key::Account(account_hash), &[]).ok() {
            Some(StoredValue::CLValue(cl_value)) => {
                let contract_key =
                    CLValue::into_t::<Key>(cl_value).expect("must have contract hash");
                match self.query(None, contract_key, &[]) {
                    Ok(StoredValue::AddressableEntity(contract)) => Some(contract),
                    Ok(_) | Err(_) => None,
                }
            }
            Some(_other_variant) => None,
            None => None,
        }
    }

    /// Queries for an `AddressableEntity` and panics if it can't be found.
    pub fn get_expected_addressable_entity_by_account_hash(
        &self,
        account_hash: AccountHash,
    ) -> AddressableEntity {
        self.get_entity_by_account_hash(account_hash)
            .expect("account to exist")
    }

    /// Queries for an addressable entity by `AddressableEntityHash`.
    pub fn get_addressable_entity(
        &self,
        entity_hash: AddressableEntityHash,
    ) -> Option<AddressableEntity> {
        let entity_key = Key::addressable_entity_key(PackageKindTag::SmartContract, entity_hash);

        let contract_value: StoredValue = match self.query(None, entity_key, &[]) {
            Ok(stored_value) => stored_value,
            Err(_) => self
                .query(
                    None,
                    Key::addressable_entity_key(PackageKindTag::System, entity_hash),
                    &[],
                )
                .expect("must have value"),
        };

        if let StoredValue::AddressableEntity(contract) = contract_value {
            Some(contract)
        } else {
            None
        }
    }

    /// Retrieve a Contract from global state.
    pub fn get_legacy_contract(&self, contract_hash: ContractHash) -> Option<Contract> {
        let contract_value: StoredValue = self
            .query(None, contract_hash.into(), &[])
            .expect("should have contract value");

        if let StoredValue::Contract(contract) = contract_value {
            Some(contract)
        } else {
            None
        }
    }

    /// Queries for byte code by `ByteCodeAddr` and returns an `Option<ByteCode>`.
    pub fn get_byte_code(&self, byte_code_hash: ByteCodeHash) -> Option<ByteCode> {
        let byte_code_key = Key::byte_code_key(ByteCodeKind::V1CasperWasm, byte_code_hash.value());

        let byte_code_value: StoredValue = self
            .query(None, byte_code_key, &[])
            .expect("should have contract value");

        if let StoredValue::ByteCode(byte_code) = byte_code_value {
            Some(byte_code)
        } else {
            None
        }
    }

    /// Queries for a contract package by `PackageHash`.
    pub fn get_package(&self, package_hash: PackageHash) -> Option<Package> {
        let contract_value: StoredValue = self
            .query(None, package_hash.into(), &[])
            .expect("should have package value");

        if let StoredValue::Package(package) = contract_value {
            Some(package)
        } else {
            None
        }
    }

    /// Queries for a transfer by `TransferAddr`.
    pub fn get_transfer(&self, transfer: TransferAddr) -> Option<Transfer> {
        let transfer_value: StoredValue = self
            .query(None, Key::Transfer(transfer), &[])
            .expect("should have transfer value");

        if let StoredValue::Transfer(transfer) = transfer_value {
            Some(transfer)
        } else {
            None
        }
    }

    /// Queries for deploy info by `DeployHash`.
    pub fn get_deploy_info(&self, deploy_hash: DeployHash) -> Option<DeployInfo> {
        let deploy_info_value: StoredValue = self
            .query(None, Key::DeployInfo(deploy_hash), &[])
            .expect("should have deploy info value");

        if let StoredValue::DeployInfo(deploy_info) = deploy_info_value {
            Some(deploy_info)
        } else {
            None
        }
    }

    /// Returns a `Vec<Gas>` representing execution consts.
    pub fn exec_costs(&self, index: usize) -> Vec<Gas> {
        let exec_results = self
            .get_exec_result_owned(index)
            .expect("should have exec response");
        utils::get_exec_costs(exec_results)
    }

    /// Returns the `Gas` cost of the last exec.
    pub fn last_exec_gas_cost(&self) -> Gas {
        let exec_results = self
            .get_last_exec_result()
            .expect("Expected to be called after run()");
        let exec_result = exec_results.get(0).expect("should have result");
        exec_result.cost()
    }

    /// Returns the result of the last exec.
    pub fn last_exec_result(&self) -> &ExecutionResult {
        let exec_results = self
            .exec_results
            .last()
            .expect("Expected to be called after run()");
        exec_results.get(0).expect("should have result").as_ref()
    }

    /// Assert that last error is the expected one.
    ///
    /// NOTE: we're using string-based representation for checking equality
    /// as the `Error` type does not implement `Eq` (many of its subvariants don't).
    pub fn assert_error(&self, expected_error: Error) {
        match self.get_error() {
            Some(error) => assert_eq!(format!("{:?}", expected_error), format!("{:?}", error)),
            None => panic!("expected error ({:?}) got success", expected_error),
        }
    }

    /// Returns the error message of the last exec.
    pub fn exec_error_message(&self, index: usize) -> Option<String> {
        let response = self.get_exec_result_owned(index)?;
        Some(utils::get_error_message(response))
    }

    /// Gets [`EraValidators`].
    pub fn get_era_validators(&mut self) -> EraValidators {
        let state_hash = self.get_post_state_hash();
        let request = GetEraValidatorsRequest::new(state_hash, *DEFAULT_PROTOCOL_VERSION);
        let system_contract_registry = self
            .system_contract_registry
            .clone()
            .expect("System contract registry not found. Please run genesis first.");
        self.engine_state
            .get_era_validators(Some(system_contract_registry), request)
            .expect("get era validators should not error")
    }

    /// Gets [`ValidatorWeights`] for a given [`EraId`].
    pub fn get_validator_weights(&mut self, era_id: EraId) -> Option<ValidatorWeights> {
        let mut result = self.get_era_validators();
        result.remove(&era_id)
    }

    /// Gets [`Vec<BidKind>`].
    pub fn get_bids(&mut self) -> Vec<BidKind> {
        let get_bids_request = GetBidsRequest::new(self.get_post_state_hash());

        let get_bids_result = self.engine_state.get_bids(get_bids_request).unwrap();

        get_bids_result.into_success().unwrap()
    }

    /// Gets [`UnbondingPurses`].
    pub fn get_unbonds(&mut self) -> UnbondingPurses {
        let state_root_hash = self.get_post_state_hash();

        let tracking_copy = self
            .engine_state
            .tracking_copy(state_root_hash)
            .unwrap()
            .unwrap();

        let reader = tracking_copy.reader();

        let unbond_keys = reader
            .keys_with_prefix(&[KeyTag::Unbond as u8])
            .unwrap_or_default();

        let mut ret = BTreeMap::new();

        for key in unbond_keys.into_iter() {
            let read_result = reader.read(&key);
            if let (Key::Unbond(account_hash), Ok(Some(StoredValue::Unbonding(unbonding_purses)))) =
                (key, read_result)
            {
                ret.insert(account_hash, unbonding_purses);
            }
        }

        ret
    }

    /// Gets [`WithdrawPurses`].
    pub fn get_withdraw_purses(&mut self) -> WithdrawPurses {
        let state_root_hash = self.get_post_state_hash();

        let tracking_copy = self
            .engine_state
            .tracking_copy(state_root_hash)
            .unwrap()
            .unwrap();

        let reader = tracking_copy.reader();

        let withdraws_keys = reader
            .keys_with_prefix(&[KeyTag::Withdraw as u8])
            .unwrap_or_default();

        let mut ret = BTreeMap::new();

        for key in withdraws_keys.into_iter() {
            let read_result = reader.read(&key);
            if let (Key::Withdraw(account_hash), Ok(Some(StoredValue::Withdraw(withdraw_purses)))) =
                (key, read_result)
            {
                ret.insert(account_hash, withdraw_purses);
            }
        }

        ret
    }

    /// Gets all `[Key::Balance]`s in global state.
    pub fn get_balance_keys(&self) -> Vec<Key> {
        self.get_keys(KeyTag::Balance).unwrap_or_default()
    }

    /// Gets all keys in global state by a prefix.
    pub fn get_keys(&self, tag: KeyTag) -> Result<Vec<Key>, S::Error> {
        let state_root_hash = self.get_post_state_hash();

        let tracking_copy = self
            .engine_state
            .tracking_copy(state_root_hash)
            .unwrap()
            .unwrap();

        let reader = tracking_copy.reader();

        reader.keys_with_prefix(&[tag as u8])
    }

    /// Gets a stored value from a contract's named keys.
    pub fn get_value<T>(&mut self, entity_hash: AddressableEntityHash, name: &str) -> T
    where
        T: FromBytes + CLTyped,
    {
        let contract = self
            .get_addressable_entity(entity_hash)
            .expect("should have contract");
        let key = contract
            .named_keys()
            .get(name)
            .expect("should have named key");
        let stored_value = self.query(None, *key, &[]).expect("should query");
        let cl_value = stored_value.into_cl_value().expect("should be cl value");
        let result: T = cl_value.into_t().expect("should convert");
        result
    }

    /// Gets an [`EraId`].
    pub fn get_era(&mut self) -> EraId {
        let auction_contract = self.get_auction_contract_hash();
        self.get_value(auction_contract, ERA_ID_KEY)
    }

    /// Gets the auction delay.
    pub fn get_auction_delay(&mut self) -> u64 {
        let auction_contract = self.get_auction_contract_hash();
        self.get_value(auction_contract, AUCTION_DELAY_KEY)
    }

    /// Gets the unbonding delay
    pub fn get_unbonding_delay(&mut self) -> u64 {
        let auction_contract = self.get_auction_contract_hash();
        self.get_value(auction_contract, UNBONDING_DELAY_KEY)
    }

    /// Gets the [`AddressableEntityHash`] of the system auction contract, panics if it can't be
    /// found.
    pub fn get_system_auction_hash(&self) -> AddressableEntityHash {
        let state_root_hash = self.get_post_state_hash();
        self.engine_state
            .get_system_auction_hash(state_root_hash)
            .expect("should have auction hash")
    }

    /// Gets the [`AddressableEntityHash`] of the system mint contract, panics if it can't be found.
    pub fn get_system_mint_hash(&self) -> AddressableEntityHash {
        let state_root_hash = self.get_post_state_hash();
        self.engine_state
            .get_system_mint_hash(state_root_hash)
            .expect("should have mint hash")
    }

    /// Gets the [`AddressableEntityHash`] of the system handle payment contract, panics if it can't
    /// be found.
    pub fn get_system_handle_payment_hash(&self) -> AddressableEntityHash {
        let state_root_hash = self.get_post_state_hash();
        self.engine_state
            .get_handle_payment_hash(state_root_hash)
            .expect("should have handle payment hash")
    }

    /// Resets the `exec_results`, `upgrade_results` and `transform` fields.
    pub fn clear_results(&mut self) -> &mut Self {
        self.exec_results = Vec::new();
        self.upgrade_results = Vec::new();
        self.effects = Vec::new();
        self
    }

    /// Advances eras by num_eras
<<<<<<< HEAD
    pub fn advance_eras_by(&mut self, num_eras: u64) {
        let step_request_builder = StepRequestBuilder::new()
            .with_protocol_version(ProtocolVersion::V1_0_0)
=======
    pub fn advance_eras_by(
        &mut self,
        num_eras: u64,
        reward_items: impl IntoIterator<Item = RewardItem>,
        evict_items: impl IntoIterator<Item = EvictItem>,
    ) {
        let step_request_builder = StepRequestBuilder::new()
            .with_protocol_version(ProtocolVersion::V1_0_0)
            .with_reward_items(reward_items)
            .with_evict_items(evict_items)
>>>>>>> ec27792a
            .with_run_auction(true);

        for _ in 0..num_eras {
            let step_request = step_request_builder
                .clone()
                .with_parent_state_hash(self.get_post_state_hash())
                .with_next_era_id(self.get_era().successor())
                .build();

            self.step(step_request)
                .expect("failed to execute step request");
        }
    }

    /// Advances eras by configured amount
<<<<<<< HEAD
    pub fn advance_eras_by_default_auction_delay(&mut self) {
        let auction_delay = self.get_auction_delay();
        self.advance_eras_by(auction_delay + 1);
    }

    /// Advances by a single era.
    pub fn advance_era(&mut self) {
        self.advance_eras_by(1);
=======
    pub fn advance_eras_by_default_auction_delay(
        &mut self,
        reward_items: impl IntoIterator<Item = RewardItem>,
        evict_items: impl IntoIterator<Item = EvictItem>,
    ) {
        let auction_delay = self.get_auction_delay();
        self.advance_eras_by(auction_delay + 1, reward_items, evict_items);
    }

    /// Advances by a single era.
    pub fn advance_era(
        &mut self,
        reward_items: impl IntoIterator<Item = RewardItem>,
        evict_items: impl IntoIterator<Item = EvictItem>,
    ) {
        self.advance_eras_by(1, reward_items, evict_items);
>>>>>>> ec27792a
    }

    /// Returns a trie by hash.
    pub fn get_trie(&mut self, state_hash: Digest) -> Option<Trie<Key, StoredValue>> {
        self.engine_state
            .get_trie_full(state_hash)
            .unwrap()
            .map(|bytes| bytesrepr::deserialize(bytes.into_inner().into()).unwrap())
    }

    /// Returns the costs related to interacting with the auction system contract.
    pub fn get_auction_costs(&self) -> AuctionCosts {
        *self.engine_state.config().system_config().auction_costs()
    }

    /// Returns the costs related to interacting with the mint system contract.
    pub fn get_mint_costs(&self) -> MintCosts {
        *self.engine_state.config().system_config().mint_costs()
    }

    /// Returns the costs related to interacting with the handle payment system contract.
    pub fn get_handle_payment_costs(&self) -> HandlePaymentCosts {
        *self
            .engine_state
            .config()
            .system_config()
            .handle_payment_costs()
    }

    /// Commits a prune of leaf nodes from the tip of the merkle trie.
    pub fn commit_prune(&mut self, prune_config: PruneConfig) -> &mut Self {
        let result = self.engine_state.commit_prune(prune_config);

        if let Ok(PruneResult::Success {
            post_state_hash,
            effects,
        }) = &result
        {
            self.post_state_hash = Some(*post_state_hash);
            self.effects.push(effects.clone());
        }

        self.prune_results.push(result);
        self
    }

    /// Returns a `Result` containing a [`PruneResult`].
    pub fn get_prune_result(
        &self,
        index: usize,
    ) -> Option<&Result<PruneResult, engine_state::Error>> {
        self.prune_results.get(index)
    }

    /// Expects a prune success.
    pub fn expect_prune_success(&mut self) -> &mut Self {
        // Check first result, as only first result is interesting for a simple test
        let result = self
            .prune_results
            .last()
            .expect("Expected to be called after a system upgrade.")
            .as_ref();

        let prune_result = result.unwrap_or_else(|_| panic!("Expected success, got: {:?}", result));
        match prune_result {
            PruneResult::RootNotFound => panic!("Root not found"),
            PruneResult::DoesNotExist => panic!("Does not exists"),
            PruneResult::Success { .. } => {}
        }

        self
    }

    /// Returns the results of all execs.
    #[deprecated(
        since = "2.3.0",
        note = "use `get_last_exec_results` or `get_exec_result_owned` instead"
    )]
    pub fn get_exec_results(&self) -> &Vec<Vec<Rc<ExecutionResult>>> {
        &self.exec_results
    }

    /// Returns the results of a specific exec.
    #[deprecated(since = "2.3.0", note = "use `get_exec_result_owned` instead")]
    pub fn get_exec_result(&self, index: usize) -> Option<&Vec<Rc<ExecutionResult>>> {
        self.exec_results.get(index)
    }

    /// Gets [`UnbondingPurses`].
    #[deprecated(since = "2.3.0", note = "use `get_withdraw_purses` instead")]
    pub fn get_withdraws(&mut self) -> UnbondingPurses {
        let withdraw_purses = self.get_withdraw_purses();
        let unbonding_purses: UnbondingPurses = withdraw_purses
            .iter()
            .map(|(key, withdraw_purse)| {
                (
                    key.to_owned(),
                    withdraw_purse
                        .iter()
                        .map(|withdraw_purse| withdraw_purse.to_owned().into())
                        .collect::<Vec<UnbondingPurse>>(),
                )
            })
            .collect::<BTreeMap<AccountHash, Vec<UnbondingPurse>>>();
        unbonding_purses
    }

    /// Calculates refunded amount from a last execution request.
    pub fn calculate_refund_amount(&self, payment_amount: U512) -> U512 {
        let gas_amount = Motes::from_gas(self.last_exec_gas_cost(), DEFAULT_GAS_PRICE)
            .expect("should create motes from gas");

        let refund_ratio = match self.engine_state.config().refund_handling() {
            RefundHandling::Refund { refund_ratio } | RefundHandling::Burn { refund_ratio } => {
                *refund_ratio
            }
        };

        let (numer, denom) = refund_ratio.into();
        let refund_ratio = Ratio::new_raw(U512::from(numer), U512::from(denom));

        // amount declared to be paid in payment code MINUS gas spent in last execution.
        let refundable_amount = Ratio::from(payment_amount) - Ratio::from(gas_amount.value());
        (refundable_amount * refund_ratio).to_integer()
    }
}<|MERGE_RESOLUTION|>--- conflicted
+++ resolved
@@ -15,7 +15,6 @@
 use num_traits::CheckedMul;
 
 use casper_execution_engine::{
-<<<<<<< HEAD
     engine_state::{
         self,
         era_validators::GetEraValidatorsRequest,
@@ -26,35 +25,6 @@
         BalanceResult, EngineConfig, EngineConfigBuilder, EngineState, Error, GenesisSuccess,
         GetBidsRequest, PruneConfig, PruneResult, QueryRequest, QueryResult, StepError,
         SystemContractRegistry, UpgradeSuccess, DEFAULT_MAX_QUERY_DEPTH,
-=======
-    core::{
-        engine_state::{
-            self,
-            engine_config::RefundHandling,
-            era_validators::GetEraValidatorsRequest,
-            execute_request::ExecuteRequest,
-            execution_result::ExecutionResult,
-            run_genesis_request::RunGenesisRequest,
-            step::{EvictItem, StepRequest, StepSuccess},
-            BalanceResult, EngineConfig, EngineConfigBuilder, EngineState, Error, GenesisSuccess,
-            GetBidsRequest, PruneConfig, PruneResult, QueryRequest, QueryResult, RewardItem,
-            StepError, SystemContractRegistry, UpgradeConfig, UpgradeSuccess,
-            DEFAULT_MAX_QUERY_DEPTH,
-        },
-        execution,
-    },
-    shared::{
-        additive_map::AdditiveMap,
-        execution_journal::ExecutionJournal,
-        logging::{self, Settings, Style},
-        newtypes::CorrelationId,
-        system_config::{
-            auction_costs::AuctionCosts, handle_payment_costs::HandlePaymentCosts,
-            mint_costs::MintCosts,
-        },
-        transform::Transform,
-        utils::OS_PAGE_SIZE,
->>>>>>> ec27792a
     },
     execution,
 };
@@ -94,7 +64,7 @@
 use tempfile::TempDir;
 
 use crate::{
-    chainspec_config::{ChainspecConfig, CoreConfig, PRODUCTION_PATH},
+    chainspec_config::{ChainspecConfig, PRODUCTION_PATH},
     utils, ExecuteRequestBuilder, StepRequestBuilder, DEFAULT_GAS_PRICE, DEFAULT_PROPOSER_ADDR,
     DEFAULT_PROTOCOL_VERSION, SYSTEM_ADDR,
 };
@@ -187,58 +157,6 @@
             GlobalStateMode::Open(post_state_hash) => Some(post_state_hash),
         }
     }
-<<<<<<< HEAD
-=======
-
-    /// Returns an [`InMemoryWasmTestBuilder`] instantiated using values from a given chainspec.
-    pub fn new_with_chainspec<P: AsRef<Path>>(
-        chainspec_path: P,
-        post_state_hash: Option<Digest>,
-    ) -> Self {
-        let chainspec_config = ChainspecConfig::from_chainspec_path(chainspec_path)
-            .expect("must build chainspec configuration");
-
-        // if you get a compilation error here, make sure to update the builder below accordingly
-        let ChainspecConfig {
-            core_config,
-            wasm_config,
-            system_costs_config,
-        } = chainspec_config;
-        let CoreConfig {
-            validator_slots: _,
-            auction_delay: _,
-            locked_funds_period: _,
-            vesting_schedule_period,
-            unbonding_delay: _,
-            round_seigniorage_rate: _,
-            max_associated_keys,
-            max_runtime_call_stack_height,
-            minimum_delegation_amount,
-            strict_argument_checking,
-            max_delegators_per_validator,
-            refund_handling,
-            fee_handling,
-        } = core_config;
-
-        let engine_config = EngineConfigBuilder::new()
-            .with_max_query_depth(DEFAULT_MAX_QUERY_DEPTH)
-            .with_max_associated_keys(max_associated_keys)
-            .with_max_runtime_call_stack_height(max_runtime_call_stack_height)
-            .with_minimum_delegation_amount(minimum_delegation_amount)
-            .with_strict_argument_checking(strict_argument_checking)
-            .with_vesting_schedule_period_millis(vesting_schedule_period.millis())
-            .with_max_delegators_per_validator(max_delegators_per_validator)
-            .with_wasm_config(wasm_config)
-            .with_system_config(system_costs_config)
-            .with_refund_handling(refund_handling)
-            .with_fee_handling(fee_handling)
-            .build();
-
-        let global_state = InMemoryGlobalState::empty().expect("should create global state");
-
-        Self::new(global_state, engine_config, post_state_hash)
-    }
->>>>>>> ec27792a
 }
 
 impl LmdbWasmTestBuilder {
@@ -1539,22 +1457,9 @@
     }
 
     /// Advances eras by num_eras
-<<<<<<< HEAD
     pub fn advance_eras_by(&mut self, num_eras: u64) {
         let step_request_builder = StepRequestBuilder::new()
             .with_protocol_version(ProtocolVersion::V1_0_0)
-=======
-    pub fn advance_eras_by(
-        &mut self,
-        num_eras: u64,
-        reward_items: impl IntoIterator<Item = RewardItem>,
-        evict_items: impl IntoIterator<Item = EvictItem>,
-    ) {
-        let step_request_builder = StepRequestBuilder::new()
-            .with_protocol_version(ProtocolVersion::V1_0_0)
-            .with_reward_items(reward_items)
-            .with_evict_items(evict_items)
->>>>>>> ec27792a
             .with_run_auction(true);
 
         for _ in 0..num_eras {
@@ -1570,7 +1475,6 @@
     }
 
     /// Advances eras by configured amount
-<<<<<<< HEAD
     pub fn advance_eras_by_default_auction_delay(&mut self) {
         let auction_delay = self.get_auction_delay();
         self.advance_eras_by(auction_delay + 1);
@@ -1579,24 +1483,6 @@
     /// Advances by a single era.
     pub fn advance_era(&mut self) {
         self.advance_eras_by(1);
-=======
-    pub fn advance_eras_by_default_auction_delay(
-        &mut self,
-        reward_items: impl IntoIterator<Item = RewardItem>,
-        evict_items: impl IntoIterator<Item = EvictItem>,
-    ) {
-        let auction_delay = self.get_auction_delay();
-        self.advance_eras_by(auction_delay + 1, reward_items, evict_items);
-    }
-
-    /// Advances by a single era.
-    pub fn advance_era(
-        &mut self,
-        reward_items: impl IntoIterator<Item = RewardItem>,
-        evict_items: impl IntoIterator<Item = EvictItem>,
-    ) {
-        self.advance_eras_by(1, reward_items, evict_items);
->>>>>>> ec27792a
     }
 
     /// Returns a trie by hash.
