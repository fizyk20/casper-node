[package]
name = "casper-engine-test-support"
<<<<<<< HEAD
# when updating, also update 'html_root_url' in lib.rs
version = "5.0.0"
=======
version = "7.0.0" # when updating, also update 'html_root_url' in lib.rs
>>>>>>> b08bdf50
authors = ["Fraser Hutchison <fraser@casperlabs.io>"]
edition = "2018"
description = "Library to support testing of Wasm smart contracts for use on the Casper network."
documentation = "https://docs.rs/casper-engine-test-support"
readme = "README.md"
homepage = "https://casperlabs.io"
repository = "https://github.com/CasperLabs/casper-node/tree/master/execution_engine_testing/test_support"
license = "Apache-2.0"

[dependencies]
<<<<<<< HEAD
casper-execution-engine = { version = "5.0.0", path = "../../execution_engine", features = [
  "test-support",
] }
casper-storage = { version = "1.4.3", path = "../../storage" }
casper-types = { version = "3.0.0", path = "../../types" }
=======
blake2 = "0.9.0"
casper-execution-engine = { version = "7.0.0", path = "../../execution_engine", features = ["test-support"] }
casper-storage = { version = "2.0.0", path = "../../storage" }
casper-types = { version = "5.0.0", path = "../../types" }
>>>>>>> b08bdf50
env_logger = "0.10.0"
filesize = "0.2.0"
humantime = "2"
lmdb-rkv = "0.14"
log = "0.4.14"
num-rational = "0.4.0"
num-traits = "0.2.14"
once_cell = "1.8.0"
rand = "0.8.4"
serde = { version = "1", features = ["derive", "rc"] }
tempfile = "3.4.0"
toml = "0.5.6"

[dev-dependencies]
casper-types = { version = "5.0.0", path = "../../types", features = ["std"] }
version-sync = "0.9.3"

[build-dependencies]
toml_edit = "=0.21.0"
humantime = "2"

[features]
use-as-wasm = []

[package.metadata.docs.rs]
all-features = true
rustdoc-args = ["--cfg", "docsrs"]<|MERGE_RESOLUTION|>--- conflicted
+++ resolved
@@ -1,11 +1,7 @@
 [package]
 name = "casper-engine-test-support"
-<<<<<<< HEAD
 # when updating, also update 'html_root_url' in lib.rs
-version = "5.0.0"
-=======
-version = "7.0.0" # when updating, also update 'html_root_url' in lib.rs
->>>>>>> b08bdf50
+version = "7.0.0"
 authors = ["Fraser Hutchison <fraser@casperlabs.io>"]
 edition = "2018"
 description = "Library to support testing of Wasm smart contracts for use on the Casper network."
@@ -16,18 +12,12 @@
 license = "Apache-2.0"
 
 [dependencies]
-<<<<<<< HEAD
-casper-execution-engine = { version = "5.0.0", path = "../../execution_engine", features = [
+blake2 = "0.9.0"
+casper-execution-engine = { version = "7.0.0", path = "../../execution_engine", features = [
   "test-support",
 ] }
-casper-storage = { version = "1.4.3", path = "../../storage" }
-casper-types = { version = "3.0.0", path = "../../types" }
-=======
-blake2 = "0.9.0"
-casper-execution-engine = { version = "7.0.0", path = "../../execution_engine", features = ["test-support"] }
 casper-storage = { version = "2.0.0", path = "../../storage" }
 casper-types = { version = "5.0.0", path = "../../types" }
->>>>>>> b08bdf50
 env_logger = "0.10.0"
 filesize = "0.2.0"
 humantime = "2"
