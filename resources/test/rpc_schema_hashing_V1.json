--- conflicted
+++ resolved
@@ -1,215 +1,215 @@
 {
-  "$schema":"http://json-schema.org/draft-07/schema#",
-  "title":"OpenRpcSchema",
-  "examples":[
+  "$schema": "http://json-schema.org/draft-07/schema#",
+  "title": "OpenRpcSchema",
+  "examples": [
     {
-      "components":{
-        "schemas":{
-          "Account":{
-            "additionalProperties":false,
-            "description":"Structure representing a user's account, stored in global state.",
-            "properties":{
-              "account_hash":{
-                "$ref":"#/components/schemas/AccountHash"
-              },
-              "action_thresholds":{
-                "$ref":"#/components/schemas/ActionThresholds"
-              },
-              "associated_keys":{
-                "items":{
-                  "$ref":"#/components/schemas/AssociatedKey"
-                },
-                "type":"array"
-              },
-              "main_purse":{
-                "$ref":"#/components/schemas/URef"
-              },
-              "named_keys":{
-                "items":{
-                  "$ref":"#/components/schemas/NamedKey"
-                },
-                "type":"array"
-              }
-            },
-            "required":[
+      "components": {
+        "schemas": {
+          "Account": {
+            "additionalProperties": false,
+            "description": "Structure representing a user's account, stored in global state.",
+            "properties": {
+              "account_hash": {
+                "$ref": "#/components/schemas/AccountHash"
+              },
+              "action_thresholds": {
+                "$ref": "#/components/schemas/ActionThresholds"
+              },
+              "associated_keys": {
+                "items": {
+                  "$ref": "#/components/schemas/AssociatedKey"
+                },
+                "type": "array"
+              },
+              "main_purse": {
+                "$ref": "#/components/schemas/URef"
+              },
+              "named_keys": {
+                "items": {
+                  "$ref": "#/components/schemas/NamedKey"
+                },
+                "type": "array"
+              }
+            },
+            "required": [
               "account_hash",
               "action_thresholds",
               "associated_keys",
               "main_purse",
               "named_keys"
             ],
-            "type":"object"
-          },
-          "AccountHash":{
-            "description":"Hex-encoded account hash.",
-            "type":"string"
-          },
-          "ActionThresholds":{
-            "additionalProperties":false,
-            "description":"Thresholds that have to be met when executing an action of a certain type.",
-            "properties":{
-              "deployment":{
-                "format":"uint8",
-                "minimum":0.0,
-                "type":"integer"
-              },
-              "key_management":{
-                "format":"uint8",
-                "minimum":0.0,
-                "type":"integer"
-              }
-            },
-            "required":[
+            "type": "object"
+          },
+          "AccountHash": {
+            "description": "Hex-encoded account hash.",
+            "type": "string"
+          },
+          "ActionThresholds": {
+            "additionalProperties": false,
+            "description": "Thresholds that have to be met when executing an action of a certain type.",
+            "properties": {
+              "deployment": {
+                "format": "uint8",
+                "minimum": 0.0,
+                "type": "integer"
+              },
+              "key_management": {
+                "format": "uint8",
+                "minimum": 0.0,
+                "type": "integer"
+              }
+            },
+            "required": [
               "deployment",
               "key_management"
             ],
-            "type":"object"
-          },
-          "ActivationPoint":{
-            "anyOf":[
-              {
-                "$ref":"#/components/schemas/EraId"
-              },
-              {
-                "$ref":"#/components/schemas/Timestamp"
-              }
-            ],
-            "description":"The first era to which the associated protocol version applies."
-          },
-          "Approval":{
-            "additionalProperties":false,
-            "description":"A struct containing a signature and the public key of the signer.",
-            "properties":{
-              "signature":{
-                "$ref":"#/components/schemas/Signature"
-              },
-              "signer":{
-                "$ref":"#/components/schemas/PublicKey"
-              }
-            },
-            "required":[
+            "type": "object"
+          },
+          "ActivationPoint": {
+            "anyOf": [
+              {
+                "$ref": "#/components/schemas/EraId"
+              },
+              {
+                "$ref": "#/components/schemas/Timestamp"
+              }
+            ],
+            "description": "The first era to which the associated protocol version applies."
+          },
+          "Approval": {
+            "additionalProperties": false,
+            "description": "A struct containing a signature and the public key of the signer.",
+            "properties": {
+              "signature": {
+                "$ref": "#/components/schemas/Signature"
+              },
+              "signer": {
+                "$ref": "#/components/schemas/PublicKey"
+              }
+            },
+            "required": [
               "signature",
               "signer"
             ],
-            "type":"object"
-          },
-          "AssociatedKey":{
-            "additionalProperties":false,
-            "properties":{
-              "account_hash":{
-                "$ref":"#/components/schemas/AccountHash"
-              },
-              "weight":{
-                "format":"uint8",
-                "minimum":0.0,
-                "type":"integer"
-              }
-            },
-            "required":[
+            "type": "object"
+          },
+          "AssociatedKey": {
+            "additionalProperties": false,
+            "properties": {
+              "account_hash": {
+                "$ref": "#/components/schemas/AccountHash"
+              },
+              "weight": {
+                "format": "uint8",
+                "minimum": 0.0,
+                "type": "integer"
+              }
+            },
+            "required": [
               "account_hash",
               "weight"
             ],
-            "type":"object"
-          },
-          "AuctionState":{
-            "additionalProperties":false,
-            "description":"Data structure summarizing auction contract data.",
-            "properties":{
-              "bids":{
-                "description":"All bids contained within a vector.",
-                "items":{
-                  "$ref":"#/components/schemas/JsonBids"
-                },
-                "type":"array"
-              },
-              "block_height":{
-                "description":"Block height.",
-                "format":"uint64",
-                "minimum":0.0,
-                "type":"integer"
-              },
-              "era_validators":{
-                "description":"Era validators.",
-                "items":{
-                  "$ref":"#/components/schemas/JsonEraValidators"
-                },
-                "type":"array"
-              },
-              "state_root_hash":{
-                "allOf":[
-                  {
-                    "$ref":"#/components/schemas/Digest"
-                  }
-                ],
-                "description":"Global state hash."
-              }
-            },
-            "required":[
+            "type": "object"
+          },
+          "AuctionState": {
+            "additionalProperties": false,
+            "description": "Data structure summarizing auction contract data.",
+            "properties": {
+              "bids": {
+                "description": "All bids contained within a vector.",
+                "items": {
+                  "$ref": "#/components/schemas/JsonBids"
+                },
+                "type": "array"
+              },
+              "block_height": {
+                "description": "Block height.",
+                "format": "uint64",
+                "minimum": 0.0,
+                "type": "integer"
+              },
+              "era_validators": {
+                "description": "Era validators.",
+                "items": {
+                  "$ref": "#/components/schemas/JsonEraValidators"
+                },
+                "type": "array"
+              },
+              "state_root_hash": {
+                "allOf": [
+                  {
+                    "$ref": "#/components/schemas/Digest"
+                  }
+                ],
+                "description": "Global state hash."
+              }
+            },
+            "required": [
               "bids",
               "block_height",
               "era_validators",
               "state_root_hash"
             ],
-            "type":"object"
-          },
-          "Bid":{
-            "additionalProperties":false,
-            "description":"An entry in the validator map.",
-            "properties":{
-              "bonding_purse":{
-                "allOf":[
-                  {
-                    "$ref":"#/components/schemas/URef"
-                  }
-                ],
-                "description":"The purse that was used for bonding."
-              },
-              "delegation_rate":{
-                "description":"Delegation rate",
-                "format":"uint8",
-                "minimum":0.0,
-                "type":"integer"
-              },
-              "delegators":{
-                "additionalProperties":{
-                  "$ref":"#/components/schemas/Delegator"
-                },
-                "description":"This validator's delegators, indexed by their public keys",
-                "type":"object"
-              },
-              "inactive":{
-                "description":"`true` if validator has been \"evicted\"",
-                "type":"boolean"
-              },
-              "staked_amount":{
-                "allOf":[
-                  {
-                    "$ref":"#/components/schemas/U512"
-                  }
-                ],
-                "description":"The amount of tokens staked by a validator (not including delegators)."
-              },
-              "validator_public_key":{
-                "allOf":[
-                  {
-                    "$ref":"#/components/schemas/PublicKey"
-                  }
-                ],
-                "description":"Validator public key"
-              },
-              "vesting_schedule":{
-                "anyOf":[
-                  {
-                    "$ref":"#/components/schemas/VestingSchedule"
+            "type": "object"
+          },
+          "Bid": {
+            "additionalProperties": false,
+            "description": "An entry in the validator map.",
+            "properties": {
+              "bonding_purse": {
+                "allOf": [
+                  {
+                    "$ref": "#/components/schemas/URef"
+                  }
+                ],
+                "description": "The purse that was used for bonding."
+              },
+              "delegation_rate": {
+                "description": "Delegation rate",
+                "format": "uint8",
+                "minimum": 0.0,
+                "type": "integer"
+              },
+              "delegators": {
+                "additionalProperties": {
+                  "$ref": "#/components/schemas/Delegator"
+                },
+                "description": "This validator's delegators, indexed by their public keys",
+                "type": "object"
+              },
+              "inactive": {
+                "description": "`true` if validator has been \"evicted\"",
+                "type": "boolean"
+              },
+              "staked_amount": {
+                "allOf": [
+                  {
+                    "$ref": "#/components/schemas/U512"
+                  }
+                ],
+                "description": "The amount of tokens staked by a validator (not including delegators)."
+              },
+              "validator_public_key": {
+                "allOf": [
+                  {
+                    "$ref": "#/components/schemas/PublicKey"
+                  }
+                ],
+                "description": "Validator public key"
+              },
+              "vesting_schedule": {
+                "anyOf": [
+                  {
+                    "$ref": "#/components/schemas/VestingSchedule"
                   },
                   {
-                    "type":"null"
-                  }
-                ],
-                "description":"Vesting schedule for a genesis validator. `None` if non-genesis validator."
-              }
-            },
-            "required":[
+                    "type": "null"
+                  }
+                ],
+                "description": "Vesting schedule for a genesis validator. `None` if non-genesis validator."
+              }
+            },
+            "required": [
               "bonding_purse",
               "delegation_rate",
               "delegators",
@@ -217,53 +217,53 @@
               "staked_amount",
               "validator_public_key"
             ],
-            "type":"object"
-          },
-          "BlockHash":{
-            "allOf":[
-              {
-                "$ref":"#/components/schemas/Digest"
-              }
-            ],
-            "description":"A cryptographic hash identifying a [`Block`](struct.Block.html)."
-          },
-          "BlockIdentifier":{
-            "anyOf":[
-              {
-                "additionalProperties":false,
-                "description":"Identify and retrieve the block with its hash.",
-                "properties":{
-                  "Hash":{
-                    "$ref":"#/components/schemas/BlockHash"
-                  }
-                },
-                "required":[
+            "type": "object"
+          },
+          "BlockHash": {
+            "allOf": [
+              {
+                "$ref": "#/components/schemas/Digest"
+              }
+            ],
+            "description": "A cryptographic hash identifying a [`Block`](struct.Block.html)."
+          },
+          "BlockIdentifier": {
+            "anyOf": [
+              {
+                "additionalProperties": false,
+                "description": "Identify and retrieve the block with its hash.",
+                "properties": {
+                  "Hash": {
+                    "$ref": "#/components/schemas/BlockHash"
+                  }
+                },
+                "required": [
                   "Hash"
                 ],
-                "type":"object"
-              },
-              {
-                "additionalProperties":false,
-                "description":"Identify and retrieve the block with its height.",
-                "properties":{
-                  "Height":{
-                    "format":"uint64",
-                    "minimum":0.0,
-                    "type":"integer"
-                  }
-                },
-                "required":[
+                "type": "object"
+              },
+              {
+                "additionalProperties": false,
+                "description": "Identify and retrieve the block with its height.",
+                "properties": {
+                  "Height": {
+                    "format": "uint64",
+                    "minimum": 0.0,
+                    "type": "integer"
+                  }
+                },
+                "required": [
                   "Height"
                 ],
-                "type":"object"
-              }
-            ],
-            "description":"Identifier for possible ways to retrieve a block."
-          },
-          "CLType":{
-            "anyOf":[
-              {
-                "enum":[
+                "type": "object"
+              }
+            ],
+            "description": "Identifier for possible ways to retrieve a block."
+          },
+          "CLType": {
+            "anyOf": [
+              {
+                "enum": [
                   "Bool",
                   "I32",
                   "I64",
@@ -280,387 +280,387 @@
                   "PublicKey",
                   "Any"
                 ],
-                "type":"string"
-              },
-              {
-                "additionalProperties":false,
-                "description":"`Option` of a `CLType`.",
-                "properties":{
-                  "Option":{
-                    "$ref":"#/components/schemas/CLType"
-                  }
-                },
-                "required":[
+                "type": "string"
+              },
+              {
+                "additionalProperties": false,
+                "description": "`Option` of a `CLType`.",
+                "properties": {
+                  "Option": {
+                    "$ref": "#/components/schemas/CLType"
+                  }
+                },
+                "required": [
                   "Option"
                 ],
-                "type":"object"
-              },
-              {
-                "additionalProperties":false,
-                "description":"Variable-length list of a single `CLType` (comparable to a `Vec`).",
-                "properties":{
-                  "List":{
-                    "$ref":"#/components/schemas/CLType"
-                  }
-                },
-                "required":[
+                "type": "object"
+              },
+              {
+                "additionalProperties": false,
+                "description": "Variable-length list of a single `CLType` (comparable to a `Vec`).",
+                "properties": {
+                  "List": {
+                    "$ref": "#/components/schemas/CLType"
+                  }
+                },
+                "required": [
                   "List"
                 ],
-                "type":"object"
-              },
-              {
-                "additionalProperties":false,
-                "description":"Fixed-length list of a single `CLType` (comparable to a Rust array).",
-                "properties":{
-                  "ByteArray":{
-                    "format":"uint32",
-                    "minimum":0.0,
-                    "type":"integer"
-                  }
-                },
-                "required":[
+                "type": "object"
+              },
+              {
+                "additionalProperties": false,
+                "description": "Fixed-length list of a single `CLType` (comparable to a Rust array).",
+                "properties": {
+                  "ByteArray": {
+                    "format": "uint32",
+                    "minimum": 0.0,
+                    "type": "integer"
+                  }
+                },
+                "required": [
                   "ByteArray"
                 ],
-                "type":"object"
-              },
-              {
-                "additionalProperties":false,
-                "description":"`Result` with `Ok` and `Err` variants of `CLType`s.",
-                "properties":{
-                  "Result":{
-                    "additionalProperties":false,
-                    "properties":{
-                      "err":{
-                        "$ref":"#/components/schemas/CLType"
+                "type": "object"
+              },
+              {
+                "additionalProperties": false,
+                "description": "`Result` with `Ok` and `Err` variants of `CLType`s.",
+                "properties": {
+                  "Result": {
+                    "additionalProperties": false,
+                    "properties": {
+                      "err": {
+                        "$ref": "#/components/schemas/CLType"
                       },
-                      "ok":{
-                        "$ref":"#/components/schemas/CLType"
+                      "ok": {
+                        "$ref": "#/components/schemas/CLType"
                       }
                     },
-                    "required":[
+                    "required": [
                       "err",
                       "ok"
                     ],
-                    "type":"object"
-                  }
-                },
-                "required":[
+                    "type": "object"
+                  }
+                },
+                "required": [
                   "Result"
                 ],
-                "type":"object"
-              },
-              {
-                "additionalProperties":false,
-                "description":"Map with keys of a single `CLType` and values of a single `CLType`.",
-                "properties":{
-                  "Map":{
-                    "additionalProperties":false,
-                    "properties":{
-                      "key":{
-                        "$ref":"#/components/schemas/CLType"
+                "type": "object"
+              },
+              {
+                "additionalProperties": false,
+                "description": "Map with keys of a single `CLType` and values of a single `CLType`.",
+                "properties": {
+                  "Map": {
+                    "additionalProperties": false,
+                    "properties": {
+                      "key": {
+                        "$ref": "#/components/schemas/CLType"
                       },
-                      "value":{
-                        "$ref":"#/components/schemas/CLType"
+                      "value": {
+                        "$ref": "#/components/schemas/CLType"
                       }
                     },
-                    "required":[
+                    "required": [
                       "key",
                       "value"
                     ],
-                    "type":"object"
-                  }
-                },
-                "required":[
+                    "type": "object"
+                  }
+                },
+                "required": [
                   "Map"
                 ],
-                "type":"object"
-              },
-              {
-                "additionalProperties":false,
-                "description":"1-ary tuple of a `CLType`.",
-                "properties":{
-                  "Tuple1":{
-                    "items":{
-                      "$ref":"#/components/schemas/CLType"
+                "type": "object"
+              },
+              {
+                "additionalProperties": false,
+                "description": "1-ary tuple of a `CLType`.",
+                "properties": {
+                  "Tuple1": {
+                    "items": {
+                      "$ref": "#/components/schemas/CLType"
                     },
-                    "maxItems":1,
-                    "minItems":1,
-                    "type":"array"
-                  }
-                },
-                "required":[
+                    "maxItems": 1,
+                    "minItems": 1,
+                    "type": "array"
+                  }
+                },
+                "required": [
                   "Tuple1"
                 ],
-                "type":"object"
-              },
-              {
-                "additionalProperties":false,
-                "description":"2-ary tuple of `CLType`s.",
-                "properties":{
-                  "Tuple2":{
-                    "items":{
-                      "$ref":"#/components/schemas/CLType"
+                "type": "object"
+              },
+              {
+                "additionalProperties": false,
+                "description": "2-ary tuple of `CLType`s.",
+                "properties": {
+                  "Tuple2": {
+                    "items": {
+                      "$ref": "#/components/schemas/CLType"
                     },
-                    "maxItems":2,
-                    "minItems":2,
-                    "type":"array"
-                  }
-                },
-                "required":[
+                    "maxItems": 2,
+                    "minItems": 2,
+                    "type": "array"
+                  }
+                },
+                "required": [
                   "Tuple2"
                 ],
-                "type":"object"
-              },
-              {
-                "additionalProperties":false,
-                "description":"3-ary tuple of `CLType`s.",
-                "properties":{
-                  "Tuple3":{
-                    "items":{
-                      "$ref":"#/components/schemas/CLType"
+                "type": "object"
+              },
+              {
+                "additionalProperties": false,
+                "description": "3-ary tuple of `CLType`s.",
+                "properties": {
+                  "Tuple3": {
+                    "items": {
+                      "$ref": "#/components/schemas/CLType"
                     },
-                    "maxItems":3,
-                    "minItems":3,
-                    "type":"array"
-                  }
-                },
-                "required":[
+                    "maxItems": 3,
+                    "minItems": 3,
+                    "type": "array"
+                  }
+                },
+                "required": [
                   "Tuple3"
                 ],
-                "type":"object"
-              }
-            ],
-            "description":"Casper types, i.e. types which can be stored and manipulated by smart contracts.\n\nProvides a description of the underlying data type of a [`CLValue`](crate::CLValue)."
-          },
-          "CLValue":{
-            "additionalProperties":false,
-            "description":"A Casper value, i.e. a value which can be stored and manipulated by smart contracts.\n\nIt holds the underlying data as a type-erased, serialized `Vec<u8>` and also holds the CLType of the underlying data as a separate member.\n\nThe `parsed` field, representing the original value, is a convenience only available when a CLValue is encoded to JSON, and can always be set to null if preferred.",
-            "properties":{
-              "bytes":{
-                "type":"string"
-              },
-              "cl_type":{
-                "$ref":"#/components/schemas/CLType"
-              },
-              "parsed":true
-            },
-            "required":[
+                "type": "object"
+              }
+            ],
+            "description": "Casper types, i.e. types which can be stored and manipulated by smart contracts.\n\nProvides a description of the underlying data type of a [`CLValue`](crate::CLValue)."
+          },
+          "CLValue": {
+            "additionalProperties": false,
+            "description": "A Casper value, i.e. a value which can be stored and manipulated by smart contracts.\n\nIt holds the underlying data as a type-erased, serialized `Vec<u8>` and also holds the CLType of the underlying data as a separate member.\n\nThe `parsed` field, representing the original value, is a convenience only available when a CLValue is encoded to JSON, and can always be set to null if preferred.",
+            "properties": {
+              "bytes": {
+                "type": "string"
+              },
+              "cl_type": {
+                "$ref": "#/components/schemas/CLType"
+              },
+              "parsed": true
+            },
+            "required": [
               "bytes",
               "cl_type"
             ],
-            "type":"object"
-          },
-          "Contract":{
-            "additionalProperties":false,
-            "description":"A contract struct that can be serialized as  JSON object.",
-            "properties":{
-              "contract_package_hash":{
-                "$ref":"#/components/schemas/ContractPackageHash"
-              },
-              "contract_wasm_hash":{
-                "$ref":"#/components/schemas/ContractWasmHash"
-              },
-              "entry_points":{
-                "items":{
-                  "$ref":"#/components/schemas/EntryPoint"
-                },
-                "type":"array"
-              },
-              "named_keys":{
-                "items":{
-                  "$ref":"#/components/schemas/NamedKey"
-                },
-                "type":"array"
-              },
-              "protocol_version":{
-                "type":"string"
-              }
-            },
-            "required":[
+            "type": "object"
+          },
+          "Contract": {
+            "additionalProperties": false,
+            "description": "A contract struct that can be serialized as  JSON object.",
+            "properties": {
+              "contract_package_hash": {
+                "$ref": "#/components/schemas/ContractPackageHash"
+              },
+              "contract_wasm_hash": {
+                "$ref": "#/components/schemas/ContractWasmHash"
+              },
+              "entry_points": {
+                "items": {
+                  "$ref": "#/components/schemas/EntryPoint"
+                },
+                "type": "array"
+              },
+              "named_keys": {
+                "items": {
+                  "$ref": "#/components/schemas/NamedKey"
+                },
+                "type": "array"
+              },
+              "protocol_version": {
+                "type": "string"
+              }
+            },
+            "required": [
               "contract_package_hash",
               "contract_wasm_hash",
               "entry_points",
               "named_keys",
               "protocol_version"
             ],
-            "type":"object"
-          },
-          "ContractHash":{
-            "description":"The hash address of the contract",
-            "type":"string"
-          },
-          "ContractPackage":{
-            "additionalProperties":false,
-            "description":"Contract definition, metadata, and security container.",
-            "properties":{
-              "access_key":{
-                "$ref":"#/components/schemas/URef"
-              },
-              "disabled_versions":{
-                "items":{
-                  "$ref":"#/components/schemas/DisabledVersion"
-                },
-                "type":"array"
-              },
-              "groups":{
-                "items":{
-                  "$ref":"#/components/schemas/Groups"
-                },
-                "type":"array"
-              },
-              "versions":{
-                "items":{
-                  "$ref":"#/components/schemas/ContractVersion"
-                },
-                "type":"array"
-              }
-            },
-            "required":[
+            "type": "object"
+          },
+          "ContractHash": {
+            "description": "The hash address of the contract",
+            "type": "string"
+          },
+          "ContractPackage": {
+            "additionalProperties": false,
+            "description": "Contract definition, metadata, and security container.",
+            "properties": {
+              "access_key": {
+                "$ref": "#/components/schemas/URef"
+              },
+              "disabled_versions": {
+                "items": {
+                  "$ref": "#/components/schemas/DisabledVersion"
+                },
+                "type": "array"
+              },
+              "groups": {
+                "items": {
+                  "$ref": "#/components/schemas/Groups"
+                },
+                "type": "array"
+              },
+              "versions": {
+                "items": {
+                  "$ref": "#/components/schemas/ContractVersion"
+                },
+                "type": "array"
+              }
+            },
+            "required": [
               "access_key",
               "disabled_versions",
               "groups",
               "versions"
             ],
-            "type":"object"
-          },
-          "ContractPackageHash":{
-            "description":"The hash address of the contract package",
-            "type":"string"
-          },
-          "ContractVersion":{
-            "properties":{
-              "contract_hash":{
-                "$ref":"#/components/schemas/ContractHash"
-              },
-              "contract_version":{
-                "format":"uint32",
-                "minimum":0.0,
-                "type":"integer"
-              },
-              "protocol_version_major":{
-                "format":"uint32",
-                "minimum":0.0,
-                "type":"integer"
-              }
-            },
-            "required":[
+            "type": "object"
+          },
+          "ContractPackageHash": {
+            "description": "The hash address of the contract package",
+            "type": "string"
+          },
+          "ContractVersion": {
+            "properties": {
+              "contract_hash": {
+                "$ref": "#/components/schemas/ContractHash"
+              },
+              "contract_version": {
+                "format": "uint32",
+                "minimum": 0.0,
+                "type": "integer"
+              },
+              "protocol_version_major": {
+                "format": "uint32",
+                "minimum": 0.0,
+                "type": "integer"
+              }
+            },
+            "required": [
               "contract_hash",
               "contract_version",
               "protocol_version_major"
             ],
-            "type":"object"
-          },
-          "ContractWasmHash":{
-            "description":"The hash address of the contract wasm",
-            "type":"string"
-          },
-          "Delegator":{
-            "additionalProperties":false,
-            "description":"Represents a party delegating their stake to a validator (or \"delegatee\")",
-            "properties":{
-              "bonding_purse":{
-                "$ref":"#/components/schemas/URef"
-              },
-              "delegator_public_key":{
-                "$ref":"#/components/schemas/PublicKey"
-              },
-              "staked_amount":{
-                "$ref":"#/components/schemas/U512"
-              },
-              "validator_public_key":{
-                "$ref":"#/components/schemas/PublicKey"
-              },
-              "vesting_schedule":{
-                "anyOf":[
-                  {
-                    "$ref":"#/components/schemas/VestingSchedule"
+            "type": "object"
+          },
+          "ContractWasmHash": {
+            "description": "The hash address of the contract wasm",
+            "type": "string"
+          },
+          "Delegator": {
+            "additionalProperties": false,
+            "description": "Represents a party delegating their stake to a validator (or \"delegatee\")",
+            "properties": {
+              "bonding_purse": {
+                "$ref": "#/components/schemas/URef"
+              },
+              "delegator_public_key": {
+                "$ref": "#/components/schemas/PublicKey"
+              },
+              "staked_amount": {
+                "$ref": "#/components/schemas/U512"
+              },
+              "validator_public_key": {
+                "$ref": "#/components/schemas/PublicKey"
+              },
+              "vesting_schedule": {
+                "anyOf": [
+                  {
+                    "$ref": "#/components/schemas/VestingSchedule"
                   },
                   {
-                    "type":"null"
+                    "type": "null"
                   }
                 ]
               }
             },
-            "required":[
+            "required": [
               "bonding_purse",
               "delegator_public_key",
               "staked_amount",
               "validator_public_key"
             ],
-            "type":"object"
-          },
-          "Deploy":{
-            "additionalProperties":false,
-            "description":"A deploy; an item containing a smart contract along with the requester's signature(s).",
-            "properties":{
-              "approvals":{
-                "items":{
-                  "$ref":"#/components/schemas/Approval"
-                },
-                "type":"array"
-              },
-              "hash":{
-                "$ref":"#/components/schemas/DeployHash"
-              },
-              "header":{
-                "$ref":"#/components/schemas/DeployHeader"
-              },
-              "payment":{
-                "$ref":"#/components/schemas/ExecutableDeployItem"
-              },
-              "session":{
-                "$ref":"#/components/schemas/ExecutableDeployItem"
-              }
-            },
-            "required":[
+            "type": "object"
+          },
+          "Deploy": {
+            "additionalProperties": false,
+            "description": "A deploy; an item containing a smart contract along with the requester's signature(s).",
+            "properties": {
+              "approvals": {
+                "items": {
+                  "$ref": "#/components/schemas/Approval"
+                },
+                "type": "array"
+              },
+              "hash": {
+                "$ref": "#/components/schemas/DeployHash"
+              },
+              "header": {
+                "$ref": "#/components/schemas/DeployHeader"
+              },
+              "payment": {
+                "$ref": "#/components/schemas/ExecutableDeployItem"
+              },
+              "session": {
+                "$ref": "#/components/schemas/ExecutableDeployItem"
+              }
+            },
+            "required": [
               "approvals",
               "hash",
               "header",
               "payment",
               "session"
             ],
-            "type":"object"
-          },
-          "DeployHash":{
-            "allOf":[
-              {
-                "$ref":"#/components/schemas/Digest"
-              }
-            ],
-            "description":"Hex-encoded deploy hash."
-          },
-          "DeployHeader":{
-            "additionalProperties":false,
-            "description":"The header portion of a [`Deploy`](struct.Deploy.html).",
-            "properties":{
-              "account":{
-                "$ref":"#/components/schemas/PublicKey"
-              },
-              "body_hash":{
-                "$ref":"#/components/schemas/Digest"
-              },
-              "chain_name":{
-                "type":"string"
-              },
-              "dependencies":{
-                "items":{
-                  "$ref":"#/components/schemas/DeployHash"
-                },
-                "type":"array"
-              },
-              "gas_price":{
-                "format":"uint64",
-                "minimum":0.0,
-                "type":"integer"
-              },
-              "timestamp":{
-                "$ref":"#/components/schemas/Timestamp"
-              },
-              "ttl":{
-                "$ref":"#/components/schemas/TimeDiff"
-              }
-            },
-            "required":[
+            "type": "object"
+          },
+          "DeployHash": {
+            "allOf": [
+              {
+                "$ref": "#/components/schemas/Digest"
+              }
+            ],
+            "description": "Hex-encoded deploy hash."
+          },
+          "DeployHeader": {
+            "additionalProperties": false,
+            "description": "The header portion of a [`Deploy`](struct.Deploy.html).",
+            "properties": {
+              "account": {
+                "$ref": "#/components/schemas/PublicKey"
+              },
+              "body_hash": {
+                "$ref": "#/components/schemas/Digest"
+              },
+              "chain_name": {
+                "type": "string"
+              },
+              "dependencies": {
+                "items": {
+                  "$ref": "#/components/schemas/DeployHash"
+                },
+                "type": "array"
+              },
+              "gas_price": {
+                "format": "uint64",
+                "minimum": 0.0,
+                "type": "integer"
+              },
+              "timestamp": {
+                "$ref": "#/components/schemas/Timestamp"
+              },
+              "ttl": {
+                "$ref": "#/components/schemas/TimeDiff"
+              }
+            },
+            "required": [
               "account",
               "body_hash",
               "chain_name",
@@ -669,774 +669,756 @@
               "timestamp",
               "ttl"
             ],
-            "type":"object"
-          },
-          "DeployInfo":{
-            "additionalProperties":false,
-            "description":"Information relating to the given Deploy.",
-            "properties":{
-              "deploy_hash":{
-                "allOf":[
-                  {
-                    "$ref":"#/components/schemas/DeployHash"
-                  }
-                ],
-                "description":"The relevant Deploy."
-              },
-              "from":{
-                "allOf":[
-                  {
-                    "$ref":"#/components/schemas/AccountHash"
-                  }
-                ],
-                "description":"Account identifier of the creator of the Deploy."
-              },
-              "gas":{
-                "allOf":[
-                  {
-                    "$ref":"#/components/schemas/U512"
-                  }
-                ],
-                "description":"Gas cost of executing the Deploy."
-              },
-              "source":{
-                "allOf":[
-                  {
-                    "$ref":"#/components/schemas/URef"
-                  }
-                ],
-                "description":"Source purse used for payment of the Deploy."
-              },
-              "transfers":{
-                "description":"Transfers performed by the Deploy.",
-                "items":{
-                  "$ref":"#/components/schemas/TransferAddr"
-                },
-                "type":"array"
-              }
-            },
-            "required":[
+            "type": "object"
+          },
+          "DeployInfo": {
+            "additionalProperties": false,
+            "description": "Information relating to the given Deploy.",
+            "properties": {
+              "deploy_hash": {
+                "allOf": [
+                  {
+                    "$ref": "#/components/schemas/DeployHash"
+                  }
+                ],
+                "description": "The relevant Deploy."
+              },
+              "from": {
+                "allOf": [
+                  {
+                    "$ref": "#/components/schemas/AccountHash"
+                  }
+                ],
+                "description": "Account identifier of the creator of the Deploy."
+              },
+              "gas": {
+                "allOf": [
+                  {
+                    "$ref": "#/components/schemas/U512"
+                  }
+                ],
+                "description": "Gas cost of executing the Deploy."
+              },
+              "source": {
+                "allOf": [
+                  {
+                    "$ref": "#/components/schemas/URef"
+                  }
+                ],
+                "description": "Source purse used for payment of the Deploy."
+              },
+              "transfers": {
+                "description": "Transfers performed by the Deploy.",
+                "items": {
+                  "$ref": "#/components/schemas/TransferAddr"
+                },
+                "type": "array"
+              }
+            },
+            "required": [
               "deploy_hash",
               "from",
               "gas",
               "source",
               "transfers"
             ],
-            "type":"object"
-          },
-          "DictionaryIdentifier":{
-            "anyOf":[
-              {
-                "additionalProperties":false,
-                "description":"Lookup a dictionary item via an Account's named keys.",
-                "properties":{
-                  "AccountNamedKey":{
-                    "properties":{
-                      "dictionary_item_key":{
-                        "description":"The dictionary item key formatted as a string.",
-                        "type":"string"
+            "type": "object"
+          },
+          "DictionaryIdentifier": {
+            "anyOf": [
+              {
+                "additionalProperties": false,
+                "description": "Lookup a dictionary item via an Account's named keys.",
+                "properties": {
+                  "AccountNamedKey": {
+                    "properties": {
+                      "dictionary_item_key": {
+                        "description": "The dictionary item key formatted as a string.",
+                        "type": "string"
                       },
-                      "dictionary_name":{
-                        "description":"The named key under which the dictionary seed URef is stored.",
-                        "type":"string"
+                      "dictionary_name": {
+                        "description": "The named key under which the dictionary seed URef is stored.",
+                        "type": "string"
                       },
-                      "key":{
-                        "description":"The account key as a formatted string whose named keys contains dictionary_name.",
-                        "type":"string"
+                      "key": {
+                        "description": "The account key as a formatted string whose named keys contains dictionary_name.",
+                        "type": "string"
                       }
                     },
-                    "required":[
+                    "required": [
                       "dictionary_item_key",
                       "dictionary_name",
                       "key"
                     ],
-                    "type":"object"
-                  }
-                },
-                "required":[
+                    "type": "object"
+                  }
+                },
+                "required": [
                   "AccountNamedKey"
                 ],
-                "type":"object"
-              },
-              {
-                "additionalProperties":false,
-                "description":"Lookup a dictionary item via a Contract's named keys.",
-                "properties":{
-                  "ContractNamedKey":{
-                    "properties":{
-                      "dictionary_item_key":{
-                        "description":"The dictionary item key formatted as a string.",
-                        "type":"string"
+                "type": "object"
+              },
+              {
+                "additionalProperties": false,
+                "description": "Lookup a dictionary item via a Contract's named keys.",
+                "properties": {
+                  "ContractNamedKey": {
+                    "properties": {
+                      "dictionary_item_key": {
+                        "description": "The dictionary item key formatted as a string.",
+                        "type": "string"
                       },
-                      "dictionary_name":{
-                        "description":"The named key under which the dictionary seed URef is stored.",
-                        "type":"string"
+                      "dictionary_name": {
+                        "description": "The named key under which the dictionary seed URef is stored.",
+                        "type": "string"
                       },
-                      "key":{
-                        "description":"The contract key as a formatted string whose named keys contains dictionary_name.",
-                        "type":"string"
+                      "key": {
+                        "description": "The contract key as a formatted string whose named keys contains dictionary_name.",
+                        "type": "string"
                       }
                     },
-                    "required":[
+                    "required": [
                       "dictionary_item_key",
                       "dictionary_name",
                       "key"
                     ],
-                    "type":"object"
-                  }
-                },
-                "required":[
+                    "type": "object"
+                  }
+                },
+                "required": [
                   "ContractNamedKey"
                 ],
-                "type":"object"
-              },
-              {
-                "additionalProperties":false,
-                "description":"Lookup a dictionary item via its seed URef.",
-                "properties":{
-                  "URef":{
-                    "properties":{
-                      "dictionary_item_key":{
-                        "description":"The dictionary item key formatted as a string.",
-                        "type":"string"
+                "type": "object"
+              },
+              {
+                "additionalProperties": false,
+                "description": "Lookup a dictionary item via its seed URef.",
+                "properties": {
+                  "URef": {
+                    "properties": {
+                      "dictionary_item_key": {
+                        "description": "The dictionary item key formatted as a string.",
+                        "type": "string"
                       },
-                      "seed_uref":{
-                        "description":"The dictionary's seed URef.",
-                        "type":"string"
+                      "seed_uref": {
+                        "description": "The dictionary's seed URef.",
+                        "type": "string"
                       }
                     },
-                    "required":[
+                    "required": [
                       "dictionary_item_key",
                       "seed_uref"
                     ],
-                    "type":"object"
-                  }
-                },
-                "required":[
+                    "type": "object"
+                  }
+                },
+                "required": [
                   "URef"
                 ],
-                "type":"object"
-              },
-              {
-                "additionalProperties":false,
-                "description":"Lookup a dictionary item via its unique key.",
-                "properties":{
-                  "Dictionary":{
-                    "type":"string"
-                  }
-                },
-                "required":[
+                "type": "object"
+              },
+              {
+                "additionalProperties": false,
+                "description": "Lookup a dictionary item via its unique key.",
+                "properties": {
+                  "Dictionary": {
+                    "type": "string"
+                  }
+                },
+                "required": [
                   "Dictionary"
                 ],
-                "type":"object"
-              }
-            ],
-            "description":"Options for dictionary item lookups."
-          },
-          "Digest":{
-            "description":"Hex-encoded hash digest.",
-            "type":"string"
-          },
-          "DisabledVersion":{
-            "properties":{
-              "contract_version":{
-                "format":"uint32",
-                "minimum":0.0,
-                "type":"integer"
-              },
-              "protocol_version_major":{
-                "format":"uint32",
-                "minimum":0.0,
-                "type":"integer"
-              }
-            },
-            "required":[
+                "type": "object"
+              }
+            ],
+            "description": "Options for dictionary item lookups."
+          },
+          "Digest": {
+            "description": "Hex-encoded hash digest.",
+            "type": "string"
+          },
+          "DisabledVersion": {
+            "properties": {
+              "contract_version": {
+                "format": "uint32",
+                "minimum": 0.0,
+                "type": "integer"
+              },
+              "protocol_version_major": {
+                "format": "uint32",
+                "minimum": 0.0,
+                "type": "integer"
+              }
+            },
+            "required": [
               "contract_version",
               "protocol_version_major"
             ],
-            "type":"object"
-          },
-          "EntryPoint":{
-            "description":"Type signature of a method. Order of arguments matter since can be referenced by index as well as name.",
-            "properties":{
-              "access":{
-                "$ref":"#/components/schemas/EntryPointAccess"
-              },
-              "args":{
-                "items":{
-                  "$ref":"#/components/schemas/Parameter"
-                },
-                "type":"array"
-              },
-              "entry_point_type":{
-                "$ref":"#/components/schemas/EntryPointType"
-              },
-              "name":{
-                "type":"string"
-              },
-              "ret":{
-                "$ref":"#/components/schemas/CLType"
-              }
-            },
-            "required":[
+            "type": "object"
+          },
+          "EntryPoint": {
+            "description": "Type signature of a method. Order of arguments matter since can be referenced by index as well as name.",
+            "properties": {
+              "access": {
+                "$ref": "#/components/schemas/EntryPointAccess"
+              },
+              "args": {
+                "items": {
+                  "$ref": "#/components/schemas/Parameter"
+                },
+                "type": "array"
+              },
+              "entry_point_type": {
+                "$ref": "#/components/schemas/EntryPointType"
+              },
+              "name": {
+                "type": "string"
+              },
+              "ret": {
+                "$ref": "#/components/schemas/CLType"
+              }
+            },
+            "required": [
               "access",
               "args",
               "entry_point_type",
               "name",
               "ret"
             ],
-            "type":"object"
-          },
-          "EntryPointAccess":{
-            "anyOf":[
-              {
-                "enum":[
+            "type": "object"
+          },
+          "EntryPointAccess": {
+            "anyOf": [
+              {
+                "enum": [
                   "Public"
                 ],
-                "type":"string"
-              },
-              {
-                "additionalProperties":false,
-                "description":"Only users from the listed groups may call this method. Note: if the list is empty then this method is not callable from outside the contract.",
-                "properties":{
-                  "Groups":{
-                    "items":{
-                      "$ref":"#/components/schemas/Group"
+                "type": "string"
+              },
+              {
+                "additionalProperties": false,
+                "description": "Only users from the listed groups may call this method. Note: if the list is empty then this method is not callable from outside the contract.",
+                "properties": {
+                  "Groups": {
+                    "items": {
+                      "$ref": "#/components/schemas/Group"
                     },
-                    "type":"array"
-                  }
-                },
-                "required":[
+                    "type": "array"
+                  }
+                },
+                "required": [
                   "Groups"
                 ],
-                "type":"object"
-              }
-            ],
-            "description":"Enum describing the possible access control options for a contract entry point (method)."
-          },
-          "EntryPointType":{
-            "description":"Context of method execution",
-            "enum":[
+                "type": "object"
+              }
+            ],
+            "description": "Enum describing the possible access control options for a contract entry point (method)."
+          },
+          "EntryPointType": {
+            "description": "Context of method execution",
+            "enum": [
               "Session",
               "Contract"
             ],
-            "type":"string"
-          },
-          "EraId":{
-            "description":"Era ID newtype.",
-            "format":"uint64",
-            "minimum":0.0,
-            "type":"integer"
-          },
-          "EraInfo":{
-            "additionalProperties":false,
-            "description":"Auction metadata.  Intended to be recorded at each era.",
-            "properties":{
-              "seigniorage_allocations":{
-                "items":{
-                  "$ref":"#/components/schemas/SeigniorageAllocation"
-                },
-                "type":"array"
-              }
-            },
-            "required":[
+            "type": "string"
+          },
+          "EraId": {
+            "description": "Era ID newtype.",
+            "format": "uint64",
+            "minimum": 0.0,
+            "type": "integer"
+          },
+          "EraInfo": {
+            "additionalProperties": false,
+            "description": "Auction metadata.  Intended to be recorded at each era.",
+            "properties": {
+              "seigniorage_allocations": {
+                "items": {
+                  "$ref": "#/components/schemas/SeigniorageAllocation"
+                },
+                "type": "array"
+              }
+            },
+            "required": [
               "seigniorage_allocations"
             ],
-            "type":"object"
-          },
-          "EraSummary":{
-            "additionalProperties":false,
-            "description":"The summary of an era",
-            "properties":{
-              "block_hash":{
-                "allOf":[
-                  {
-                    "$ref":"#/components/schemas/BlockHash"
-                  }
-                ],
-                "description":"The block hash"
-              },
-              "era_id":{
-                "allOf":[
-                  {
-                    "$ref":"#/components/schemas/EraId"
-                  }
-                ],
-                "description":"The era id"
-              },
-              "merkle_proof":{
-                "description":"The merkle proof",
-                "type":"string"
-              },
-              "state_root_hash":{
-                "allOf":[
-                  {
-                    "$ref":"#/components/schemas/Digest"
-                  }
-                ],
-                "description":"Hex-encoded hash of the state root"
-              },
-              "stored_value":{
-                "allOf":[
-                  {
-                    "$ref":"#/components/schemas/StoredValue"
-                  }
-                ],
-                "description":"The StoredValue containing era information"
-              }
-            },
-            "required":[
+            "type": "object"
+          },
+          "EraSummary": {
+            "additionalProperties": false,
+            "description": "The summary of an era",
+            "properties": {
+              "block_hash": {
+                "allOf": [
+                  {
+                    "$ref": "#/components/schemas/BlockHash"
+                  }
+                ],
+                "description": "The block hash"
+              },
+              "era_id": {
+                "allOf": [
+                  {
+                    "$ref": "#/components/schemas/EraId"
+                  }
+                ],
+                "description": "The era id"
+              },
+              "merkle_proof": {
+                "description": "The merkle proof",
+                "type": "string"
+              },
+              "state_root_hash": {
+                "allOf": [
+                  {
+                    "$ref": "#/components/schemas/Digest"
+                  }
+                ],
+                "description": "Hex-encoded hash of the state root"
+              },
+              "stored_value": {
+                "allOf": [
+                  {
+                    "$ref": "#/components/schemas/StoredValue"
+                  }
+                ],
+                "description": "The StoredValue containing era information"
+              }
+            },
+            "required": [
               "block_hash",
               "era_id",
               "merkle_proof",
               "state_root_hash",
               "stored_value"
             ],
-            "type":"object"
-          },
-          "ExecutableDeployItem":{
-            "anyOf":[
-              {
-                "additionalProperties":false,
-                "properties":{
-                  "ModuleBytes":{
-                    "additionalProperties":false,
-                    "properties":{
-                      "args":{
-                        "$ref":"#/components/schemas/RuntimeArgs"
+            "type": "object"
+          },
+          "ExecutableDeployItem": {
+            "anyOf": [
+              {
+                "additionalProperties": false,
+                "properties": {
+                  "ModuleBytes": {
+                    "additionalProperties": false,
+                    "properties": {
+                      "args": {
+                        "$ref": "#/components/schemas/RuntimeArgs"
                       },
-                      "module_bytes":{
-                        "description":"Hex-encoded raw Wasm bytes.",
-                        "type":"string"
+                      "module_bytes": {
+                        "description": "Hex-encoded raw Wasm bytes.",
+                        "type": "string"
                       }
                     },
-                    "required":[
+                    "required": [
                       "args",
                       "module_bytes"
                     ],
-                    "type":"object"
-                  }
-                },
-                "required":[
+                    "type": "object"
+                  }
+                },
+                "required": [
                   "ModuleBytes"
                 ],
-                "type":"object"
-              },
-              {
-                "additionalProperties":false,
-                "properties":{
-                  "StoredContractByHash":{
-                    "additionalProperties":false,
-                    "properties":{
-                      "args":{
-                        "$ref":"#/components/schemas/RuntimeArgs"
+                "type": "object"
+              },
+              {
+                "additionalProperties": false,
+                "properties": {
+                  "StoredContractByHash": {
+                    "additionalProperties": false,
+                    "properties": {
+                      "args": {
+                        "$ref": "#/components/schemas/RuntimeArgs"
                       },
-                      "entry_point":{
-                        "type":"string"
+                      "entry_point": {
+                        "type": "string"
                       },
-                      "hash":{
-                        "description":"Hex-encoded hash.",
-                        "type":"string"
+                      "hash": {
+                        "description": "Hex-encoded hash.",
+                        "type": "string"
                       }
                     },
-                    "required":[
+                    "required": [
                       "args",
                       "entry_point",
                       "hash"
                     ],
-                    "type":"object"
-                  }
-                },
-                "required":[
+                    "type": "object"
+                  }
+                },
+                "required": [
                   "StoredContractByHash"
                 ],
-                "type":"object"
-              },
-              {
-                "additionalProperties":false,
-                "properties":{
-                  "StoredContractByName":{
-                    "additionalProperties":false,
-                    "properties":{
-                      "args":{
-                        "$ref":"#/components/schemas/RuntimeArgs"
+                "type": "object"
+              },
+              {
+                "additionalProperties": false,
+                "properties": {
+                  "StoredContractByName": {
+                    "additionalProperties": false,
+                    "properties": {
+                      "args": {
+                        "$ref": "#/components/schemas/RuntimeArgs"
                       },
-                      "entry_point":{
-                        "type":"string"
+                      "entry_point": {
+                        "type": "string"
                       },
-                      "name":{
-                        "type":"string"
+                      "name": {
+                        "type": "string"
                       }
                     },
-                    "required":[
+                    "required": [
                       "args",
                       "entry_point",
                       "name"
                     ],
-                    "type":"object"
-                  }
-                },
-                "required":[
+                    "type": "object"
+                  }
+                },
+                "required": [
                   "StoredContractByName"
                 ],
-                "type":"object"
-              },
-              {
-                "additionalProperties":false,
-                "properties":{
-                  "StoredVersionedContractByHash":{
-                    "additionalProperties":false,
-                    "properties":{
-                      "args":{
-                        "$ref":"#/components/schemas/RuntimeArgs"
+                "type": "object"
+              },
+              {
+                "additionalProperties": false,
+                "properties": {
+                  "StoredVersionedContractByHash": {
+                    "additionalProperties": false,
+                    "properties": {
+                      "args": {
+                        "$ref": "#/components/schemas/RuntimeArgs"
                       },
-                      "entry_point":{
-                        "type":"string"
+                      "entry_point": {
+                        "type": "string"
                       },
-                      "hash":{
-                        "description":"Hex-encoded hash.",
-                        "type":"string"
+                      "hash": {
+                        "description": "Hex-encoded hash.",
+                        "type": "string"
                       },
-                      "version":{
-                        "format":"uint32",
-                        "minimum":0.0,
-                        "type":[
+                      "version": {
+                        "format": "uint32",
+                        "minimum": 0.0,
+                        "type": [
                           "integer",
                           "null"
                         ]
                       }
                     },
-                    "required":[
+                    "required": [
                       "args",
                       "entry_point",
                       "hash"
                     ],
-                    "type":"object"
-                  }
-                },
-                "required":[
+                    "type": "object"
+                  }
+                },
+                "required": [
                   "StoredVersionedContractByHash"
                 ],
-                "type":"object"
-              },
-              {
-                "additionalProperties":false,
-                "properties":{
-                  "StoredVersionedContractByName":{
-                    "additionalProperties":false,
-                    "properties":{
-                      "args":{
-                        "$ref":"#/components/schemas/RuntimeArgs"
+                "type": "object"
+              },
+              {
+                "additionalProperties": false,
+                "properties": {
+                  "StoredVersionedContractByName": {
+                    "additionalProperties": false,
+                    "properties": {
+                      "args": {
+                        "$ref": "#/components/schemas/RuntimeArgs"
                       },
-                      "entry_point":{
-                        "type":"string"
+                      "entry_point": {
+                        "type": "string"
                       },
-                      "name":{
-                        "type":"string"
+                      "name": {
+                        "type": "string"
                       },
-                      "version":{
-                        "format":"uint32",
-                        "minimum":0.0,
-                        "type":[
+                      "version": {
+                        "format": "uint32",
+                        "minimum": 0.0,
+                        "type": [
                           "integer",
                           "null"
                         ]
                       }
                     },
-                    "required":[
+                    "required": [
                       "args",
                       "entry_point",
                       "name"
                     ],
-                    "type":"object"
-                  }
-                },
-                "required":[
+                    "type": "object"
+                  }
+                },
+                "required": [
                   "StoredVersionedContractByName"
                 ],
-                "type":"object"
-              },
-              {
-                "additionalProperties":false,
-                "properties":{
-                  "Transfer":{
-                    "additionalProperties":false,
-                    "properties":{
-                      "args":{
-                        "$ref":"#/components/schemas/RuntimeArgs"
+                "type": "object"
+              },
+              {
+                "additionalProperties": false,
+                "properties": {
+                  "Transfer": {
+                    "additionalProperties": false,
+                    "properties": {
+                      "args": {
+                        "$ref": "#/components/schemas/RuntimeArgs"
                       }
                     },
-                    "required":[
+                    "required": [
                       "args"
                     ],
-                    "type":"object"
-                  }
-                },
-                "required":[
+                    "type": "object"
+                  }
+                },
+                "required": [
                   "Transfer"
                 ],
-                "type":"object"
+                "type": "object"
               }
             ]
           },
-          "ExecutionEffect":{
-            "additionalProperties":false,
-            "description":"The effect of executing a single deploy.",
-            "properties":{
-              "operations":{
-                "description":"The resulting operations.",
-                "items":{
-                  "$ref":"#/components/schemas/Operation"
-                },
-                "type":"array"
-              },
-              "transforms":{
-                "description":"The resulting transformations.",
-                "items":{
-                  "$ref":"#/components/schemas/TransformEntry"
-                },
-                "type":"array"
-              }
-            },
-            "required":[
+          "ExecutionEffect": {
+            "additionalProperties": false,
+            "description": "The effect of executing a single deploy.",
+            "properties": {
+              "operations": {
+                "description": "The resulting operations.",
+                "items": {
+                  "$ref": "#/components/schemas/Operation"
+                },
+                "type": "array"
+              },
+              "transforms": {
+                "description": "The resulting transformations.",
+                "items": {
+                  "$ref": "#/components/schemas/TransformEntry"
+                },
+                "type": "array"
+              }
+            },
+            "required": [
               "operations",
               "transforms"
             ],
-            "type":"object"
-          },
-          "ExecutionResult":{
-            "anyOf":[
-              {
-                "additionalProperties":false,
-                "description":"The result of a failed execution.",
-                "properties":{
-                  "Failure":{
-                    "additionalProperties":false,
-                    "properties":{
-                      "cost":{
-                        "allOf":[
+            "type": "object"
+          },
+          "ExecutionResult": {
+            "anyOf": [
+              {
+                "additionalProperties": false,
+                "description": "The result of a failed execution.",
+                "properties": {
+                  "Failure": {
+                    "additionalProperties": false,
+                    "properties": {
+                      "cost": {
+                        "allOf": [
                           {
-                            "$ref":"#/components/schemas/U512"
+                            "$ref": "#/components/schemas/U512"
                           }
                         ],
-                        "description":"The cost of executing the deploy."
+                        "description": "The cost of executing the deploy."
                       },
-                      "effect":{
-                        "allOf":[
+                      "effect": {
+                        "allOf": [
                           {
-                            "$ref":"#/components/schemas/ExecutionEffect"
+                            "$ref": "#/components/schemas/ExecutionEffect"
                           }
                         ],
-                        "description":"The effect of executing the deploy."
+                        "description": "The effect of executing the deploy."
                       },
-                      "error_message":{
-                        "description":"The error message associated with executing the deploy.",
-                        "type":"string"
+                      "error_message": {
+                        "description": "The error message associated with executing the deploy.",
+                        "type": "string"
                       },
-                      "transfers":{
-                        "description":"A record of Transfers performed while executing the deploy.",
-                        "items":{
-                          "$ref":"#/components/schemas/TransferAddr"
+                      "transfers": {
+                        "description": "A record of Transfers performed while executing the deploy.",
+                        "items": {
+                          "$ref": "#/components/schemas/TransferAddr"
                         },
-                        "type":"array"
+                        "type": "array"
                       }
                     },
-                    "required":[
+                    "required": [
                       "cost",
                       "effect",
                       "error_message",
                       "transfers"
                     ],
-                    "type":"object"
-                  }
-                },
-                "required":[
+                    "type": "object"
+                  }
+                },
+                "required": [
                   "Failure"
                 ],
-                "type":"object"
-              },
-              {
-                "additionalProperties":false,
-                "description":"The result of a successful execution.",
-                "properties":{
-                  "Success":{
-                    "additionalProperties":false,
-                    "properties":{
-                      "cost":{
-                        "allOf":[
+                "type": "object"
+              },
+              {
+                "additionalProperties": false,
+                "description": "The result of a successful execution.",
+                "properties": {
+                  "Success": {
+                    "additionalProperties": false,
+                    "properties": {
+                      "cost": {
+                        "allOf": [
                           {
-                            "$ref":"#/components/schemas/U512"
+                            "$ref": "#/components/schemas/U512"
                           }
                         ],
-                        "description":"The cost of executing the deploy."
+                        "description": "The cost of executing the deploy."
                       },
-                      "effect":{
-                        "allOf":[
+                      "effect": {
+                        "allOf": [
                           {
-                            "$ref":"#/components/schemas/ExecutionEffect"
+                            "$ref": "#/components/schemas/ExecutionEffect"
                           }
                         ],
-                        "description":"The effect of executing the deploy."
+                        "description": "The effect of executing the deploy."
                       },
-                      "transfers":{
-                        "description":"A record of Transfers performed while executing the deploy.",
-                        "items":{
-                          "$ref":"#/components/schemas/TransferAddr"
+                      "transfers": {
+                        "description": "A record of Transfers performed while executing the deploy.",
+                        "items": {
+                          "$ref": "#/components/schemas/TransferAddr"
                         },
-                        "type":"array"
+                        "type": "array"
                       }
                     },
-                    "required":[
+                    "required": [
                       "cost",
                       "effect",
                       "transfers"
                     ],
-                    "type":"object"
-                  }
-                },
-                "required":[
+                    "type": "object"
+                  }
+                },
+                "required": [
                   "Success"
                 ],
-                "type":"object"
-              }
-            ],
-            "description":"The result of executing a single deploy."
-          },
-          "GlobalStateIdentifier":{
-            "anyOf":[
-              {
-                "additionalProperties":false,
-                "description":"Query using a block hash.",
-                "properties":{
-                  "BlockHash":{
-                    "$ref":"#/components/schemas/BlockHash"
-                  }
-                },
-                "required":[
+                "type": "object"
+              }
+            ],
+            "description": "The result of executing a single deploy."
+          },
+          "GlobalStateIdentifier": {
+            "anyOf": [
+              {
+                "additionalProperties": false,
+                "description": "Query using a block hash.",
+                "properties": {
+                  "BlockHash": {
+                    "$ref": "#/components/schemas/BlockHash"
+                  }
+                },
+                "required": [
                   "BlockHash"
                 ],
-                "type":"object"
-              },
-              {
-                "additionalProperties":false,
-                "description":"Query using the state root hash.",
-                "properties":{
-                  "StateRootHash":{
-                    "$ref":"#/components/schemas/Digest"
-                  }
-                },
-                "required":[
+                "type": "object"
+              },
+              {
+                "additionalProperties": false,
+                "description": "Query using the state root hash.",
+                "properties": {
+                  "StateRootHash": {
+                    "$ref": "#/components/schemas/Digest"
+                  }
+                },
+                "required": [
                   "StateRootHash"
                 ],
-                "type":"object"
-              }
-            ],
-            "description":"Identifier for possible ways to query Global State"
-          },
-          "Group":{
-            "description":"A (labelled) \"user group\". Each method of a versioned contract may be associated with one or more user groups which are allowed to call it.",
-            "type":"string"
-          },
-          "Groups":{
-            "properties":{
-              "group":{
-                "type":"string"
-              },
-              "keys":{
-                "items":{
-                  "$ref":"#/components/schemas/URef"
-                },
-                "type":"array"
-              }
-            },
-            "required":[
+                "type": "object"
+              }
+            ],
+            "description": "Identifier for possible ways to query Global State"
+          },
+          "Group": {
+            "description": "A (labelled) \"user group\". Each method of a versioned contract may be associated with one or more user groups which are allowed to call it.",
+            "type": "string"
+          },
+          "Groups": {
+            "properties": {
+              "group": {
+                "type": "string"
+              },
+              "keys": {
+                "items": {
+                  "$ref": "#/components/schemas/URef"
+                },
+                "type": "array"
+              }
+            },
+            "required": [
               "group",
               "keys"
             ],
-            "type":"object"
-          },
-          "JsonBid":{
-            "additionalProperties":false,
-            "description":"An entry in a founding validator map representing a bid.",
-            "properties":{
-              "bonding_purse":{
-                "allOf":[
-                  {
-                    "$ref":"#/components/schemas/URef"
-                  }
-                ],
-                "description":"The purse that was used for bonding."
-              },
-              "delegation_rate":{
-                "description":"The delegation rate.",
-                "format":"uint8",
-                "minimum":0.0,
-                "type":"integer"
-              },
-              "delegators":{
-                "description":"The delegators.",
-                "items":{
-                  "$ref":"#/components/schemas/JsonDelegator"
-                },
-                "type":"array"
-              },
-              "inactive":{
-                "description":"Is this an inactive validator.",
-                "type":"boolean"
-              },
-              "staked_amount":{
-                "allOf":[
-                  {
-                    "$ref":"#/components/schemas/U512"
-                  }
-                ],
-                "description":"The amount of tokens staked by a validator (not including delegators)."
-              }
-            },
-            "required":[
+            "type": "object"
+          },
+          "JsonBid": {
+            "additionalProperties": false,
+            "description": "An entry in a founding validator map representing a bid.",
+            "properties": {
+              "bonding_purse": {
+                "allOf": [
+                  {
+                    "$ref": "#/components/schemas/URef"
+                  }
+                ],
+                "description": "The purse that was used for bonding."
+              },
+              "delegation_rate": {
+                "description": "The delegation rate.",
+                "format": "uint8",
+                "minimum": 0.0,
+                "type": "integer"
+              },
+              "delegators": {
+                "description": "The delegators.",
+                "items": {
+                  "$ref": "#/components/schemas/JsonDelegator"
+                },
+                "type": "array"
+              },
+              "inactive": {
+                "description": "Is this an inactive validator.",
+                "type": "boolean"
+              },
+              "staked_amount": {
+                "allOf": [
+                  {
+                    "$ref": "#/components/schemas/U512"
+                  }
+                ],
+                "description": "The amount of tokens staked by a validator (not including delegators)."
+              }
+            },
+            "required": [
               "bonding_purse",
               "delegation_rate",
               "delegators",
               "inactive",
               "staked_amount"
             ],
-            "type":"object"
-          },
-          "JsonBids":{
-            "additionalProperties":false,
-            "description":"A Json representation of a single bid.",
-            "properties":{
-              "bid":{
-                "$ref":"#/components/schemas/JsonBid"
-              },
-              "public_key":{
-                "$ref":"#/components/schemas/PublicKey"
-              }
-            },
-            "required":[
+            "type": "object"
+          },
+          "JsonBids": {
+            "additionalProperties": false,
+            "description": "A Json representation of a single bid.",
+            "properties": {
+              "bid": {
+                "$ref": "#/components/schemas/JsonBid"
+              },
+              "public_key": {
+                "$ref": "#/components/schemas/PublicKey"
+              }
+            },
+            "required": [
               "bid",
               "public_key"
             ],
-            "type":"object"
-          },
-<<<<<<< HEAD
-          "JsonBlock":{
-            "additionalProperties":false,
-            "description":"A JSON-friendly representation of `Block`.",
-            "properties":{
-              "body":{
-                "$ref":"#/components/schemas/JsonBlockBody"
-              },
-              "hash":{
-                "$ref":"#/components/schemas/BlockHash"
-              },
-              "header":{
-                "$ref":"#/components/schemas/JsonBlockHeader"
-              },
-              "proofs":{
-                "items":{
-                  "$ref":"#/components/schemas/JsonProof"
-=======
+            "type": "object"
+          },
           "JsonBlock": {
             "additionalProperties": false,
             "description": "A JSON-friendly representation of `Block`.",
@@ -1469,60 +1451,45 @@
                 "description": "JSON-friendly list of proofs for this block.",
                 "items": {
                   "$ref": "#/components/schemas/JsonProof"
->>>>>>> 6bb46967
-                },
-                "type":"array"
-              }
-            },
-            "required":[
+                },
+                "type": "array"
+              }
+            },
+            "required": [
               "body",
               "hash",
               "header",
               "proofs"
             ],
-            "type":"object"
-          },
-          "JsonBlockBody":{
-            "additionalProperties":false,
-            "description":"A JSON-friendly representation of `Body`",
-            "properties":{
-              "deploy_hashes":{
-                "items":{
-                  "$ref":"#/components/schemas/DeployHash"
-                },
-                "type":"array"
-              },
-              "proposer":{
-                "$ref":"#/components/schemas/PublicKey"
-              },
-              "transfer_hashes":{
-                "items":{
-                  "$ref":"#/components/schemas/DeployHash"
-                },
-                "type":"array"
-              }
-            },
-            "required":[
+            "type": "object"
+          },
+          "JsonBlockBody": {
+            "additionalProperties": false,
+            "description": "A JSON-friendly representation of `Body`",
+            "properties": {
+              "deploy_hashes": {
+                "items": {
+                  "$ref": "#/components/schemas/DeployHash"
+                },
+                "type": "array"
+              },
+              "proposer": {
+                "$ref": "#/components/schemas/PublicKey"
+              },
+              "transfer_hashes": {
+                "items": {
+                  "$ref": "#/components/schemas/DeployHash"
+                },
+                "type": "array"
+              }
+            },
+            "required": [
               "deploy_hashes",
               "proposer",
               "transfer_hashes"
             ],
-            "type":"object"
-          },
-<<<<<<< HEAD
-          "JsonBlockHeader":{
-            "additionalProperties":false,
-            "description":"JSON representation of a block header.",
-            "properties":{
-              "accumulated_seed":{
-                "$ref":"#/components/schemas/Digest"
-              },
-              "body_hash":{
-                "$ref":"#/components/schemas/Digest"
-              },
-              "era_end":{
-                "anyOf":[
-=======
+            "type": "object"
+          },
           "JsonBlockHeader": {
             "additionalProperties": false,
             "description": "JSON representation of a block header.",
@@ -1545,40 +1512,15 @@
               },
               "era_end": {
                 "anyOf": [
->>>>>>> 6bb46967
-                  {
-                    "$ref":"#/components/schemas/JsonEraEnd"
+                  {
+                    "$ref": "#/components/schemas/JsonEraEnd"
                   },
                   {
-                    "type":"null"
+                    "type": "null"
                   }
                 ],
                 "description": "The era end."
               },
-<<<<<<< HEAD
-              "era_id":{
-                "$ref":"#/components/schemas/EraId"
-              },
-              "height":{
-                "format":"uint64",
-                "minimum":0.0,
-                "type":"integer"
-              },
-              "parent_hash":{
-                "$ref":"#/components/schemas/BlockHash"
-              },
-              "protocol_version":{
-                "$ref":"#/components/schemas/ProtocolVersion"
-              },
-              "random_bit":{
-                "type":"boolean"
-              },
-              "state_root_hash":{
-                "$ref":"#/components/schemas/Digest"
-              },
-              "timestamp":{
-                "$ref":"#/components/schemas/Timestamp"
-=======
               "era_id": {
                 "allOf": [
                   {
@@ -1628,10 +1570,9 @@
                   }
                 ],
                 "description": "The block timestamp."
->>>>>>> 6bb46967
-              }
-            },
-            "required":[
+              }
+            },
+            "required": [
               "accumulated_seed",
               "body_hash",
               "era_id",
@@ -1642,242 +1583,189 @@
               "state_root_hash",
               "timestamp"
             ],
-            "type":"object"
-          },
-          "JsonDelegator":{
-            "additionalProperties":false,
-            "description":"A delegator associated with the given validator.",
-            "properties":{
-              "bonding_purse":{
-                "$ref":"#/components/schemas/URef"
-              },
-              "delegatee":{
-                "$ref":"#/components/schemas/PublicKey"
-              },
-              "public_key":{
-                "$ref":"#/components/schemas/PublicKey"
-              },
-              "staked_amount":{
-                "$ref":"#/components/schemas/U512"
-              }
-            },
-            "required":[
+            "type": "object"
+          },
+          "JsonDelegator": {
+            "additionalProperties": false,
+            "description": "A delegator associated with the given validator.",
+            "properties": {
+              "bonding_purse": {
+                "$ref": "#/components/schemas/URef"
+              },
+              "delegatee": {
+                "$ref": "#/components/schemas/PublicKey"
+              },
+              "public_key": {
+                "$ref": "#/components/schemas/PublicKey"
+              },
+              "staked_amount": {
+                "$ref": "#/components/schemas/U512"
+              }
+            },
+            "required": [
               "bonding_purse",
               "delegatee",
               "public_key",
               "staked_amount"
             ],
-            "type":"object"
-          },
-          "JsonEraChange":{
-            "additionalProperties":false,
-            "description":"A single change to a validator's status between two eras.",
-            "properties":{
-              "era_id":{
-                "allOf":[
-                  {
-                    "$ref":"#/components/schemas/EraId"
-                  }
-                ],
-                "description":"The era in which the change occurred."
-              },
-              "validator_change":{
-                "allOf":[
-                  {
-                    "$ref":"#/components/schemas/ValidatorChange"
-                  }
-                ],
-                "description":"The change in validator status."
-              }
-            },
-            "required":[
-              "era_id",
-              "validator_change"
-            ],
-            "type":"object"
-          },
-          "JsonEraEnd":{
-            "additionalProperties":false,
-            "properties":{
-              "era_report":{
-                "$ref":"#/components/schemas/JsonEraReport"
-              },
-              "next_era_validator_weights":{
-                "items":{
-                  "$ref":"#/components/schemas/ValidatorWeight"
-                },
-                "type":"array"
-              }
-            },
-            "required":[
+            "type": "object"
+          },
+          "JsonEraEnd": {
+            "additionalProperties": false,
+            "properties": {
+              "era_report": {
+                "$ref": "#/components/schemas/JsonEraReport"
+              },
+              "next_era_validator_weights": {
+                "items": {
+                  "$ref": "#/components/schemas/ValidatorWeight"
+                },
+                "type": "array"
+              }
+            },
+            "required": [
               "era_report",
               "next_era_validator_weights"
             ],
-            "type":"object"
-          },
-          "JsonEraReport":{
-            "additionalProperties":false,
-            "description":"Equivocation and reward information to be included in the terminal block.",
-            "properties":{
-              "equivocators":{
-                "items":{
-                  "$ref":"#/components/schemas/PublicKey"
-                },
-                "type":"array"
-              },
-              "inactive_validators":{
-                "items":{
-                  "$ref":"#/components/schemas/PublicKey"
-                },
-                "type":"array"
-              },
-              "rewards":{
-                "items":{
-                  "$ref":"#/components/schemas/Reward"
-                },
-                "type":"array"
-              }
-            },
-            "required":[
+            "type": "object"
+          },
+          "JsonEraReport": {
+            "additionalProperties": false,
+            "description": "Equivocation and reward information to be included in the terminal block.",
+            "properties": {
+              "equivocators": {
+                "items": {
+                  "$ref": "#/components/schemas/PublicKey"
+                },
+                "type": "array"
+              },
+              "inactive_validators": {
+                "items": {
+                  "$ref": "#/components/schemas/PublicKey"
+                },
+                "type": "array"
+              },
+              "rewards": {
+                "items": {
+                  "$ref": "#/components/schemas/Reward"
+                },
+                "type": "array"
+              }
+            },
+            "required": [
               "equivocators",
               "inactive_validators",
               "rewards"
             ],
-            "type":"object"
-          },
-          "JsonEraValidators":{
-            "additionalProperties":false,
-            "description":"The validators for the given era.",
-            "properties":{
-              "era_id":{
-                "$ref":"#/components/schemas/EraId"
-              },
-              "validator_weights":{
-                "items":{
-                  "$ref":"#/components/schemas/JsonValidatorWeights"
-                },
-                "type":"array"
-              }
-            },
-            "required":[
+            "type": "object"
+          },
+          "JsonEraValidators": {
+            "additionalProperties": false,
+            "description": "The validators for the given era.",
+            "properties": {
+              "era_id": {
+                "$ref": "#/components/schemas/EraId"
+              },
+              "validator_weights": {
+                "items": {
+                  "$ref": "#/components/schemas/JsonValidatorWeights"
+                },
+                "type": "array"
+              }
+            },
+            "required": [
               "era_id",
               "validator_weights"
             ],
-            "type":"object"
-          },
-          "JsonExecutionResult":{
-            "additionalProperties":false,
-            "description":"The execution result of a single deploy.",
-            "properties":{
-              "block_hash":{
-                "allOf":[
-                  {
-                    "$ref":"#/components/schemas/BlockHash"
-                  }
-                ],
-                "description":"The block hash."
-              },
-              "result":{
-                "allOf":[
-                  {
-                    "$ref":"#/components/schemas/ExecutionResult"
-                  }
-                ],
-                "description":"Execution result."
-              }
-            },
-            "required":[
+            "type": "object"
+          },
+          "JsonExecutionResult": {
+            "additionalProperties": false,
+            "description": "The execution result of a single deploy.",
+            "properties": {
+              "block_hash": {
+                "allOf": [
+                  {
+                    "$ref": "#/components/schemas/BlockHash"
+                  }
+                ],
+                "description": "The block hash."
+              },
+              "result": {
+                "allOf": [
+                  {
+                    "$ref": "#/components/schemas/ExecutionResult"
+                  }
+                ],
+                "description": "Execution result."
+              }
+            },
+            "required": [
               "block_hash",
               "result"
             ],
-            "type":"object"
-          },
-          "JsonProof":{
-            "additionalProperties":false,
-            "description":"A JSON-friendly representation of a proof, i.e. a block's finality signature.",
-            "properties":{
-              "public_key":{
-                "$ref":"#/components/schemas/PublicKey"
-              },
-              "signature":{
-                "$ref":"#/components/schemas/Signature"
-              }
-            },
-            "required":[
+            "type": "object"
+          },
+          "JsonProof": {
+            "additionalProperties": false,
+            "description": "A JSON-friendly representation of a proof, i.e. a block's finality signature.",
+            "properties": {
+              "public_key": {
+                "$ref": "#/components/schemas/PublicKey"
+              },
+              "signature": {
+                "$ref": "#/components/schemas/Signature"
+              }
+            },
+            "required": [
               "public_key",
               "signature"
             ],
-            "type":"object"
-          },
-          "JsonValidatorInfo":{
-            "additionalProperties":false,
-            "description":"The changes in a validator's status between any two eras.",
-            "properties":{
-              "public_key":{
-                "allOf":[
-                  {
-                    "$ref":"#/components/schemas/PublicKey"
-                  }
-                ],
-                "description":"The public key of a given validator."
-              },
-              "status_changes":{
-                "description":"The set of changes to the validator's status.",
-                "items":{
-                  "$ref":"#/components/schemas/JsonEraChange"
-                },
-                "type":"array"
-              }
-            },
-            "required":[
-              "public_key",
-              "status_changes"
-            ],
-            "type":"object"
-          },
-          "JsonValidatorWeights":{
-            "additionalProperties":false,
-            "description":"A validator's weight.",
-            "properties":{
-              "public_key":{
-                "$ref":"#/components/schemas/PublicKey"
-              },
-              "weight":{
-                "$ref":"#/components/schemas/U512"
-              }
-            },
-            "required":[
+            "type": "object"
+          },
+          "JsonValidatorWeights": {
+            "additionalProperties": false,
+            "description": "A validator's weight.",
+            "properties": {
+              "public_key": {
+                "$ref": "#/components/schemas/PublicKey"
+              },
+              "weight": {
+                "$ref": "#/components/schemas/U512"
+              }
+            },
+            "required": [
               "public_key",
               "weight"
             ],
-            "type":"object"
-          },
-          "MinimalBlockInfo":{
-            "additionalProperties":false,
-            "description":"Minimal info of a `Block`.",
-            "properties":{
-              "creator":{
-                "$ref":"#/components/schemas/PublicKey"
-              },
-              "era_id":{
-                "$ref":"#/components/schemas/EraId"
-              },
-              "hash":{
-                "$ref":"#/components/schemas/BlockHash"
-              },
-              "height":{
-                "format":"uint64",
-                "minimum":0.0,
-                "type":"integer"
-              },
-              "state_root_hash":{
-                "$ref":"#/components/schemas/Digest"
-              },
-              "timestamp":{
-                "$ref":"#/components/schemas/Timestamp"
-              }
-            },
-            "required":[
+            "type": "object"
+          },
+          "MinimalBlockInfo": {
+            "additionalProperties": false,
+            "description": "Minimal info of a `Block`.",
+            "properties": {
+              "creator": {
+                "$ref": "#/components/schemas/PublicKey"
+              },
+              "era_id": {
+                "$ref": "#/components/schemas/EraId"
+              },
+              "hash": {
+                "$ref": "#/components/schemas/BlockHash"
+              },
+              "height": {
+                "format": "uint64",
+                "minimum": 0.0,
+                "type": "integer"
+              },
+              "state_root_hash": {
+                "$ref": "#/components/schemas/Digest"
+              },
+              "timestamp": {
+                "$ref": "#/components/schemas/Timestamp"
+              }
+            },
+            "required": [
               "creator",
               "era_id",
               "hash",
@@ -1885,476 +1773,476 @@
               "state_root_hash",
               "timestamp"
             ],
-            "type":"object"
-          },
-          "NamedArg":{
-            "description":"Named arguments to a contract",
-            "items":[
-              {
-                "type":"string"
-              },
-              {
-                "$ref":"#/components/schemas/CLValue"
-              }
-            ],
-            "maxItems":2,
-            "minItems":2,
-            "type":"array"
-          },
-          "NamedKey":{
-            "additionalProperties":false,
-            "description":"A named key.",
-            "properties":{
-              "key":{
-                "description":"The value of the entry: a casper `Key` type.",
-                "type":"string"
-              },
-              "name":{
-                "description":"The name of the entry.",
-                "type":"string"
-              }
-            },
-            "required":[
+            "type": "object"
+          },
+          "NamedArg": {
+            "description": "Named arguments to a contract",
+            "items": [
+              {
+                "type": "string"
+              },
+              {
+                "$ref": "#/components/schemas/CLValue"
+              }
+            ],
+            "maxItems": 2,
+            "minItems": 2,
+            "type": "array"
+          },
+          "NamedKey": {
+            "additionalProperties": false,
+            "description": "A named key.",
+            "properties": {
+              "key": {
+                "description": "The value of the entry: a casper `Key` type.",
+                "type": "string"
+              },
+              "name": {
+                "description": "The name of the entry.",
+                "type": "string"
+              }
+            },
+            "required": [
               "key",
               "name"
             ],
-            "type":"object"
-          },
-          "NextUpgrade":{
-            "description":"Information about the next protocol upgrade.",
-            "properties":{
-              "activation_point":{
-                "$ref":"#/components/schemas/ActivationPoint"
-              },
-              "protocol_version":{
-                "type":"string"
-              }
-            },
-            "required":[
+            "type": "object"
+          },
+          "NextUpgrade": {
+            "description": "Information about the next protocol upgrade.",
+            "properties": {
+              "activation_point": {
+                "$ref": "#/components/schemas/ActivationPoint"
+              },
+              "protocol_version": {
+                "type": "string"
+              }
+            },
+            "required": [
               "activation_point",
               "protocol_version"
             ],
-            "type":"object"
-          },
-          "OpKind":{
-            "description":"The type of operation performed while executing a deploy.",
-            "enum":[
+            "type": "object"
+          },
+          "OpKind": {
+            "description": "The type of operation performed while executing a deploy.",
+            "enum": [
               "Read",
               "Write",
               "Add",
               "NoOp"
             ],
-            "type":"string"
-          },
-          "Operation":{
-            "additionalProperties":false,
-            "description":"An operation performed while executing a deploy.",
-            "properties":{
-              "key":{
-                "description":"The formatted string of the `Key`.",
-                "type":"string"
-              },
-              "kind":{
-                "allOf":[
-                  {
-                    "$ref":"#/components/schemas/OpKind"
-                  }
-                ],
-                "description":"The type of operation."
-              }
-            },
-            "required":[
+            "type": "string"
+          },
+          "Operation": {
+            "additionalProperties": false,
+            "description": "An operation performed while executing a deploy.",
+            "properties": {
+              "key": {
+                "description": "The formatted string of the `Key`.",
+                "type": "string"
+              },
+              "kind": {
+                "allOf": [
+                  {
+                    "$ref": "#/components/schemas/OpKind"
+                  }
+                ],
+                "description": "The type of operation."
+              }
+            },
+            "required": [
               "key",
               "kind"
             ],
-            "type":"object"
-          },
-          "Parameter":{
-            "description":"Parameter to a method",
-            "properties":{
-              "cl_type":{
-                "$ref":"#/components/schemas/CLType"
-              },
-              "name":{
-                "type":"string"
-              }
-            },
-            "required":[
+            "type": "object"
+          },
+          "Parameter": {
+            "description": "Parameter to a method",
+            "properties": {
+              "cl_type": {
+                "$ref": "#/components/schemas/CLType"
+              },
+              "name": {
+                "type": "string"
+              }
+            },
+            "required": [
               "cl_type",
               "name"
             ],
-            "type":"object"
-          },
-          "PeerEntry":{
-            "additionalProperties":false,
-            "properties":{
-              "address":{
-                "type":"string"
-              },
-              "node_id":{
-                "type":"string"
-              }
-            },
-            "required":[
+            "type": "object"
+          },
+          "PeerEntry": {
+            "additionalProperties": false,
+            "properties": {
+              "address": {
+                "type": "string"
+              },
+              "node_id": {
+                "type": "string"
+              }
+            },
+            "required": [
               "address",
               "node_id"
             ],
-            "type":"object"
-          },
-          "PeersMap":{
-            "description":"Map of peer IDs to network addresses.",
-            "items":{
-              "$ref":"#/components/schemas/PeerEntry"
-            },
-            "type":"array"
-          },
-          "ProtocolVersion":{
-            "description":"Casper Platform protocol version",
-            "type":"string"
-          },
-          "PublicKey":{
-            "description":"Hex-encoded cryptographic public key, including the algorithm tag prefix.",
-            "type":"string"
-          },
-          "Reward":{
-            "additionalProperties":false,
-            "properties":{
-              "amount":{
-                "format":"uint64",
-                "minimum":0.0,
-                "type":"integer"
-              },
-              "validator":{
-                "$ref":"#/components/schemas/PublicKey"
-              }
-            },
-            "required":[
+            "type": "object"
+          },
+          "PeersMap": {
+            "description": "Map of peer IDs to network addresses.",
+            "items": {
+              "$ref": "#/components/schemas/PeerEntry"
+            },
+            "type": "array"
+          },
+          "ProtocolVersion": {
+            "description": "Casper Platform protocol version",
+            "type": "string"
+          },
+          "PublicKey": {
+            "description": "Hex-encoded cryptographic public key, including the algorithm tag prefix.",
+            "type": "string"
+          },
+          "Reward": {
+            "additionalProperties": false,
+            "properties": {
+              "amount": {
+                "format": "uint64",
+                "minimum": 0.0,
+                "type": "integer"
+              },
+              "validator": {
+                "$ref": "#/components/schemas/PublicKey"
+              }
+            },
+            "required": [
               "amount",
               "validator"
             ],
-            "type":"object"
-          },
-          "RuntimeArgs":{
-            "description":"Represents a collection of arguments passed to a smart contract.",
-            "items":{
-              "$ref":"#/components/schemas/NamedArg"
-            },
-            "type":"array"
-          },
-          "SeigniorageAllocation":{
-            "anyOf":[
-              {
-                "additionalProperties":false,
-                "description":"Info about a seigniorage allocation for a validator",
-                "properties":{
-                  "Validator":{
-                    "additionalProperties":false,
-                    "properties":{
-                      "amount":{
-                        "allOf":[
+            "type": "object"
+          },
+          "RuntimeArgs": {
+            "description": "Represents a collection of arguments passed to a smart contract.",
+            "items": {
+              "$ref": "#/components/schemas/NamedArg"
+            },
+            "type": "array"
+          },
+          "SeigniorageAllocation": {
+            "anyOf": [
+              {
+                "additionalProperties": false,
+                "description": "Info about a seigniorage allocation for a validator",
+                "properties": {
+                  "Validator": {
+                    "additionalProperties": false,
+                    "properties": {
+                      "amount": {
+                        "allOf": [
                           {
-                            "$ref":"#/components/schemas/U512"
+                            "$ref": "#/components/schemas/U512"
                           }
                         ],
-                        "description":"Allocated amount"
+                        "description": "Allocated amount"
                       },
-                      "validator_public_key":{
-                        "allOf":[
+                      "validator_public_key": {
+                        "allOf": [
                           {
-                            "$ref":"#/components/schemas/PublicKey"
+                            "$ref": "#/components/schemas/PublicKey"
                           }
                         ],
-                        "description":"Validator's public key"
+                        "description": "Validator's public key"
                       }
                     },
-                    "required":[
+                    "required": [
                       "amount",
                       "validator_public_key"
                     ],
-                    "type":"object"
-                  }
-                },
-                "required":[
+                    "type": "object"
+                  }
+                },
+                "required": [
                   "Validator"
                 ],
-                "type":"object"
-              },
-              {
-                "additionalProperties":false,
-                "description":"Info about a seigniorage allocation for a delegator",
-                "properties":{
-                  "Delegator":{
-                    "additionalProperties":false,
-                    "properties":{
-                      "amount":{
-                        "allOf":[
+                "type": "object"
+              },
+              {
+                "additionalProperties": false,
+                "description": "Info about a seigniorage allocation for a delegator",
+                "properties": {
+                  "Delegator": {
+                    "additionalProperties": false,
+                    "properties": {
+                      "amount": {
+                        "allOf": [
                           {
-                            "$ref":"#/components/schemas/U512"
+                            "$ref": "#/components/schemas/U512"
                           }
                         ],
-                        "description":"Allocated amount"
+                        "description": "Allocated amount"
                       },
-                      "delegator_public_key":{
-                        "allOf":[
+                      "delegator_public_key": {
+                        "allOf": [
                           {
-                            "$ref":"#/components/schemas/PublicKey"
+                            "$ref": "#/components/schemas/PublicKey"
                           }
                         ],
-                        "description":"Delegator's public key"
+                        "description": "Delegator's public key"
                       },
-                      "validator_public_key":{
-                        "allOf":[
+                      "validator_public_key": {
+                        "allOf": [
                           {
-                            "$ref":"#/components/schemas/PublicKey"
+                            "$ref": "#/components/schemas/PublicKey"
                           }
                         ],
-                        "description":"Validator's public key"
+                        "description": "Validator's public key"
                       }
                     },
-                    "required":[
+                    "required": [
                       "amount",
                       "delegator_public_key",
                       "validator_public_key"
                     ],
-                    "type":"object"
-                  }
-                },
-                "required":[
+                    "type": "object"
+                  }
+                },
+                "required": [
                   "Delegator"
                 ],
-                "type":"object"
-              }
-            ],
-            "description":"Information about a seigniorage allocation"
-          },
-          "Signature":{
-            "description":"Hex-encoded cryptographic signature, including the algorithm tag prefix.",
-            "type":"string"
-          },
-          "StoredValue":{
-            "anyOf":[
-              {
-                "additionalProperties":false,
-                "description":"A CasperLabs value.",
-                "properties":{
-                  "CLValue":{
-                    "$ref":"#/components/schemas/CLValue"
-                  }
-                },
-                "required":[
+                "type": "object"
+              }
+            ],
+            "description": "Information about a seigniorage allocation"
+          },
+          "Signature": {
+            "description": "Hex-encoded cryptographic signature, including the algorithm tag prefix.",
+            "type": "string"
+          },
+          "StoredValue": {
+            "anyOf": [
+              {
+                "additionalProperties": false,
+                "description": "A CasperLabs value.",
+                "properties": {
+                  "CLValue": {
+                    "$ref": "#/components/schemas/CLValue"
+                  }
+                },
+                "required": [
                   "CLValue"
                 ],
-                "type":"object"
-              },
-              {
-                "additionalProperties":false,
-                "description":"An account.",
-                "properties":{
-                  "Account":{
-                    "$ref":"#/components/schemas/Account"
-                  }
-                },
-                "required":[
+                "type": "object"
+              },
+              {
+                "additionalProperties": false,
+                "description": "An account.",
+                "properties": {
+                  "Account": {
+                    "$ref": "#/components/schemas/Account"
+                  }
+                },
+                "required": [
                   "Account"
                 ],
-                "type":"object"
-              },
-              {
-                "additionalProperties":false,
-                "description":"A contract's Wasm",
-                "properties":{
-                  "ContractWasm":{
-                    "type":"string"
-                  }
-                },
-                "required":[
+                "type": "object"
+              },
+              {
+                "additionalProperties": false,
+                "description": "A contract's Wasm",
+                "properties": {
+                  "ContractWasm": {
+                    "type": "string"
+                  }
+                },
+                "required": [
                   "ContractWasm"
                 ],
-                "type":"object"
-              },
-              {
-                "additionalProperties":false,
-                "description":"Methods and type signatures supported by a contract.",
-                "properties":{
-                  "Contract":{
-                    "$ref":"#/components/schemas/Contract"
-                  }
-                },
-                "required":[
+                "type": "object"
+              },
+              {
+                "additionalProperties": false,
+                "description": "Methods and type signatures supported by a contract.",
+                "properties": {
+                  "Contract": {
+                    "$ref": "#/components/schemas/Contract"
+                  }
+                },
+                "required": [
                   "Contract"
                 ],
-                "type":"object"
-              },
-              {
-                "additionalProperties":false,
-                "description":"A contract definition, metadata, and security container.",
-                "properties":{
-                  "ContractPackage":{
-                    "$ref":"#/components/schemas/ContractPackage"
-                  }
-                },
-                "required":[
+                "type": "object"
+              },
+              {
+                "additionalProperties": false,
+                "description": "A contract definition, metadata, and security container.",
+                "properties": {
+                  "ContractPackage": {
+                    "$ref": "#/components/schemas/ContractPackage"
+                  }
+                },
+                "required": [
                   "ContractPackage"
                 ],
-                "type":"object"
-              },
-              {
-                "additionalProperties":false,
-                "description":"A record of a transfer",
-                "properties":{
-                  "Transfer":{
-                    "$ref":"#/components/schemas/Transfer"
-                  }
-                },
-                "required":[
+                "type": "object"
+              },
+              {
+                "additionalProperties": false,
+                "description": "A record of a transfer",
+                "properties": {
+                  "Transfer": {
+                    "$ref": "#/components/schemas/Transfer"
+                  }
+                },
+                "required": [
                   "Transfer"
                 ],
-                "type":"object"
-              },
-              {
-                "additionalProperties":false,
-                "description":"A record of a deploy",
-                "properties":{
-                  "DeployInfo":{
-                    "$ref":"#/components/schemas/DeployInfo"
-                  }
-                },
-                "required":[
+                "type": "object"
+              },
+              {
+                "additionalProperties": false,
+                "description": "A record of a deploy",
+                "properties": {
+                  "DeployInfo": {
+                    "$ref": "#/components/schemas/DeployInfo"
+                  }
+                },
+                "required": [
                   "DeployInfo"
                 ],
-                "type":"object"
-              },
-              {
-                "additionalProperties":false,
-                "description":"Auction metadata",
-                "properties":{
-                  "EraInfo":{
-                    "$ref":"#/components/schemas/EraInfo"
-                  }
-                },
-                "required":[
+                "type": "object"
+              },
+              {
+                "additionalProperties": false,
+                "description": "Auction metadata",
+                "properties": {
+                  "EraInfo": {
+                    "$ref": "#/components/schemas/EraInfo"
+                  }
+                },
+                "required": [
                   "EraInfo"
                 ],
-                "type":"object"
-              },
-              {
-                "additionalProperties":false,
-                "description":"A bid",
-                "properties":{
-                  "Bid":{
-                    "$ref":"#/components/schemas/Bid"
-                  }
-                },
-                "required":[
+                "type": "object"
+              },
+              {
+                "additionalProperties": false,
+                "description": "A bid",
+                "properties": {
+                  "Bid": {
+                    "$ref": "#/components/schemas/Bid"
+                  }
+                },
+                "required": [
                   "Bid"
                 ],
-                "type":"object"
-              },
-              {
-                "additionalProperties":false,
-                "description":"A withdraw",
-                "properties":{
-                  "Withdraw":{
-                    "items":{
-                      "$ref":"#/components/schemas/UnbondingPurse"
+                "type": "object"
+              },
+              {
+                "additionalProperties": false,
+                "description": "A withdraw",
+                "properties": {
+                  "Withdraw": {
+                    "items": {
+                      "$ref": "#/components/schemas/UnbondingPurse"
                     },
-                    "type":"array"
-                  }
-                },
-                "required":[
+                    "type": "array"
+                  }
+                },
+                "required": [
                   "Withdraw"
                 ],
-                "type":"object"
-              }
-            ],
-            "description":"Representation of a value stored in global state.\n\n`Account`, `Contract` and `ContractPackage` have their own `json_compatibility` representations (see their docs for further info)."
-          },
-          "TimeDiff":{
-            "description":"Human-readable duration.",
-            "format":"uint64",
-            "minimum":0.0,
-            "type":"integer"
-          },
-          "Timestamp":{
-            "description":"Timestamp formatted as per RFC 3339",
-            "format":"uint64",
-            "minimum":0.0,
-            "type":"integer"
-          },
-          "Transfer":{
-            "additionalProperties":false,
-            "description":"Represents a transfer from one purse to another",
-            "properties":{
-              "amount":{
-                "allOf":[
-                  {
-                    "$ref":"#/components/schemas/U512"
-                  }
-                ],
-                "description":"Transfer amount"
-              },
-              "deploy_hash":{
-                "allOf":[
-                  {
-                    "$ref":"#/components/schemas/DeployHash"
-                  }
-                ],
-                "description":"Deploy that created the transfer"
-              },
-              "from":{
-                "allOf":[
-                  {
-                    "$ref":"#/components/schemas/AccountHash"
-                  }
-                ],
-                "description":"Account from which transfer was executed"
-              },
-              "gas":{
-                "allOf":[
-                  {
-                    "$ref":"#/components/schemas/U512"
-                  }
-                ],
-                "description":"Gas"
-              },
-              "id":{
-                "description":"User-defined id",
-                "format":"uint64",
-                "minimum":0.0,
-                "type":[
+                "type": "object"
+              }
+            ],
+            "description": "Representation of a value stored in global state.\n\n`Account`, `Contract` and `ContractPackage` have their own `json_compatibility` representations (see their docs for further info)."
+          },
+          "TimeDiff": {
+            "description": "Human-readable duration.",
+            "format": "uint64",
+            "minimum": 0.0,
+            "type": "integer"
+          },
+          "Timestamp": {
+            "description": "Timestamp formatted as per RFC 3339",
+            "format": "uint64",
+            "minimum": 0.0,
+            "type": "integer"
+          },
+          "Transfer": {
+            "additionalProperties": false,
+            "description": "Represents a transfer from one purse to another",
+            "properties": {
+              "amount": {
+                "allOf": [
+                  {
+                    "$ref": "#/components/schemas/U512"
+                  }
+                ],
+                "description": "Transfer amount"
+              },
+              "deploy_hash": {
+                "allOf": [
+                  {
+                    "$ref": "#/components/schemas/DeployHash"
+                  }
+                ],
+                "description": "Deploy that created the transfer"
+              },
+              "from": {
+                "allOf": [
+                  {
+                    "$ref": "#/components/schemas/AccountHash"
+                  }
+                ],
+                "description": "Account from which transfer was executed"
+              },
+              "gas": {
+                "allOf": [
+                  {
+                    "$ref": "#/components/schemas/U512"
+                  }
+                ],
+                "description": "Gas"
+              },
+              "id": {
+                "description": "User-defined id",
+                "format": "uint64",
+                "minimum": 0.0,
+                "type": [
                   "integer",
                   "null"
                 ]
               },
-              "source":{
-                "allOf":[
-                  {
-                    "$ref":"#/components/schemas/URef"
-                  }
-                ],
-                "description":"Source purse"
-              },
-              "target":{
-                "allOf":[
-                  {
-                    "$ref":"#/components/schemas/URef"
-                  }
-                ],
-                "description":"Target purse"
-              },
-              "to":{
-                "anyOf":[
-                  {
-                    "$ref":"#/components/schemas/AccountHash"
+              "source": {
+                "allOf": [
+                  {
+                    "$ref": "#/components/schemas/URef"
+                  }
+                ],
+                "description": "Source purse"
+              },
+              "target": {
+                "allOf": [
+                  {
+                    "$ref": "#/components/schemas/URef"
+                  }
+                ],
+                "description": "Target purse"
+              },
+              "to": {
+                "anyOf": [
+                  {
+                    "$ref": "#/components/schemas/AccountHash"
                   },
                   {
-                    "type":"null"
-                  }
-                ],
-                "description":"Account to which funds are transferred"
-              }
-            },
-            "required":[
+                    "type": "null"
+                  }
+                ],
+                "description": "Account to which funds are transferred"
+              }
+            },
+            "required": [
               "amount",
               "deploy_hash",
               "from",
@@ -2362,429 +2250,418 @@
               "source",
               "target"
             ],
-            "type":"object"
-          },
-          "TransferAddr":{
-            "description":"Hex-encoded transfer address.",
-            "type":"string"
-          },
-          "Transform":{
-            "anyOf":[
-              {
-                "enum":[
+            "type": "object"
+          },
+          "TransferAddr": {
+            "description": "Hex-encoded transfer address.",
+            "type": "string"
+          },
+          "Transform": {
+            "anyOf": [
+              {
+                "enum": [
                   "Identity",
                   "WriteContractWasm",
                   "WriteContract",
                   "WriteContractPackage"
                 ],
-                "type":"string"
-              },
-              {
-                "additionalProperties":false,
-                "description":"Writes the given CLValue to global state.",
-                "properties":{
-                  "WriteCLValue":{
-                    "$ref":"#/components/schemas/CLValue"
-                  }
-                },
-                "required":[
+                "type": "string"
+              },
+              {
+                "additionalProperties": false,
+                "description": "Writes the given CLValue to global state.",
+                "properties": {
+                  "WriteCLValue": {
+                    "$ref": "#/components/schemas/CLValue"
+                  }
+                },
+                "required": [
                   "WriteCLValue"
                 ],
-                "type":"object"
-              },
-              {
-                "additionalProperties":false,
-                "description":"Writes the given Account to global state.",
-                "properties":{
-                  "WriteAccount":{
-                    "$ref":"#/components/schemas/AccountHash"
-                  }
-                },
-                "required":[
+                "type": "object"
+              },
+              {
+                "additionalProperties": false,
+                "description": "Writes the given Account to global state.",
+                "properties": {
+                  "WriteAccount": {
+                    "$ref": "#/components/schemas/AccountHash"
+                  }
+                },
+                "required": [
                   "WriteAccount"
                 ],
-                "type":"object"
-              },
-              {
-                "additionalProperties":false,
-                "description":"Writes the given DeployInfo to global state.",
-                "properties":{
-                  "WriteDeployInfo":{
-                    "$ref":"#/components/schemas/DeployInfo"
-                  }
-                },
-                "required":[
+                "type": "object"
+              },
+              {
+                "additionalProperties": false,
+                "description": "Writes the given DeployInfo to global state.",
+                "properties": {
+                  "WriteDeployInfo": {
+                    "$ref": "#/components/schemas/DeployInfo"
+                  }
+                },
+                "required": [
                   "WriteDeployInfo"
                 ],
-                "type":"object"
-              },
-              {
-                "additionalProperties":false,
-                "description":"Writes the given EraInfo to global state.",
-                "properties":{
-                  "WriteEraInfo":{
-                    "$ref":"#/components/schemas/EraInfo"
-                  }
-                },
-                "required":[
+                "type": "object"
+              },
+              {
+                "additionalProperties": false,
+                "description": "Writes the given EraInfo to global state.",
+                "properties": {
+                  "WriteEraInfo": {
+                    "$ref": "#/components/schemas/EraInfo"
+                  }
+                },
+                "required": [
                   "WriteEraInfo"
                 ],
-                "type":"object"
-              },
-              {
-                "additionalProperties":false,
-                "description":"Writes the given Transfer to global state.",
-                "properties":{
-                  "WriteTransfer":{
-                    "$ref":"#/components/schemas/Transfer"
-                  }
-                },
-                "required":[
+                "type": "object"
+              },
+              {
+                "additionalProperties": false,
+                "description": "Writes the given Transfer to global state.",
+                "properties": {
+                  "WriteTransfer": {
+                    "$ref": "#/components/schemas/Transfer"
+                  }
+                },
+                "required": [
                   "WriteTransfer"
                 ],
-                "type":"object"
-              },
-              {
-                "additionalProperties":false,
-                "description":"Writes the given Bid to global state.",
-                "properties":{
-                  "WriteBid":{
-                    "$ref":"#/components/schemas/Bid"
-                  }
-                },
-                "required":[
+                "type": "object"
+              },
+              {
+                "additionalProperties": false,
+                "description": "Writes the given Bid to global state.",
+                "properties": {
+                  "WriteBid": {
+                    "$ref": "#/components/schemas/Bid"
+                  }
+                },
+                "required": [
                   "WriteBid"
                 ],
-                "type":"object"
-              },
-              {
-                "additionalProperties":false,
-                "description":"Writes the given Withdraw to global state.",
-                "properties":{
-                  "WriteWithdraw":{
-                    "items":{
-                      "$ref":"#/components/schemas/UnbondingPurse"
+                "type": "object"
+              },
+              {
+                "additionalProperties": false,
+                "description": "Writes the given Withdraw to global state.",
+                "properties": {
+                  "WriteWithdraw": {
+                    "items": {
+                      "$ref": "#/components/schemas/UnbondingPurse"
                     },
-                    "type":"array"
-                  }
-                },
-                "required":[
+                    "type": "array"
+                  }
+                },
+                "required": [
                   "WriteWithdraw"
                 ],
-                "type":"object"
-              },
-              {
-                "additionalProperties":false,
-                "description":"Adds the given `i32`.",
-                "properties":{
-                  "AddInt32":{
-                    "format":"int32",
-                    "type":"integer"
-                  }
-                },
-                "required":[
+                "type": "object"
+              },
+              {
+                "additionalProperties": false,
+                "description": "Adds the given `i32`.",
+                "properties": {
+                  "AddInt32": {
+                    "format": "int32",
+                    "type": "integer"
+                  }
+                },
+                "required": [
                   "AddInt32"
                 ],
-                "type":"object"
-              },
-              {
-                "additionalProperties":false,
-                "description":"Adds the given `u64`.",
-                "properties":{
-                  "AddUInt64":{
-                    "format":"uint64",
-                    "minimum":0.0,
-                    "type":"integer"
-                  }
-                },
-                "required":[
+                "type": "object"
+              },
+              {
+                "additionalProperties": false,
+                "description": "Adds the given `u64`.",
+                "properties": {
+                  "AddUInt64": {
+                    "format": "uint64",
+                    "minimum": 0.0,
+                    "type": "integer"
+                  }
+                },
+                "required": [
                   "AddUInt64"
                 ],
-                "type":"object"
-              },
-              {
-                "additionalProperties":false,
-                "description":"Adds the given `U128`.",
-                "properties":{
-                  "AddUInt128":{
-                    "$ref":"#/components/schemas/U128"
-                  }
-                },
-                "required":[
+                "type": "object"
+              },
+              {
+                "additionalProperties": false,
+                "description": "Adds the given `U128`.",
+                "properties": {
+                  "AddUInt128": {
+                    "$ref": "#/components/schemas/U128"
+                  }
+                },
+                "required": [
                   "AddUInt128"
                 ],
-                "type":"object"
-              },
-              {
-                "additionalProperties":false,
-                "description":"Adds the given `U256`.",
-                "properties":{
-                  "AddUInt256":{
-                    "$ref":"#/components/schemas/U256"
-                  }
-                },
-                "required":[
+                "type": "object"
+              },
+              {
+                "additionalProperties": false,
+                "description": "Adds the given `U256`.",
+                "properties": {
+                  "AddUInt256": {
+                    "$ref": "#/components/schemas/U256"
+                  }
+                },
+                "required": [
                   "AddUInt256"
                 ],
-                "type":"object"
-              },
-              {
-                "additionalProperties":false,
-                "description":"Adds the given `U512`.",
-                "properties":{
-                  "AddUInt512":{
-                    "$ref":"#/components/schemas/U512"
-                  }
-                },
-                "required":[
+                "type": "object"
+              },
+              {
+                "additionalProperties": false,
+                "description": "Adds the given `U512`.",
+                "properties": {
+                  "AddUInt512": {
+                    "$ref": "#/components/schemas/U512"
+                  }
+                },
+                "required": [
                   "AddUInt512"
                 ],
-                "type":"object"
-              },
-              {
-                "additionalProperties":false,
-                "description":"Adds the given collection of named keys.",
-                "properties":{
-                  "AddKeys":{
-                    "items":{
-                      "$ref":"#/components/schemas/NamedKey"
+                "type": "object"
+              },
+              {
+                "additionalProperties": false,
+                "description": "Adds the given collection of named keys.",
+                "properties": {
+                  "AddKeys": {
+                    "items": {
+                      "$ref": "#/components/schemas/NamedKey"
                     },
-                    "type":"array"
-                  }
-                },
-                "required":[
+                    "type": "array"
+                  }
+                },
+                "required": [
                   "AddKeys"
                 ],
-                "type":"object"
-              },
-              {
-                "additionalProperties":false,
-                "description":"A failed transformation, containing an error message.",
-                "properties":{
-                  "Failure":{
-                    "type":"string"
-                  }
-                },
-                "required":[
+                "type": "object"
+              },
+              {
+                "additionalProperties": false,
+                "description": "A failed transformation, containing an error message.",
+                "properties": {
+                  "Failure": {
+                    "type": "string"
+                  }
+                },
+                "required": [
                   "Failure"
                 ],
-                "type":"object"
-              }
-            ],
-            "description":"The actual transformation performed while executing a deploy."
-          },
-          "TransformEntry":{
-            "additionalProperties":false,
-            "description":"A transformation performed while executing a deploy.",
-            "properties":{
-              "key":{
-                "description":"The formatted string of the `Key`.",
-                "type":"string"
-              },
-              "transform":{
-                "allOf":[
-                  {
-                    "$ref":"#/components/schemas/Transform"
-                  }
-                ],
-                "description":"The transformation."
-              }
-            },
-            "required":[
+                "type": "object"
+              }
+            ],
+            "description": "The actual transformation performed while executing a deploy."
+          },
+          "TransformEntry": {
+            "additionalProperties": false,
+            "description": "A transformation performed while executing a deploy.",
+            "properties": {
+              "key": {
+                "description": "The formatted string of the `Key`.",
+                "type": "string"
+              },
+              "transform": {
+                "allOf": [
+                  {
+                    "$ref": "#/components/schemas/Transform"
+                  }
+                ],
+                "description": "The transformation."
+              }
+            },
+            "required": [
               "key",
               "transform"
             ],
-            "type":"object"
-          },
-          "U128":{
-            "description":"Decimal representation of a 128-bit integer.",
-            "type":"string"
-          },
-          "U256":{
-            "description":"Decimal representation of a 256-bit integer.",
-            "type":"string"
-          },
-          "U512":{
-            "description":"Decimal representation of a 512-bit integer.",
-            "type":"string"
-          },
-          "URef":{
-            "description":"Hex-encoded, formatted URef.",
-            "type":"string"
-          },
-          "UnbondingPurse":{
-            "additionalProperties":false,
-            "description":"Unbonding purse.",
-            "properties":{
-              "amount":{
-                "allOf":[
-                  {
-                    "$ref":"#/components/schemas/U512"
-                  }
-                ],
-                "description":"Unbonding Amount."
-              },
-              "bonding_purse":{
-                "allOf":[
-                  {
-                    "$ref":"#/components/schemas/URef"
-                  }
-                ],
-                "description":"Bonding Purse"
-              },
-              "era_of_creation":{
-                "allOf":[
-                  {
-                    "$ref":"#/components/schemas/EraId"
-                  }
-                ],
-                "description":"Era in which this unbonding request was created."
-              },
-              "unbonder_public_key":{
-                "allOf":[
-                  {
-                    "$ref":"#/components/schemas/PublicKey"
-                  }
-                ],
-                "description":"Unbonders public key."
-              },
-              "validator_public_key":{
-                "allOf":[
-                  {
-                    "$ref":"#/components/schemas/PublicKey"
-                  }
-                ],
-                "description":"Validators public key."
-              }
-            },
-            "required":[
+            "type": "object"
+          },
+          "U128": {
+            "description": "Decimal representation of a 128-bit integer.",
+            "type": "string"
+          },
+          "U256": {
+            "description": "Decimal representation of a 256-bit integer.",
+            "type": "string"
+          },
+          "U512": {
+            "description": "Decimal representation of a 512-bit integer.",
+            "type": "string"
+          },
+          "URef": {
+            "description": "Hex-encoded, formatted URef.",
+            "type": "string"
+          },
+          "UnbondingPurse": {
+            "additionalProperties": false,
+            "description": "Unbonding purse.",
+            "properties": {
+              "amount": {
+                "allOf": [
+                  {
+                    "$ref": "#/components/schemas/U512"
+                  }
+                ],
+                "description": "Unbonding Amount."
+              },
+              "bonding_purse": {
+                "allOf": [
+                  {
+                    "$ref": "#/components/schemas/URef"
+                  }
+                ],
+                "description": "Bonding Purse"
+              },
+              "era_of_creation": {
+                "allOf": [
+                  {
+                    "$ref": "#/components/schemas/EraId"
+                  }
+                ],
+                "description": "Era in which this unbonding request was created."
+              },
+              "unbonder_public_key": {
+                "allOf": [
+                  {
+                    "$ref": "#/components/schemas/PublicKey"
+                  }
+                ],
+                "description": "Unbonders public key."
+              },
+              "validator_public_key": {
+                "allOf": [
+                  {
+                    "$ref": "#/components/schemas/PublicKey"
+                  }
+                ],
+                "description": "Validators public key."
+              }
+            },
+            "required": [
               "amount",
               "bonding_purse",
               "era_of_creation",
               "unbonder_public_key",
               "validator_public_key"
             ],
-            "type":"object"
-          },
-          "ValidatorChange":{
-            "description":"A change to a validator's status between two eras.",
-            "enum":[
-              "Added",
-              "Removed",
-              "Banned",
-              "CannotPropose",
-              "SeenAsFaulty"
-            ],
-            "type":"string"
-          },
-          "ValidatorWeight":{
-            "additionalProperties":false,
-            "properties":{
-              "validator":{
-                "$ref":"#/components/schemas/PublicKey"
-              },
-              "weight":{
-                "$ref":"#/components/schemas/U512"
-              }
-            },
-            "required":[
+            "type": "object"
+          },
+          "ValidatorWeight": {
+            "additionalProperties": false,
+            "properties": {
+              "validator": {
+                "$ref": "#/components/schemas/PublicKey"
+              },
+              "weight": {
+                "$ref": "#/components/schemas/U512"
+              }
+            },
+            "required": [
               "validator",
               "weight"
             ],
-            "type":"object"
-          },
-          "VestingSchedule":{
-            "additionalProperties":false,
-            "properties":{
-              "initial_release_timestamp_millis":{
-                "format":"uint64",
-                "minimum":0.0,
-                "type":"integer"
-              },
-              "locked_amounts":{
-                "items":{
-                  "$ref":"#/components/schemas/U512"
-                },
-                "maxItems":14,
-                "minItems":14,
-                "type":[
+            "type": "object"
+          },
+          "VestingSchedule": {
+            "additionalProperties": false,
+            "properties": {
+              "initial_release_timestamp_millis": {
+                "format": "uint64",
+                "minimum": 0.0,
+                "type": "integer"
+              },
+              "locked_amounts": {
+                "items": {
+                  "$ref": "#/components/schemas/U512"
+                },
+                "maxItems": 14,
+                "minItems": 14,
+                "type": [
                   "array",
                   "null"
                 ]
               }
             },
-            "required":[
+            "required": [
               "initial_release_timestamp_millis"
             ],
-            "type":"object"
+            "type": "object"
           }
         }
       },
-      "info":{
-        "contact":{
-          "name":"CasperLabs",
-          "url":"https://casperlabs.io"
+      "info": {
+        "contact": {
+          "name": "CasperLabs",
+          "url": "https://casperlabs.io"
         },
-        "description":"This describes the JSON-RPC 2.0 API of a node on the Casper network.",
-        "license":{
-          "name":"CasperLabs Open Source License Version 1.0",
-          "url":"https://raw.githubusercontent.com/CasperLabs/casper-node/master/LICENSE"
+        "description": "This describes the JSON-RPC 2.0 API of a node on the Casper network.",
+        "license": {
+          "name": "CasperLabs Open Source License Version 1.0",
+          "url": "https://raw.githubusercontent.com/CasperLabs/casper-node/master/LICENSE"
         },
-        "title":"Client API of Casper Node",
-        "version":"1.3.2"
+        "title": "Client API of Casper Node",
+        "version": "1.3.2"
       },
-      "methods":[
+      "methods": [
         {
-          "examples":[
+          "examples": [
             {
-              "name":"account_put_deploy_example",
-              "params":[
+              "name": "account_put_deploy_example",
+              "params": [
                 {
-                  "name":"deploy",
-                  "value":{
-                    "approvals":[
+                  "name": "deploy",
+                  "value": {
+                    "approvals": [
                       {
-                        "signature":"012dbf03817a51794a8e19e0724884075e6d1fbec326b766ecfa6658b41f81290da85e23b24e88b1c8d9761185c961daee1adab0649912a6477bcd2e69bd91bd08",
-                        "signer":"01d9bf2148748a85c89da5aad8ee0b0fc2d105fd39d41a4c796536354f0ae2900c"
+                        "signature": "012dbf03817a51794a8e19e0724884075e6d1fbec326b766ecfa6658b41f81290da85e23b24e88b1c8d9761185c961daee1adab0649912a6477bcd2e69bd91bd08",
+                        "signer": "01d9bf2148748a85c89da5aad8ee0b0fc2d105fd39d41a4c796536354f0ae2900c"
                       }
                     ],
-                    "hash":"5c9b3b099c1378aa8e4a5f07f59ff1fcdc69a83179427c7e67ae0377d94d93fa",
-                    "header":{
-                      "account":"01d9bf2148748a85c89da5aad8ee0b0fc2d105fd39d41a4c796536354f0ae2900c",
-                      "body_hash":"d53cf72d17278fd47d399013ca389c50d589352f1a12593c0b8e01872a641b50",
-                      "chain_name":"casper-example",
-                      "dependencies":[
+                    "hash": "5c9b3b099c1378aa8e4a5f07f59ff1fcdc69a83179427c7e67ae0377d94d93fa",
+                    "header": {
+                      "account": "01d9bf2148748a85c89da5aad8ee0b0fc2d105fd39d41a4c796536354f0ae2900c",
+                      "body_hash": "d53cf72d17278fd47d399013ca389c50d589352f1a12593c0b8e01872a641b50",
+                      "chain_name": "casper-example",
+                      "dependencies": [
                         "0101010101010101010101010101010101010101010101010101010101010101"
                       ],
-                      "gas_price":1,
-                      "timestamp":"2020-11-17T00:39:24.072Z",
-                      "ttl":"1h"
+                      "gas_price": 1,
+                      "timestamp": "2020-11-17T00:39:24.072Z",
+                      "ttl": "1h"
                     },
-                    "payment":{
-                      "StoredContractByName":{
-                        "args":[
+                    "payment": {
+                      "StoredContractByName": {
+                        "args": [
                           [
                             "amount",
                             {
-                              "bytes":"e8030000",
-                              "cl_type":"I32",
-                              "parsed":1000
+                              "bytes": "e8030000",
+                              "cl_type": "I32",
+                              "parsed": 1000
                             }
                           ]
                         ],
-                        "entry_point":"example-entry-point",
-                        "name":"casper-example"
+                        "entry_point": "example-entry-point",
+                        "name": "casper-example"
                       }
                     },
-                    "session":{
-                      "Transfer":{
-                        "args":[
+                    "session": {
+                      "Transfer": {
+                        "args": [
                           [
                             "amount",
                             {
-                              "bytes":"e8030000",
-                              "cl_type":"I32",
-                              "parsed":1000
+                              "bytes": "e8030000",
+                              "cl_type": "I32",
+                              "parsed": 1000
                             }
                           ]
                         ]
@@ -2793,145 +2670,145 @@
                   }
                 }
               ],
-              "result":{
-                "name":"account_put_deploy_example_result",
-                "value":{
-                  "api_version":"1.3.2",
-                  "deploy_hash":"5c9b3b099c1378aa8e4a5f07f59ff1fcdc69a83179427c7e67ae0377d94d93fa"
+              "result": {
+                "name": "account_put_deploy_example_result",
+                "value": {
+                  "api_version": "1.3.2",
+                  "deploy_hash": "5c9b3b099c1378aa8e4a5f07f59ff1fcdc69a83179427c7e67ae0377d94d93fa"
                 }
               }
             }
           ],
-          "name":"account_put_deploy",
-          "params":[
+          "name": "account_put_deploy",
+          "params": [
             {
-              "name":"deploy",
-              "required":true,
-              "schema":{
-                "$ref":"#/components/schemas/Deploy",
-                "description":"The `Deploy`."
+              "name": "deploy",
+              "required": true,
+              "schema": {
+                "$ref": "#/components/schemas/Deploy",
+                "description": "The `Deploy`."
               }
             }
           ],
-          "result":{
-            "name":"account_put_deploy_result",
-            "schema":{
-              "additionalProperties":false,
-              "description":"Result for \"account_put_deploy\" RPC response.",
-              "properties":{
-                "api_version":{
-                  "description":"The RPC API version.",
-                  "type":"string"
-                },
-                "deploy_hash":{
-                  "$ref":"#/components/schemas/DeployHash",
-                  "description":"The deploy hash."
+          "result": {
+            "name": "account_put_deploy_result",
+            "schema": {
+              "additionalProperties": false,
+              "description": "Result for \"account_put_deploy\" RPC response.",
+              "properties": {
+                "api_version": {
+                  "description": "The RPC API version.",
+                  "type": "string"
+                },
+                "deploy_hash": {
+                  "$ref": "#/components/schemas/DeployHash",
+                  "description": "The deploy hash."
                 }
               },
-              "required":[
+              "required": [
                 "api_version",
                 "deploy_hash"
               ],
-              "type":"object"
-            }
-          },
-          "summary":"receives a Deploy to be executed by the network"
+              "type": "object"
+            }
+          },
+          "summary": "receives a Deploy to be executed by the network"
         },
         {
-          "examples":[
+          "examples": [
             {
-              "name":"info_get_deploy_example",
-              "params":[
+              "name": "info_get_deploy_example",
+              "params": [
                 {
-                  "name":"deploy_hash",
-                  "value":"5c9b3b099c1378aa8e4a5f07f59ff1fcdc69a83179427c7e67ae0377d94d93fa"
+                  "name": "deploy_hash",
+                  "value": "5c9b3b099c1378aa8e4a5f07f59ff1fcdc69a83179427c7e67ae0377d94d93fa"
                 }
               ],
-              "result":{
-                "name":"info_get_deploy_example_result",
-                "value":{
-                  "api_version":"1.3.2",
-                  "deploy":{
-                    "approvals":[
+              "result": {
+                "name": "info_get_deploy_example_result",
+                "value": {
+                  "api_version": "1.3.2",
+                  "deploy": {
+                    "approvals": [
                       {
-                        "signature":"012dbf03817a51794a8e19e0724884075e6d1fbec326b766ecfa6658b41f81290da85e23b24e88b1c8d9761185c961daee1adab0649912a6477bcd2e69bd91bd08",
-                        "signer":"01d9bf2148748a85c89da5aad8ee0b0fc2d105fd39d41a4c796536354f0ae2900c"
+                        "signature": "012dbf03817a51794a8e19e0724884075e6d1fbec326b766ecfa6658b41f81290da85e23b24e88b1c8d9761185c961daee1adab0649912a6477bcd2e69bd91bd08",
+                        "signer": "01d9bf2148748a85c89da5aad8ee0b0fc2d105fd39d41a4c796536354f0ae2900c"
                       }
                     ],
-                    "hash":"5c9b3b099c1378aa8e4a5f07f59ff1fcdc69a83179427c7e67ae0377d94d93fa",
-                    "header":{
-                      "account":"01d9bf2148748a85c89da5aad8ee0b0fc2d105fd39d41a4c796536354f0ae2900c",
-                      "body_hash":"d53cf72d17278fd47d399013ca389c50d589352f1a12593c0b8e01872a641b50",
-                      "chain_name":"casper-example",
-                      "dependencies":[
+                    "hash": "5c9b3b099c1378aa8e4a5f07f59ff1fcdc69a83179427c7e67ae0377d94d93fa",
+                    "header": {
+                      "account": "01d9bf2148748a85c89da5aad8ee0b0fc2d105fd39d41a4c796536354f0ae2900c",
+                      "body_hash": "d53cf72d17278fd47d399013ca389c50d589352f1a12593c0b8e01872a641b50",
+                      "chain_name": "casper-example",
+                      "dependencies": [
                         "0101010101010101010101010101010101010101010101010101010101010101"
                       ],
-                      "gas_price":1,
-                      "timestamp":"2020-11-17T00:39:24.072Z",
-                      "ttl":"1h"
+                      "gas_price": 1,
+                      "timestamp": "2020-11-17T00:39:24.072Z",
+                      "ttl": "1h"
                     },
-                    "payment":{
-                      "StoredContractByName":{
-                        "args":[
+                    "payment": {
+                      "StoredContractByName": {
+                        "args": [
                           [
                             "amount",
                             {
-                              "bytes":"e8030000",
-                              "cl_type":"I32",
-                              "parsed":1000
+                              "bytes": "e8030000",
+                              "cl_type": "I32",
+                              "parsed": 1000
                             }
                           ]
                         ],
-                        "entry_point":"example-entry-point",
-                        "name":"casper-example"
+                        "entry_point": "example-entry-point",
+                        "name": "casper-example"
                       }
                     },
-                    "session":{
-                      "Transfer":{
-                        "args":[
+                    "session": {
+                      "Transfer": {
+                        "args": [
                           [
                             "amount",
                             {
-                              "bytes":"e8030000",
-                              "cl_type":"I32",
-                              "parsed":1000
+                              "bytes": "e8030000",
+                              "cl_type": "I32",
+                              "parsed": 1000
                             }
                           ]
                         ]
                       }
                     }
                   },
-                  "execution_results":[
+                  "execution_results": [
                     {
-                      "block_hash":"be8a9e156a89deca32f6322c5546738f3b9f5c62c5945a044d7043bc814f156e",
-                      "result":{
-                        "Success":{
-                          "cost":"123456",
-                          "effect":{
-                            "operations":[
+                      "block_hash": "be8a9e156a89deca32f6322c5546738f3b9f5c62c5945a044d7043bc814f156e",
+                      "result": {
+                        "Success": {
+                          "cost": "123456",
+                          "effect": {
+                            "operations": [
                               {
-                                "key":"account-hash-2c4a11c062a8a337bfc97e27fd66291caeb2c65865dcb5d3ef3759c4c97efecb",
-                                "kind":"Write"
+                                "key": "account-hash-2c4a11c062a8a337bfc97e27fd66291caeb2c65865dcb5d3ef3759c4c97efecb",
+                                "kind": "Write"
                               },
                               {
-                                "key":"deploy-af684263911154d26fa05be9963171802801a0b6aff8f199b7391eacb8edc9e1",
-                                "kind":"Read"
+                                "key": "deploy-af684263911154d26fa05be9963171802801a0b6aff8f199b7391eacb8edc9e1",
+                                "kind": "Read"
                               }
                             ],
-                            "transforms":[
+                            "transforms": [
                               {
-                                "key":"uref-2c4a11c062a8a337bfc97e27fd66291caeb2c65865dcb5d3ef3759c4c97efecb-007",
-                                "transform":{
-                                  "AddUInt64":8
+                                "key": "uref-2c4a11c062a8a337bfc97e27fd66291caeb2c65865dcb5d3ef3759c4c97efecb-007",
+                                "transform": {
+                                  "AddUInt64": 8
                                 }
                               },
                               {
-                                "key":"deploy-af684263911154d26fa05be9963171802801a0b6aff8f199b7391eacb8edc9e1",
-                                "transform":"Identity"
+                                "key": "deploy-af684263911154d26fa05be9963171802801a0b6aff8f199b7391eacb8edc9e1",
+                                "transform": "Identity"
                               }
                             ]
                           },
-                          "transfers":[
+                          "transfers": [
                             "transfer-5959595959595959595959595959595959595959595959595959595959595959",
                             "transfer-8282828282828282828282828282828282828282828282828282828282828282"
                           ]
@@ -2943,567 +2820,551 @@
               }
             }
           ],
-          "name":"info_get_deploy",
-          "params":[
+          "name": "info_get_deploy",
+          "params": [
             {
-              "name":"deploy_hash",
-              "required":true,
-              "schema":{
-                "$ref":"#/components/schemas/DeployHash",
-                "description":"The deploy hash."
+              "name": "deploy_hash",
+              "required": true,
+              "schema": {
+                "$ref": "#/components/schemas/DeployHash",
+                "description": "The deploy hash."
               }
             }
           ],
-          "result":{
-            "name":"info_get_deploy_result",
-            "schema":{
-              "additionalProperties":false,
-              "description":"Result for \"info_get_deploy\" RPC response.",
-              "properties":{
-                "api_version":{
-                  "description":"The RPC API version.",
-                  "type":"string"
-                },
-                "deploy":{
-                  "$ref":"#/components/schemas/Deploy",
-                  "description":"The deploy."
-                },
-                "execution_results":{
-                  "description":"The map of block hash to execution result.",
-                  "items":{
-                    "$ref":"#/components/schemas/JsonExecutionResult"
+          "result": {
+            "name": "info_get_deploy_result",
+            "schema": {
+              "additionalProperties": false,
+              "description": "Result for \"info_get_deploy\" RPC response.",
+              "properties": {
+                "api_version": {
+                  "description": "The RPC API version.",
+                  "type": "string"
+                },
+                "deploy": {
+                  "$ref": "#/components/schemas/Deploy",
+                  "description": "The deploy."
+                },
+                "execution_results": {
+                  "description": "The map of block hash to execution result.",
+                  "items": {
+                    "$ref": "#/components/schemas/JsonExecutionResult"
                   },
-                  "type":"array"
+                  "type": "array"
                 }
               },
-              "required":[
+              "required": [
                 "api_version",
                 "deploy",
                 "execution_results"
               ],
-              "type":"object"
-            }
-          },
-          "summary":"returns a Deploy from the network"
+              "type": "object"
+            }
+          },
+          "summary": "returns a Deploy from the network"
         },
         {
-          "examples":[
+          "examples": [
             {
-              "name":"state_get_account_info_example",
-              "params":[
+              "name": "state_get_account_info_example",
+              "params": [
                 {
-                  "name":"block_identifier",
-                  "value":{
-                    "Hash":"be8a9e156a89deca32f6322c5546738f3b9f5c62c5945a044d7043bc814f156e"
+                  "name": "block_identifier",
+                  "value": {
+                    "Hash": "be8a9e156a89deca32f6322c5546738f3b9f5c62c5945a044d7043bc814f156e"
                   }
                 },
                 {
-                  "name":"public_key",
-                  "value":"013b6a27bcceb6a42d62a3a8d02a6f0d73653215771de243a63ac048a18b59da29"
+                  "name": "public_key",
+                  "value": "013b6a27bcceb6a42d62a3a8d02a6f0d73653215771de243a63ac048a18b59da29"
                 }
               ],
-              "result":{
-                "name":"state_get_account_info_example_result",
-                "value":{
-                  "account":{
-                    "account_hash":"account-hash-e94daaff79c2ab8d9c31d9c3058d7d0a0dd31204a5638dc1451fa67b2e3fb88c",
-                    "action_thresholds":{
-                      "deployment":1,
-                      "key_management":1
+              "result": {
+                "name": "state_get_account_info_example_result",
+                "value": {
+                  "account": {
+                    "account_hash": "account-hash-e94daaff79c2ab8d9c31d9c3058d7d0a0dd31204a5638dc1451fa67b2e3fb88c",
+                    "action_thresholds": {
+                      "deployment": 1,
+                      "key_management": 1
                     },
-                    "associated_keys":[
+                    "associated_keys": [
                       {
-                        "account_hash":"account-hash-e94daaff79c2ab8d9c31d9c3058d7d0a0dd31204a5638dc1451fa67b2e3fb88c",
-                        "weight":1
+                        "account_hash": "account-hash-e94daaff79c2ab8d9c31d9c3058d7d0a0dd31204a5638dc1451fa67b2e3fb88c",
+                        "weight": 1
                       }
                     ],
-                    "main_purse":"uref-09480c3248ef76b603d386f3f4f8a5f87f597d4eaffd475433f861af187ab5db-007",
-                    "named_keys":[
-
-                    ]
+                    "main_purse": "uref-09480c3248ef76b603d386f3f4f8a5f87f597d4eaffd475433f861af187ab5db-007",
+                    "named_keys": []
                   },
-                  "api_version":"1.3.2",
-                  "merkle_proof":"01000000006ef2e0949ac76e55812421f755abe129b6244fe7168b77f47a72536147614625016ef2e0949ac76e55812421f755abe129b6244fe7168b77f47a72536147614625000000003529cde5c621f857f75f3810611eb4af3f998caaa9d4a3413cf799f99c67db0307010000006ef2e0949ac76e55812421f755abe129b6244fe7168b77f47a7253614761462501010102000000006e06000000000074769d28aac597a36a03a932d4b43e4f10bf0403ee5c41dd035102553f5773631200b9e173e8f05361b681513c14e25e3138639eb03232581db7557c9e8dbbc83ce94500226a9a7fe4f2b7b88d5103a4fc7400f02bf89c860c9ccdd56951a2afe9be0e0267006d820fb5676eb2960e15722f7725f3f8f41030078f8b2e44bf0dc03f71b176d6e800dc5ae9805068c5be6da1a90b2528ee85db0609cc0fb4bd60bbd559f497a98b67f500e1e3e846592f4918234647fca39830b7e1e6ad6f5b7a99b39af823d82ba1873d000003000000010186ff500f287e9b53f823ae1582b1fa429dfede28015125fd233a31ca04d5012002015cc42669a55467a1fdf49750772bfc1aed59b9b085558eb81510e9b015a7c83b0301e3cf4a34b1db6bfa58808b686cb8fe21ebe0c1bcbcee522649d2b135fe510fe3"
+                  "api_version": "1.3.2",
+                  "merkle_proof": "01000000006ef2e0949ac76e55812421f755abe129b6244fe7168b77f47a72536147614625016ef2e0949ac76e55812421f755abe129b6244fe7168b77f47a72536147614625000000003529cde5c621f857f75f3810611eb4af3f998caaa9d4a3413cf799f99c67db0307010000006ef2e0949ac76e55812421f755abe129b6244fe7168b77f47a7253614761462501010102000000006e06000000000074769d28aac597a36a03a932d4b43e4f10bf0403ee5c41dd035102553f5773631200b9e173e8f05361b681513c14e25e3138639eb03232581db7557c9e8dbbc83ce94500226a9a7fe4f2b7b88d5103a4fc7400f02bf89c860c9ccdd56951a2afe9be0e0267006d820fb5676eb2960e15722f7725f3f8f41030078f8b2e44bf0dc03f71b176d6e800dc5ae9805068c5be6da1a90b2528ee85db0609cc0fb4bd60bbd559f497a98b67f500e1e3e846592f4918234647fca39830b7e1e6ad6f5b7a99b39af823d82ba1873d000003000000010186ff500f287e9b53f823ae1582b1fa429dfede28015125fd233a31ca04d5012002015cc42669a55467a1fdf49750772bfc1aed59b9b085558eb81510e9b015a7c83b0301e3cf4a34b1db6bfa58808b686cb8fe21ebe0c1bcbcee522649d2b135fe510fe3"
                 }
               }
             }
           ],
-          "name":"state_get_account_info",
-          "params":[
+          "name": "state_get_account_info",
+          "params": [
             {
-              "name":"public_key",
-              "required":true,
-              "schema":{
-                "$ref":"#/components/schemas/PublicKey",
-                "description":"The public key of the Account."
+              "name": "public_key",
+              "required": true,
+              "schema": {
+                "$ref": "#/components/schemas/PublicKey",
+                "description": "The public key of the Account."
               }
             },
             {
-              "name":"block_identifier",
-              "required":false,
-              "schema":{
-                "anyOf":[
-                  {
-                    "$ref":"#/components/schemas/BlockIdentifier"
+              "name": "block_identifier",
+              "required": false,
+              "schema": {
+                "anyOf": [
+                  {
+                    "$ref": "#/components/schemas/BlockIdentifier"
                   },
                   {
-                    "type":"null"
-                  }
-                ],
-                "description":"The block identifier."
+                    "type": "null"
+                  }
+                ],
+                "description": "The block identifier."
               }
             }
           ],
-          "result":{
-            "name":"state_get_account_info_result",
-            "schema":{
-              "additionalProperties":false,
-              "description":"Result for \"state_get_account_info\" RPC response.",
-              "properties":{
-                "account":{
-                  "$ref":"#/components/schemas/Account",
-                  "description":"The account."
-                },
-                "api_version":{
-                  "description":"The RPC API version.",
-                  "type":"string"
-                },
-                "merkle_proof":{
-                  "description":"The merkle proof.",
-                  "type":"string"
+          "result": {
+            "name": "state_get_account_info_result",
+            "schema": {
+              "additionalProperties": false,
+              "description": "Result for \"state_get_account_info\" RPC response.",
+              "properties": {
+                "account": {
+                  "$ref": "#/components/schemas/Account",
+                  "description": "The account."
+                },
+                "api_version": {
+                  "description": "The RPC API version.",
+                  "type": "string"
+                },
+                "merkle_proof": {
+                  "description": "The merkle proof.",
+                  "type": "string"
                 }
               },
-              "required":[
+              "required": [
                 "account",
                 "api_version",
                 "merkle_proof"
               ],
-              "type":"object"
-            }
-          },
-          "summary":"returns an Account from the network"
+              "type": "object"
+            }
+          },
+          "summary": "returns an Account from the network"
         },
         {
-          "examples":[
+          "examples": [
             {
-              "name":"state_get_dictionary_item_example",
-              "params":[
+              "name": "state_get_dictionary_item_example",
+              "params": [
                 {
-                  "name":"dictionary_identifier",
-                  "value":{
-                    "URef":{
-                      "dictionary_item_key":"a_unique_entry_identifier",
-                      "seed_uref":"uref-09480c3248ef76b603d386f3f4f8a5f87f597d4eaffd475433f861af187ab5db-007"
+                  "name": "dictionary_identifier",
+                  "value": {
+                    "URef": {
+                      "dictionary_item_key": "a_unique_entry_identifier",
+                      "seed_uref": "uref-09480c3248ef76b603d386f3f4f8a5f87f597d4eaffd475433f861af187ab5db-007"
                     }
                   }
                 },
                 {
-                  "name":"state_root_hash",
-                  "value":"0808080808080808080808080808080808080808080808080808080808080808"
+                  "name": "state_root_hash",
+                  "value": "0808080808080808080808080808080808080808080808080808080808080808"
                 }
               ],
-              "result":{
-                "name":"state_get_dictionary_item_example_result",
-                "value":{
-                  "api_version":"1.3.2",
-                  "dictionary_key":"dictionary-67518854aa916c97d4e53df8570c8217ccc259da2721b692102d76acd0ee8d1f",
-                  "merkle_proof":"01000000006ef2e0949ac76e55812421f755abe129b6244fe7168b77f47a72536147614625016ef2e0949ac76e55812421f755abe129b6244fe7168b77f47a72536147614625000000003529cde5c621f857f75f3810611eb4af3f998caaa9d4a3413cf799f99c67db0307010000006ef2e0949ac76e55812421f755abe129b6244fe7168b77f47a7253614761462501010102000000006e06000000000074769d28aac597a36a03a932d4b43e4f10bf0403ee5c41dd035102553f5773631200b9e173e8f05361b681513c14e25e3138639eb03232581db7557c9e8dbbc83ce94500226a9a7fe4f2b7b88d5103a4fc7400f02bf89c860c9ccdd56951a2afe9be0e0267006d820fb5676eb2960e15722f7725f3f8f41030078f8b2e44bf0dc03f71b176d6e800dc5ae9805068c5be6da1a90b2528ee85db0609cc0fb4bd60bbd559f497a98b67f500e1e3e846592f4918234647fca39830b7e1e6ad6f5b7a99b39af823d82ba1873d000003000000010186ff500f287e9b53f823ae1582b1fa429dfede28015125fd233a31ca04d5012002015cc42669a55467a1fdf49750772bfc1aed59b9b085558eb81510e9b015a7c83b0301e3cf4a34b1db6bfa58808b686cb8fe21ebe0c1bcbcee522649d2b135fe510fe3",
-                  "stored_value":{
-                    "CLValue":{
-                      "bytes":"0100000000000000",
-                      "cl_type":"U64",
-                      "parsed":1
+              "result": {
+                "name": "state_get_dictionary_item_example_result",
+                "value": {
+                  "api_version": "1.3.2",
+                  "dictionary_key": "dictionary-67518854aa916c97d4e53df8570c8217ccc259da2721b692102d76acd0ee8d1f",
+                  "merkle_proof": "01000000006ef2e0949ac76e55812421f755abe129b6244fe7168b77f47a72536147614625016ef2e0949ac76e55812421f755abe129b6244fe7168b77f47a72536147614625000000003529cde5c621f857f75f3810611eb4af3f998caaa9d4a3413cf799f99c67db0307010000006ef2e0949ac76e55812421f755abe129b6244fe7168b77f47a7253614761462501010102000000006e06000000000074769d28aac597a36a03a932d4b43e4f10bf0403ee5c41dd035102553f5773631200b9e173e8f05361b681513c14e25e3138639eb03232581db7557c9e8dbbc83ce94500226a9a7fe4f2b7b88d5103a4fc7400f02bf89c860c9ccdd56951a2afe9be0e0267006d820fb5676eb2960e15722f7725f3f8f41030078f8b2e44bf0dc03f71b176d6e800dc5ae9805068c5be6da1a90b2528ee85db0609cc0fb4bd60bbd559f497a98b67f500e1e3e846592f4918234647fca39830b7e1e6ad6f5b7a99b39af823d82ba1873d000003000000010186ff500f287e9b53f823ae1582b1fa429dfede28015125fd233a31ca04d5012002015cc42669a55467a1fdf49750772bfc1aed59b9b085558eb81510e9b015a7c83b0301e3cf4a34b1db6bfa58808b686cb8fe21ebe0c1bcbcee522649d2b135fe510fe3",
+                  "stored_value": {
+                    "CLValue": {
+                      "bytes": "0100000000000000",
+                      "cl_type": "U64",
+                      "parsed": 1
                     }
                   }
                 }
               }
             }
           ],
-          "name":"state_get_dictionary_item",
-          "params":[
+          "name": "state_get_dictionary_item",
+          "params": [
             {
-              "name":"state_root_hash",
-              "required":true,
-              "schema":{
-                "$ref":"#/components/schemas/Digest",
-                "description":"Hash of the state root"
+              "name": "state_root_hash",
+              "required": true,
+              "schema": {
+                "$ref": "#/components/schemas/Digest",
+                "description": "Hash of the state root"
               }
             },
             {
-              "name":"dictionary_identifier",
-              "required":true,
-              "schema":{
-                "$ref":"#/components/schemas/DictionaryIdentifier",
-                "description":"The Dictionary query identifier."
+              "name": "dictionary_identifier",
+              "required": true,
+              "schema": {
+                "$ref": "#/components/schemas/DictionaryIdentifier",
+                "description": "The Dictionary query identifier."
               }
             }
           ],
-          "result":{
-            "name":"state_get_dictionary_item_result",
-            "schema":{
-              "additionalProperties":false,
-              "description":"Result for \"state_get_dictionary_item\" RPC response.",
-              "properties":{
-                "api_version":{
-                  "description":"The RPC API version.",
-                  "type":"string"
-                },
-                "dictionary_key":{
-                  "description":"The key under which the value is stored.",
-                  "type":"string"
-                },
-                "merkle_proof":{
-                  "description":"The merkle proof.",
-                  "type":"string"
-                },
-                "stored_value":{
-                  "$ref":"#/components/schemas/StoredValue",
-                  "description":"The stored value."
+          "result": {
+            "name": "state_get_dictionary_item_result",
+            "schema": {
+              "additionalProperties": false,
+              "description": "Result for \"state_get_dictionary_item\" RPC response.",
+              "properties": {
+                "api_version": {
+                  "description": "The RPC API version.",
+                  "type": "string"
+                },
+                "dictionary_key": {
+                  "description": "The key under which the value is stored.",
+                  "type": "string"
+                },
+                "merkle_proof": {
+                  "description": "The merkle proof.",
+                  "type": "string"
+                },
+                "stored_value": {
+                  "$ref": "#/components/schemas/StoredValue",
+                  "description": "The stored value."
                 }
               },
-              "required":[
+              "required": [
                 "api_version",
                 "dictionary_key",
                 "merkle_proof",
                 "stored_value"
               ],
-              "type":"object"
-            }
-          },
-          "summary":"returns an item from a Dictionary"
+              "type": "object"
+            }
+          },
+          "summary": "returns an item from a Dictionary"
         },
         {
-          "examples":[
+          "examples": [
             {
-              "name":"query_global_state_example",
-              "params":[
+              "name": "query_global_state_example",
+              "params": [
                 {
-                  "name":"key",
-                  "value":"deploy-af684263911154d26fa05be9963171802801a0b6aff8f199b7391eacb8edc9e1"
+                  "name": "key",
+                  "value": "deploy-af684263911154d26fa05be9963171802801a0b6aff8f199b7391eacb8edc9e1"
                 },
                 {
-                  "name":"path",
-                  "value":[
-
-                  ]
+                  "name": "path",
+                  "value": []
                 },
                 {
-                  "name":"state_identifier",
-                  "value":{
-                    "BlockHash":"be8a9e156a89deca32f6322c5546738f3b9f5c62c5945a044d7043bc814f156e"
+                  "name": "state_identifier",
+                  "value": {
+                    "BlockHash": "be8a9e156a89deca32f6322c5546738f3b9f5c62c5945a044d7043bc814f156e"
                   }
                 }
               ],
-              "result":{
-                "name":"query_global_state_example_result",
-                "value":{
-                  "api_version":"1.3.2",
-                  "block_header":{
-                    "accumulated_seed":"ac979f51525cfd979b14aa7dc0737c5154eabe0db9280eceaa8dc8d2905b20d5",
-                    "body_hash":"7c8b1a0fa3e3055909220d15e48b721d48904a23fb2e20fd428a8f119fba0a1a",
-                    "era_end":{
-                      "era_report":{
-                        "equivocators":[
+              "result": {
+                "name": "query_global_state_example_result",
+                "value": {
+                  "api_version": "1.3.2",
+                  "block_header": {
+                    "accumulated_seed": "ac979f51525cfd979b14aa7dc0737c5154eabe0db9280eceaa8dc8d2905b20d5",
+                    "body_hash": "7c8b1a0fa3e3055909220d15e48b721d48904a23fb2e20fd428a8f119fba0a1a",
+                    "era_end": {
+                      "era_report": {
+                        "equivocators": [
                           "013b6a27bcceb6a42d62a3a8d02a6f0d73653215771de243a63ac048a18b59da29"
                         ],
-                        "inactive_validators":[
+                        "inactive_validators": [
                           "018139770ea87d175f56a35466c34c7ecccb8d8a91b4ee37a25df60f5b8fc9b394"
                         ],
-                        "rewards":[
+                        "rewards": [
                           {
-                            "amount":1000,
-                            "validator":"018a88e3dd7409f195fd52db2d3cba5d72ca6709bf1d94121bf3748801b40f6f5c"
+                            "amount": 1000,
+                            "validator": "018a88e3dd7409f195fd52db2d3cba5d72ca6709bf1d94121bf3748801b40f6f5c"
                           }
                         ]
                       },
-                      "next_era_validator_weights":[
+                      "next_era_validator_weights": [
                         {
-                          "validator":"016e7a1cdd29b0b78fd13af4c5598feff4ef2a97166e3ca6f2e4fbfccd80505bf1",
-                          "weight":"456"
+                          "validator": "016e7a1cdd29b0b78fd13af4c5598feff4ef2a97166e3ca6f2e4fbfccd80505bf1",
+                          "weight": "456"
                         },
                         {
-                          "validator":"018a875fff1eb38451577acd5afee405456568dd7c89e090863a0557bc7af49f17",
-                          "weight":"789"
+                          "validator": "018a875fff1eb38451577acd5afee405456568dd7c89e090863a0557bc7af49f17",
+                          "weight": "789"
                         },
                         {
-                          "validator":"01d9bf2148748a85c89da5aad8ee0b0fc2d105fd39d41a4c796536354f0ae2900c",
-                          "weight":"123"
+                          "validator": "01d9bf2148748a85c89da5aad8ee0b0fc2d105fd39d41a4c796536354f0ae2900c",
+                          "weight": "123"
                         }
                       ]
                     },
-                    "era_id":1,
-                    "height":10,
-                    "parent_hash":"0707070707070707070707070707070707070707070707070707070707070707",
-                    "protocol_version":"1.0.0",
-                    "random_bit":true,
-                    "state_root_hash":"0808080808080808080808080808080808080808080808080808080808080808",
-                    "timestamp":"2020-11-17T00:39:24.072Z"
+                    "era_id": 1,
+                    "height": 10,
+                    "parent_hash": "0707070707070707070707070707070707070707070707070707070707070707",
+                    "protocol_version": "1.0.0",
+                    "random_bit": true,
+                    "state_root_hash": "0808080808080808080808080808080808080808080808080808080808080808",
+                    "timestamp": "2020-11-17T00:39:24.072Z"
                   },
-                  "merkle_proof":"01000000006ef2e0949ac76e55812421f755abe129b6244fe7168b77f47a72536147614625016ef2e0949ac76e55812421f755abe129b6244fe7168b77f47a72536147614625000000003529cde5c621f857f75f3810611eb4af3f998caaa9d4a3413cf799f99c67db0307010000006ef2e0949ac76e55812421f755abe129b6244fe7168b77f47a7253614761462501010102000000006e06000000000074769d28aac597a36a03a932d4b43e4f10bf0403ee5c41dd035102553f5773631200b9e173e8f05361b681513c14e25e3138639eb03232581db7557c9e8dbbc83ce94500226a9a7fe4f2b7b88d5103a4fc7400f02bf89c860c9ccdd56951a2afe9be0e0267006d820fb5676eb2960e15722f7725f3f8f41030078f8b2e44bf0dc03f71b176d6e800dc5ae9805068c5be6da1a90b2528ee85db0609cc0fb4bd60bbd559f497a98b67f500e1e3e846592f4918234647fca39830b7e1e6ad6f5b7a99b39af823d82ba1873d000003000000010186ff500f287e9b53f823ae1582b1fa429dfede28015125fd233a31ca04d5012002015cc42669a55467a1fdf49750772bfc1aed59b9b085558eb81510e9b015a7c83b0301e3cf4a34b1db6bfa58808b686cb8fe21ebe0c1bcbcee522649d2b135fe510fe3",
-                  "stored_value":{
-                    "Account":{
-                      "account_hash":"account-hash-e94daaff79c2ab8d9c31d9c3058d7d0a0dd31204a5638dc1451fa67b2e3fb88c",
-                      "action_thresholds":{
-                        "deployment":1,
-                        "key_management":1
+                  "merkle_proof": "01000000006ef2e0949ac76e55812421f755abe129b6244fe7168b77f47a72536147614625016ef2e0949ac76e55812421f755abe129b6244fe7168b77f47a72536147614625000000003529cde5c621f857f75f3810611eb4af3f998caaa9d4a3413cf799f99c67db0307010000006ef2e0949ac76e55812421f755abe129b6244fe7168b77f47a7253614761462501010102000000006e06000000000074769d28aac597a36a03a932d4b43e4f10bf0403ee5c41dd035102553f5773631200b9e173e8f05361b681513c14e25e3138639eb03232581db7557c9e8dbbc83ce94500226a9a7fe4f2b7b88d5103a4fc7400f02bf89c860c9ccdd56951a2afe9be0e0267006d820fb5676eb2960e15722f7725f3f8f41030078f8b2e44bf0dc03f71b176d6e800dc5ae9805068c5be6da1a90b2528ee85db0609cc0fb4bd60bbd559f497a98b67f500e1e3e846592f4918234647fca39830b7e1e6ad6f5b7a99b39af823d82ba1873d000003000000010186ff500f287e9b53f823ae1582b1fa429dfede28015125fd233a31ca04d5012002015cc42669a55467a1fdf49750772bfc1aed59b9b085558eb81510e9b015a7c83b0301e3cf4a34b1db6bfa58808b686cb8fe21ebe0c1bcbcee522649d2b135fe510fe3",
+                  "stored_value": {
+                    "Account": {
+                      "account_hash": "account-hash-e94daaff79c2ab8d9c31d9c3058d7d0a0dd31204a5638dc1451fa67b2e3fb88c",
+                      "action_thresholds": {
+                        "deployment": 1,
+                        "key_management": 1
                       },
-                      "associated_keys":[
+                      "associated_keys": [
                         {
-                          "account_hash":"account-hash-e94daaff79c2ab8d9c31d9c3058d7d0a0dd31204a5638dc1451fa67b2e3fb88c",
-                          "weight":1
+                          "account_hash": "account-hash-e94daaff79c2ab8d9c31d9c3058d7d0a0dd31204a5638dc1451fa67b2e3fb88c",
+                          "weight": 1
                         }
                       ],
-                      "main_purse":"uref-09480c3248ef76b603d386f3f4f8a5f87f597d4eaffd475433f861af187ab5db-007",
-                      "named_keys":[
-
-                      ]
+                      "main_purse": "uref-09480c3248ef76b603d386f3f4f8a5f87f597d4eaffd475433f861af187ab5db-007",
+                      "named_keys": []
                     }
                   }
                 }
               }
             }
           ],
-          "name":"query_global_state",
-          "params":[
+          "name": "query_global_state",
+          "params": [
             {
-              "name":"state_identifier",
-              "required":true,
-              "schema":{
-                "$ref":"#/components/schemas/GlobalStateIdentifier",
-                "description":"The identifier used for the query."
+              "name": "state_identifier",
+              "required": true,
+              "schema": {
+                "$ref": "#/components/schemas/GlobalStateIdentifier",
+                "description": "The identifier used for the query."
               }
             },
             {
-              "name":"key",
-              "required":true,
-              "schema":{
-                "description":"`casper_types::Key` as formatted string.",
-                "type":"string"
+              "name": "key",
+              "required": true,
+              "schema": {
+                "description": "`casper_types::Key` as formatted string.",
+                "type": "string"
               }
             },
             {
-              "name":"path",
-              "required":false,
-              "schema":{
-                "default":[
-
-                ],
-                "description":"The path components starting from the key as base.",
-                "items":{
-                  "type":"string"
-                },
-                "type":"array"
+              "name": "path",
+              "required": false,
+              "schema": {
+                "default": [],
+                "description": "The path components starting from the key as base.",
+                "items": {
+                  "type": "string"
+                },
+                "type": "array"
               }
             }
           ],
-          "result":{
-            "name":"query_global_state_result",
-            "schema":{
-              "additionalProperties":false,
-              "description":"Result for \"query_global_state\" RPC response.",
-              "properties":{
-                "api_version":{
-                  "description":"The RPC API version.",
-                  "type":"string"
-                },
-                "block_header":{
-                  "anyOf":[
+          "result": {
+            "name": "query_global_state_result",
+            "schema": {
+              "additionalProperties": false,
+              "description": "Result for \"query_global_state\" RPC response.",
+              "properties": {
+                "api_version": {
+                  "description": "The RPC API version.",
+                  "type": "string"
+                },
+                "block_header": {
+                  "anyOf": [
                     {
-                      "$ref":"#/components/schemas/JsonBlockHeader"
+                      "$ref": "#/components/schemas/JsonBlockHeader"
                     },
                     {
-                      "type":"null"
+                      "type": "null"
                     }
                   ],
-                  "description":"The block header if a Block hash was provided."
-                },
-                "merkle_proof":{
-                  "description":"The merkle proof.",
-                  "type":"string"
-                },
-                "stored_value":{
-                  "$ref":"#/components/schemas/StoredValue",
-                  "description":"The stored value."
+                  "description": "The block header if a Block hash was provided."
+                },
+                "merkle_proof": {
+                  "description": "The merkle proof.",
+                  "type": "string"
+                },
+                "stored_value": {
+                  "$ref": "#/components/schemas/StoredValue",
+                  "description": "The stored value."
                 }
               },
-              "required":[
+              "required": [
                 "api_version",
                 "merkle_proof",
                 "stored_value"
               ],
-              "type":"object"
-            }
-          },
-          "summary":"a query to global state using either a Block hash or state root hash"
+              "type": "object"
+            }
+          },
+          "summary": "a query to global state using either a Block hash or state root hash"
         },
         {
-          "examples":[
+          "examples": [
             {
-              "name":"info_get_peers_example",
-              "params":[
-
-              ],
-              "result":{
-                "name":"info_get_peers_example_result",
-                "value":{
-                  "api_version":"1.3.2",
-                  "peers":[
+              "name": "info_get_peers_example",
+              "params": [],
+              "result": {
+                "name": "info_get_peers_example_result",
+                "value": {
+                  "api_version": "1.3.2",
+                  "peers": [
                     {
-                      "address":"127.0.0.1:54321",
-                      "node_id":"tls:0101..0101"
+                      "address": "127.0.0.1:54321",
+                      "node_id": "tls:0101..0101"
                     }
                   ]
                 }
               }
             }
           ],
-          "name":"info_get_peers",
-          "params":[
-
-          ],
-          "result":{
-            "name":"info_get_peers_result",
-            "schema":{
-              "additionalProperties":false,
-              "description":"Result for \"info_get_peers\" RPC response.",
-              "properties":{
-                "api_version":{
-                  "description":"The RPC API version.",
-                  "type":"string"
-                },
-                "peers":{
-                  "$ref":"#/components/schemas/PeersMap",
-                  "description":"The node ID and network address of each connected peer."
+          "name": "info_get_peers",
+          "params": [],
+          "result": {
+            "name": "info_get_peers_result",
+            "schema": {
+              "additionalProperties": false,
+              "description": "Result for \"info_get_peers\" RPC response.",
+              "properties": {
+                "api_version": {
+                  "description": "The RPC API version.",
+                  "type": "string"
+                },
+                "peers": {
+                  "$ref": "#/components/schemas/PeersMap",
+                  "description": "The node ID and network address of each connected peer."
                 }
               },
-              "required":[
+              "required": [
                 "api_version",
                 "peers"
               ],
-              "type":"object"
-            }
-          },
-          "summary":"returns a list of peers connected to the node"
+              "type": "object"
+            }
+          },
+          "summary": "returns a list of peers connected to the node"
         },
         {
-          "examples":[
+          "examples": [
             {
-              "name":"info_get_status_example",
-              "params":[
-
-              ],
-              "result":{
-                "name":"info_get_status_example_result",
-                "value":{
-                  "api_version":"1.3.2",
-                  "build_version":"1.0.0-xxxxxxxxx@DEBUG",
-                  "chainspec_name":"casper-example",
-                  "last_added_block_info":{
-                    "creator":"01d9bf2148748a85c89da5aad8ee0b0fc2d105fd39d41a4c796536354f0ae2900c",
-                    "era_id":1,
-                    "hash":"be8a9e156a89deca32f6322c5546738f3b9f5c62c5945a044d7043bc814f156e",
-                    "height":10,
-                    "state_root_hash":"0808080808080808080808080808080808080808080808080808080808080808",
-                    "timestamp":"2020-11-17T00:39:24.072Z"
+              "name": "info_get_status_example",
+              "params": [],
+              "result": {
+                "name": "info_get_status_example_result",
+                "value": {
+                  "api_version": "1.3.2",
+                  "build_version": "1.0.0-xxxxxxxxx@DEBUG",
+                  "chainspec_name": "casper-example",
+                  "last_added_block_info": {
+                    "creator": "01d9bf2148748a85c89da5aad8ee0b0fc2d105fd39d41a4c796536354f0ae2900c",
+                    "era_id": 1,
+                    "hash": "be8a9e156a89deca32f6322c5546738f3b9f5c62c5945a044d7043bc814f156e",
+                    "height": 10,
+                    "state_root_hash": "0808080808080808080808080808080808080808080808080808080808080808",
+                    "timestamp": "2020-11-17T00:39:24.072Z"
                   },
-                  "next_upgrade":{
-                    "activation_point":42,
-                    "protocol_version":"2.0.1"
+                  "next_upgrade": {
+                    "activation_point": 42,
+                    "protocol_version": "2.0.1"
                   },
-                  "our_public_signing_key":"01d9bf2148748a85c89da5aad8ee0b0fc2d105fd39d41a4c796536354f0ae2900c",
-                  "peers":[
+                  "our_public_signing_key": "01d9bf2148748a85c89da5aad8ee0b0fc2d105fd39d41a4c796536354f0ae2900c",
+                  "peers": [
                     {
-                      "address":"127.0.0.1:54321",
-                      "node_id":"tls:0101..0101"
+                      "address": "127.0.0.1:54321",
+                      "node_id": "tls:0101..0101"
                     }
                   ],
-                  "round_length":"1m 5s 536ms",
-                  "starting_state_root_hash":"0202020202020202020202020202020202020202020202020202020202020202",
-                  "uptime":"13s"
+                  "round_length": "1m 5s 536ms",
+                  "starting_state_root_hash": "0202020202020202020202020202020202020202020202020202020202020202",
+                  "uptime": "13s"
                 }
               }
             }
           ],
-          "name":"info_get_status",
-          "params":[
-
-          ],
-          "result":{
-            "name":"info_get_status_result",
-            "schema":{
-              "additionalProperties":false,
-              "description":"Result for \"info_get_status\" RPC response.",
-              "properties":{
-                "api_version":{
-                  "description":"The RPC API version.",
-                  "type":"string"
-                },
-                "build_version":{
-                  "description":"The compiled node version.",
-                  "type":"string"
-                },
-                "chainspec_name":{
-                  "description":"The chainspec name.",
-                  "type":"string"
-                },
-                "last_added_block_info":{
-                  "anyOf":[
+          "name": "info_get_status",
+          "params": [],
+          "result": {
+            "name": "info_get_status_result",
+            "schema": {
+              "additionalProperties": false,
+              "description": "Result for \"info_get_status\" RPC response.",
+              "properties": {
+                "api_version": {
+                  "description": "The RPC API version.",
+                  "type": "string"
+                },
+                "build_version": {
+                  "description": "The compiled node version.",
+                  "type": "string"
+                },
+                "chainspec_name": {
+                  "description": "The chainspec name.",
+                  "type": "string"
+                },
+                "last_added_block_info": {
+                  "anyOf": [
                     {
-                      "$ref":"#/components/schemas/MinimalBlockInfo"
+                      "$ref": "#/components/schemas/MinimalBlockInfo"
                     },
                     {
-                      "type":"null"
+                      "type": "null"
                     }
                   ],
-                  "description":"The minimal info of the last block from the linear chain."
-                },
-                "next_upgrade":{
-                  "anyOf":[
+                  "description": "The minimal info of the last block from the linear chain."
+                },
+                "next_upgrade": {
+                  "anyOf": [
                     {
-                      "$ref":"#/components/schemas/NextUpgrade"
+                      "$ref": "#/components/schemas/NextUpgrade"
                     },
                     {
-                      "type":"null"
+                      "type": "null"
                     }
                   ],
-                  "description":"Information about the next scheduled upgrade."
-                },
-                "our_public_signing_key":{
-                  "anyOf":[
+                  "description": "Information about the next scheduled upgrade."
+                },
+                "our_public_signing_key": {
+                  "anyOf": [
                     {
-                      "$ref":"#/components/schemas/PublicKey"
+                      "$ref": "#/components/schemas/PublicKey"
                     },
                     {
-                      "type":"null"
+                      "type": "null"
                     }
                   ],
-                  "description":"Our public signing key."
-                },
-                "peers":{
-                  "$ref":"#/components/schemas/PeersMap",
-                  "description":"The node ID and network address of each connected peer."
-                },
-                "round_length":{
-                  "anyOf":[
+                  "description": "Our public signing key."
+                },
+                "peers": {
+                  "$ref": "#/components/schemas/PeersMap",
+                  "description": "The node ID and network address of each connected peer."
+                },
+                "round_length": {
+                  "anyOf": [
                     {
-                      "$ref":"#/components/schemas/TimeDiff"
+                      "$ref": "#/components/schemas/TimeDiff"
                     },
                     {
-                      "type":"null"
+                      "type": "null"
                     }
                   ],
-                  "description":"The next round length if this node is a validator."
-                },
-                "starting_state_root_hash":{
-                  "$ref":"#/components/schemas/Digest",
-                  "description":"The state root hash used at the start of the current session."
-                },
-                "uptime":{
-                  "$ref":"#/components/schemas/TimeDiff",
-                  "description":"Time that passed since the node has started."
+                  "description": "The next round length if this node is a validator."
+                },
+                "starting_state_root_hash": {
+                  "$ref": "#/components/schemas/Digest",
+                  "description": "The state root hash used at the start of the current session."
+                },
+                "uptime": {
+                  "$ref": "#/components/schemas/TimeDiff",
+                  "description": "Time that passed since the node has started."
                 }
               },
-              "required":[
+              "required": [
                 "api_version",
                 "build_version",
                 "chainspec_name",
@@ -3511,539 +3372,478 @@
                 "starting_state_root_hash",
                 "uptime"
               ],
-              "type":"object"
-            }
-          },
-          "summary":"returns the current status of the node"
+              "type": "object"
+            }
+          },
+          "summary": "returns the current status of the node"
         },
         {
-          "examples":[
+          "examples": [
             {
-              "name":"info_get_validator_changes_example",
-              "params":[
-
+              "name": "chain_get_block_example",
+              "params": [
+                {
+                  "name": "block_identifier",
+                  "value": {
+                    "Hash": "be8a9e156a89deca32f6322c5546738f3b9f5c62c5945a044d7043bc814f156e"
+                  }
+                }
               ],
-              "result":{
-                "name":"info_get_validator_changes_example_result",
-                "value":{
-                  "api_version":"1.3.2",
-                  "changes_to_validators":[
+              "result": {
+                "name": "chain_get_block_example_result",
+                "value": {
+                  "api_version": "1.3.2",
+                  "block": {
+                    "body": {
+                      "deploy_hashes": [
+                        "5c9b3b099c1378aa8e4a5f07f59ff1fcdc69a83179427c7e67ae0377d94d93fa"
+                      ],
+                      "proposer": "01d9bf2148748a85c89da5aad8ee0b0fc2d105fd39d41a4c796536354f0ae2900c",
+                      "transfer_hashes": []
+                    },
+                    "hash": "be8a9e156a89deca32f6322c5546738f3b9f5c62c5945a044d7043bc814f156e",
+                    "header": {
+                      "accumulated_seed": "ac979f51525cfd979b14aa7dc0737c5154eabe0db9280eceaa8dc8d2905b20d5",
+                      "body_hash": "7c8b1a0fa3e3055909220d15e48b721d48904a23fb2e20fd428a8f119fba0a1a",
+                      "era_end": {
+                        "era_report": {
+                          "equivocators": [
+                            "013b6a27bcceb6a42d62a3a8d02a6f0d73653215771de243a63ac048a18b59da29"
+                          ],
+                          "inactive_validators": [
+                            "018139770ea87d175f56a35466c34c7ecccb8d8a91b4ee37a25df60f5b8fc9b394"
+                          ],
+                          "rewards": [
+                            {
+                              "amount": 1000,
+                              "validator": "018a88e3dd7409f195fd52db2d3cba5d72ca6709bf1d94121bf3748801b40f6f5c"
+                            }
+                          ]
+                        },
+                        "next_era_validator_weights": [
+                          {
+                            "validator": "016e7a1cdd29b0b78fd13af4c5598feff4ef2a97166e3ca6f2e4fbfccd80505bf1",
+                            "weight": "456"
+                          },
+                          {
+                            "validator": "018a875fff1eb38451577acd5afee405456568dd7c89e090863a0557bc7af49f17",
+                            "weight": "789"
+                          },
+                          {
+                            "validator": "01d9bf2148748a85c89da5aad8ee0b0fc2d105fd39d41a4c796536354f0ae2900c",
+                            "weight": "123"
+                          }
+                        ]
+                      },
+                      "era_id": 1,
+                      "height": 10,
+                      "parent_hash": "0707070707070707070707070707070707070707070707070707070707070707",
+                      "protocol_version": "1.0.0",
+                      "random_bit": true,
+                      "state_root_hash": "0808080808080808080808080808080808080808080808080808080808080808",
+                      "timestamp": "2020-11-17T00:39:24.072Z"
+                    },
+                    "proofs": [
+                      {
+                        "public_key": "01d9bf2148748a85c89da5aad8ee0b0fc2d105fd39d41a4c796536354f0ae2900c",
+                        "signature": "01d8bc9e4c1877dabe5f82c22bf7f53d6d652b3098fe10addf5c981f0f2171215c0e55f4b6aca1aa92f2ee6b1884e077a89557e6bc8cc7d6cfc1aa29b38e2b5704"
+                      }
+                    ]
+                  }
+                }
+              }
+            }
+          ],
+          "name": "chain_get_block",
+          "params": [
+            {
+              "name": "block_identifier",
+              "required": false,
+              "schema": {
+                "$ref": "#/components/schemas/BlockIdentifier",
+                "description": "The block hash."
+              }
+            }
+          ],
+          "result": {
+            "name": "chain_get_block_result",
+            "schema": {
+              "additionalProperties": false,
+              "description": "Result for \"chain_get_block\" RPC response.",
+              "properties": {
+                "api_version": {
+                  "description": "The RPC API version.",
+                  "type": "string"
+                },
+                "block": {
+                  "anyOf": [
                     {
-                      "public_key":"01d9bf2148748a85c89da5aad8ee0b0fc2d105fd39d41a4c796536354f0ae2900c",
-                      "status_changes":[
-                        {
-                          "era_id":1,
-                          "validator_change":"Added"
-                        }
-                      ]
+                      "$ref": "#/components/schemas/JsonBlock"
+                    },
+                    {
+                      "type": "null"
+                    }
+                  ],
+                  "description": "The block, if found."
+                }
+              },
+              "required": [
+                "api_version"
+              ],
+              "type": "object"
+            }
+          },
+          "summary": "returns a Block from the network"
+        },
+        {
+          "examples": [
+            {
+              "name": "chain_get_block_transfers_example",
+              "params": [
+                {
+                  "name": "block_identifier",
+                  "value": {
+                    "Hash": "be8a9e156a89deca32f6322c5546738f3b9f5c62c5945a044d7043bc814f156e"
+                  }
+                }
+              ],
+              "result": {
+                "name": "chain_get_block_transfers_example_result",
+                "value": {
+                  "api_version": "1.3.2",
+                  "block_hash": "be8a9e156a89deca32f6322c5546738f3b9f5c62c5945a044d7043bc814f156e",
+                  "transfers": [
+                    {
+                      "amount": "0",
+                      "deploy_hash": "0000000000000000000000000000000000000000000000000000000000000000",
+                      "from": "account-hash-0000000000000000000000000000000000000000000000000000000000000000",
+                      "gas": "0",
+                      "id": null,
+                      "source": "uref-0000000000000000000000000000000000000000000000000000000000000000-000",
+                      "target": "uref-0000000000000000000000000000000000000000000000000000000000000000-000",
+                      "to": null
                     }
                   ]
                 }
               }
             }
           ],
-          "name":"info_get_validator_changes",
-          "params":[
-
+          "name": "chain_get_block_transfers",
+          "params": [
+            {
+              "name": "block_identifier",
+              "required": false,
+              "schema": {
+                "$ref": "#/components/schemas/BlockIdentifier",
+                "description": "The block hash."
+              }
+            }
           ],
-          "result":{
-            "name":"info_get_validator_changes_result",
-            "schema":{
-              "additionalProperties":false,
-              "description":"Result for the \"info_get_validator_changes\" RPC.",
-              "properties":{
-                "api_version":{
-                  "description":"The RPC API version.",
-                  "type":"string"
-                },
-                "changes_to_validators":{
-                  "description":"The validator information.",
-                  "items":{
-                    "$ref":"#/components/schemas/JsonValidatorInfo"
-                  },
-                  "type":"array"
-                }
-              },
-              "required":[
-                "api_version",
-                "changes_to_validators"
-              ],
-              "type":"object"
-            }
-          },
-          "summary":"returns changes in validator status between any two eras"
-        },
-        {
-          "examples":[
-            {
-              "name":"chain_get_block_example",
-              "params":[
-                {
-                  "name":"block_identifier",
-                  "value":{
-                    "Hash":"be8a9e156a89deca32f6322c5546738f3b9f5c62c5945a044d7043bc814f156e"
-                  }
-                }
-              ],
-              "result":{
-                "name":"chain_get_block_example_result",
-                "value":{
-                  "api_version":"1.3.2",
-                  "block":{
-                    "body":{
-                      "deploy_hashes":[
-                        "5c9b3b099c1378aa8e4a5f07f59ff1fcdc69a83179427c7e67ae0377d94d93fa"
-                      ],
-                      "proposer":"01d9bf2148748a85c89da5aad8ee0b0fc2d105fd39d41a4c796536354f0ae2900c",
-                      "transfer_hashes":[
-
-                      ]
-                    },
-                    "hash":"be8a9e156a89deca32f6322c5546738f3b9f5c62c5945a044d7043bc814f156e",
-                    "header":{
-                      "accumulated_seed":"ac979f51525cfd979b14aa7dc0737c5154eabe0db9280eceaa8dc8d2905b20d5",
-                      "body_hash":"7c8b1a0fa3e3055909220d15e48b721d48904a23fb2e20fd428a8f119fba0a1a",
-                      "era_end":{
-                        "era_report":{
-                          "equivocators":[
-                            "013b6a27bcceb6a42d62a3a8d02a6f0d73653215771de243a63ac048a18b59da29"
-                          ],
-                          "inactive_validators":[
-                            "018139770ea87d175f56a35466c34c7ecccb8d8a91b4ee37a25df60f5b8fc9b394"
-                          ],
-                          "rewards":[
-                            {
-                              "amount":1000,
-                              "validator":"018a88e3dd7409f195fd52db2d3cba5d72ca6709bf1d94121bf3748801b40f6f5c"
-                            }
-                          ]
-                        },
-                        "next_era_validator_weights":[
-                          {
-                            "validator":"016e7a1cdd29b0b78fd13af4c5598feff4ef2a97166e3ca6f2e4fbfccd80505bf1",
-                            "weight":"456"
-                          },
-                          {
-                            "validator":"018a875fff1eb38451577acd5afee405456568dd7c89e090863a0557bc7af49f17",
-                            "weight":"789"
-                          },
-                          {
-                            "validator":"01d9bf2148748a85c89da5aad8ee0b0fc2d105fd39d41a4c796536354f0ae2900c",
-                            "weight":"123"
-                          }
-                        ]
-                      },
-                      "era_id":1,
-                      "height":10,
-                      "parent_hash":"0707070707070707070707070707070707070707070707070707070707070707",
-                      "protocol_version":"1.0.0",
-                      "random_bit":true,
-                      "state_root_hash":"0808080808080808080808080808080808080808080808080808080808080808",
-                      "timestamp":"2020-11-17T00:39:24.072Z"
-                    },
-                    "proofs":[
-                      {
-                        "public_key":"01d9bf2148748a85c89da5aad8ee0b0fc2d105fd39d41a4c796536354f0ae2900c",
-                        "signature":"01d8bc9e4c1877dabe5f82c22bf7f53d6d652b3098fe10addf5c981f0f2171215c0e55f4b6aca1aa92f2ee6b1884e077a89557e6bc8cc7d6cfc1aa29b38e2b5704"
-                      }
-                    ]
-                  }
-                }
-              }
-            }
-          ],
-          "name":"chain_get_block",
-          "params":[
-            {
-              "name":"block_identifier",
-              "required":false,
-              "schema":{
-                "$ref":"#/components/schemas/BlockIdentifier",
-                "description":"The block hash."
-              }
-            }
-          ],
-          "result":{
-            "name":"chain_get_block_result",
-            "schema":{
-              "additionalProperties":false,
-              "description":"Result for \"chain_get_block\" RPC response.",
-              "properties":{
-                "api_version":{
-                  "description":"The RPC API version.",
-                  "type":"string"
-                },
-                "block":{
-                  "anyOf":[
+          "result": {
+            "name": "chain_get_block_transfers_result",
+            "schema": {
+              "additionalProperties": false,
+              "description": "Result for \"chain_get_block_transfers\" RPC response.",
+              "properties": {
+                "api_version": {
+                  "description": "The RPC API version.",
+                  "type": "string"
+                },
+                "block_hash": {
+                  "anyOf": [
                     {
-                      "$ref":"#/components/schemas/JsonBlock"
+                      "$ref": "#/components/schemas/BlockHash"
                     },
                     {
-                      "type":"null"
+                      "type": "null"
                     }
                   ],
-                  "description":"The block, if found."
-                }
-              },
-              "required":[
-                "api_version"
-              ],
-              "type":"object"
-            }
-          },
-          "summary":"returns a Block from the network"
-        },
-        {
-          "examples":[
-            {
-              "name":"chain_get_block_transfers_example",
-              "params":[
-                {
-                  "name":"block_identifier",
-                  "value":{
-                    "Hash":"be8a9e156a89deca32f6322c5546738f3b9f5c62c5945a044d7043bc814f156e"
-                  }
-                }
-              ],
-              "result":{
-                "name":"chain_get_block_transfers_example_result",
-                "value":{
-                  "api_version":"1.3.2",
-                  "block_hash":"be8a9e156a89deca32f6322c5546738f3b9f5c62c5945a044d7043bc814f156e",
-                  "transfers":[
-                    {
-                      "amount":"0",
-                      "deploy_hash":"0000000000000000000000000000000000000000000000000000000000000000",
-                      "from":"account-hash-0000000000000000000000000000000000000000000000000000000000000000",
-                      "gas":"0",
-                      "id":null,
-                      "source":"uref-0000000000000000000000000000000000000000000000000000000000000000-000",
-                      "target":"uref-0000000000000000000000000000000000000000000000000000000000000000-000",
-                      "to":null
-                    }
-                  ]
-                }
-              }
-            }
-          ],
-          "name":"chain_get_block_transfers",
-          "params":[
-            {
-              "name":"block_identifier",
-              "required":false,
-              "schema":{
-                "$ref":"#/components/schemas/BlockIdentifier",
-                "description":"The block hash."
-              }
-            }
-          ],
-          "result":{
-            "name":"chain_get_block_transfers_result",
-            "schema":{
-              "additionalProperties":false,
-              "description":"Result for \"chain_get_block_transfers\" RPC response.",
-              "properties":{
-                "api_version":{
-                  "description":"The RPC API version.",
-                  "type":"string"
-                },
-                "block_hash":{
-                  "anyOf":[
-                    {
-                      "$ref":"#/components/schemas/BlockHash"
-                    },
-                    {
-                      "type":"null"
-                    }
-                  ],
-                  "description":"The block hash, if found."
-                },
-                "transfers":{
-                  "description":"The block's transfers, if found.",
-                  "items":{
-                    "$ref":"#/components/schemas/Transfer"
+                  "description": "The block hash, if found."
+                },
+                "transfers": {
+                  "description": "The block's transfers, if found.",
+                  "items": {
+                    "$ref": "#/components/schemas/Transfer"
                   },
-                  "type":[
+                  "type": [
                     "array",
                     "null"
                   ]
                 }
               },
-              "required":[
+              "required": [
                 "api_version"
               ],
-              "type":"object"
-            }
-          },
-          "summary":"returns all transfers for a Block from the network"
+              "type": "object"
+            }
+          },
+          "summary": "returns all transfers for a Block from the network"
         },
         {
-          "examples":[
+          "examples": [
             {
-              "name":"chain_get_state_root_hash_example",
-              "params":[
+              "name": "chain_get_state_root_hash_example",
+              "params": [
                 {
-                  "name":"block_identifier",
-                  "value":{
-                    "Height":10
+                  "name": "block_identifier",
+                  "value": {
+                    "Height": 10
                   }
                 }
               ],
-              "result":{
-                "name":"chain_get_state_root_hash_example_result",
-                "value":{
-                  "api_version":"1.3.2",
-                  "state_root_hash":"0808080808080808080808080808080808080808080808080808080808080808"
+              "result": {
+                "name": "chain_get_state_root_hash_example_result",
+                "value": {
+                  "api_version": "1.3.2",
+                  "state_root_hash": "0808080808080808080808080808080808080808080808080808080808080808"
                 }
               }
             }
           ],
-          "name":"chain_get_state_root_hash",
-          "params":[
+          "name": "chain_get_state_root_hash",
+          "params": [
             {
-              "name":"block_identifier",
-              "required":false,
-              "schema":{
-                "$ref":"#/components/schemas/BlockIdentifier",
-                "description":"The block hash."
+              "name": "block_identifier",
+              "required": false,
+              "schema": {
+                "$ref": "#/components/schemas/BlockIdentifier",
+                "description": "The block hash."
               }
             }
           ],
-          "result":{
-            "name":"chain_get_state_root_hash_result",
-            "schema":{
-              "additionalProperties":false,
-              "description":"Result for \"chain_get_state_root_hash\" RPC response.",
-              "properties":{
-                "api_version":{
-                  "description":"The RPC API version.",
-                  "type":"string"
-                },
-                "state_root_hash":{
-                  "anyOf":[
+          "result": {
+            "name": "chain_get_state_root_hash_result",
+            "schema": {
+              "additionalProperties": false,
+              "description": "Result for \"chain_get_state_root_hash\" RPC response.",
+              "properties": {
+                "api_version": {
+                  "description": "The RPC API version.",
+                  "type": "string"
+                },
+                "state_root_hash": {
+                  "anyOf": [
                     {
-                      "$ref":"#/components/schemas/Digest"
+                      "$ref": "#/components/schemas/Digest"
                     },
                     {
-                      "type":"null"
+                      "type": "null"
                     }
                   ],
-                  "description":"Hex-encoded hash of the state root."
+                  "description": "Hex-encoded hash of the state root."
                 }
               },
-              "required":[
+              "required": [
                 "api_version"
               ],
-              "type":"object"
-            }
-          },
-          "summary":"returns a state root hash at a given Block"
+              "type": "object"
+            }
+          },
+          "summary": "returns a state root hash at a given Block"
         },
         {
-          "examples":[
+          "examples": [
             {
-              "name":"state_get_item_example",
-              "params":[
+              "name": "state_get_item_example",
+              "params": [
                 {
-                  "name":"key",
-                  "value":"deploy-af684263911154d26fa05be9963171802801a0b6aff8f199b7391eacb8edc9e1"
+                  "name": "key",
+                  "value": "deploy-af684263911154d26fa05be9963171802801a0b6aff8f199b7391eacb8edc9e1"
                 },
                 {
-                  "name":"path",
-                  "value":[
+                  "name": "path",
+                  "value": [
                     "inner"
                   ]
                 },
                 {
-                  "name":"state_root_hash",
-                  "value":"0808080808080808080808080808080808080808080808080808080808080808"
+                  "name": "state_root_hash",
+                  "value": "0808080808080808080808080808080808080808080808080808080808080808"
                 }
               ],
-              "result":{
-                "name":"state_get_item_example_result",
-                "value":{
-                  "api_version":"1.3.2",
-                  "merkle_proof":"01000000006ef2e0949ac76e55812421f755abe129b6244fe7168b77f47a72536147614625016ef2e0949ac76e55812421f755abe129b6244fe7168b77f47a72536147614625000000003529cde5c621f857f75f3810611eb4af3f998caaa9d4a3413cf799f99c67db0307010000006ef2e0949ac76e55812421f755abe129b6244fe7168b77f47a7253614761462501010102000000006e06000000000074769d28aac597a36a03a932d4b43e4f10bf0403ee5c41dd035102553f5773631200b9e173e8f05361b681513c14e25e3138639eb03232581db7557c9e8dbbc83ce94500226a9a7fe4f2b7b88d5103a4fc7400f02bf89c860c9ccdd56951a2afe9be0e0267006d820fb5676eb2960e15722f7725f3f8f41030078f8b2e44bf0dc03f71b176d6e800dc5ae9805068c5be6da1a90b2528ee85db0609cc0fb4bd60bbd559f497a98b67f500e1e3e846592f4918234647fca39830b7e1e6ad6f5b7a99b39af823d82ba1873d000003000000010186ff500f287e9b53f823ae1582b1fa429dfede28015125fd233a31ca04d5012002015cc42669a55467a1fdf49750772bfc1aed59b9b085558eb81510e9b015a7c83b0301e3cf4a34b1db6bfa58808b686cb8fe21ebe0c1bcbcee522649d2b135fe510fe3",
-                  "stored_value":{
-                    "CLValue":{
-                      "bytes":"0100000000000000",
-                      "cl_type":"U64",
-                      "parsed":1
+              "result": {
+                "name": "state_get_item_example_result",
+                "value": {
+                  "api_version": "1.3.2",
+                  "merkle_proof": "01000000006ef2e0949ac76e55812421f755abe129b6244fe7168b77f47a72536147614625016ef2e0949ac76e55812421f755abe129b6244fe7168b77f47a72536147614625000000003529cde5c621f857f75f3810611eb4af3f998caaa9d4a3413cf799f99c67db0307010000006ef2e0949ac76e55812421f755abe129b6244fe7168b77f47a7253614761462501010102000000006e06000000000074769d28aac597a36a03a932d4b43e4f10bf0403ee5c41dd035102553f5773631200b9e173e8f05361b681513c14e25e3138639eb03232581db7557c9e8dbbc83ce94500226a9a7fe4f2b7b88d5103a4fc7400f02bf89c860c9ccdd56951a2afe9be0e0267006d820fb5676eb2960e15722f7725f3f8f41030078f8b2e44bf0dc03f71b176d6e800dc5ae9805068c5be6da1a90b2528ee85db0609cc0fb4bd60bbd559f497a98b67f500e1e3e846592f4918234647fca39830b7e1e6ad6f5b7a99b39af823d82ba1873d000003000000010186ff500f287e9b53f823ae1582b1fa429dfede28015125fd233a31ca04d5012002015cc42669a55467a1fdf49750772bfc1aed59b9b085558eb81510e9b015a7c83b0301e3cf4a34b1db6bfa58808b686cb8fe21ebe0c1bcbcee522649d2b135fe510fe3",
+                  "stored_value": {
+                    "CLValue": {
+                      "bytes": "0100000000000000",
+                      "cl_type": "U64",
+                      "parsed": 1
                     }
                   }
                 }
               }
             }
           ],
-          "name":"state_get_item",
-          "params":[
+          "name": "state_get_item",
+          "params": [
             {
-              "name":"state_root_hash",
-              "required":true,
-              "schema":{
-                "$ref":"#/components/schemas/Digest",
-                "description":"Hash of the state root."
+              "name": "state_root_hash",
+              "required": true,
+              "schema": {
+                "$ref": "#/components/schemas/Digest",
+                "description": "Hash of the state root."
               }
             },
             {
-              "name":"key",
-              "required":true,
-              "schema":{
-                "description":"`casper_types::Key` as formatted string.",
-                "type":"string"
+              "name": "key",
+              "required": true,
+              "schema": {
+                "description": "`casper_types::Key` as formatted string.",
+                "type": "string"
               }
             },
             {
-              "name":"path",
-              "required":false,
-              "schema":{
-                "default":[
-
-                ],
-                "description":"The path components starting from the key as base.",
-                "items":{
-                  "type":"string"
-                },
-                "type":"array"
+              "name": "path",
+              "required": false,
+              "schema": {
+                "default": [],
+                "description": "The path components starting from the key as base.",
+                "items": {
+                  "type": "string"
+                },
+                "type": "array"
               }
             }
           ],
-          "result":{
-            "name":"state_get_item_result",
-            "schema":{
-              "additionalProperties":false,
-              "description":"Result for \"state_get_item\" RPC response.",
-              "properties":{
-                "api_version":{
-                  "description":"The RPC API version.",
-                  "type":"string"
-                },
-                "merkle_proof":{
-                  "description":"The merkle proof.",
-                  "type":"string"
-                },
-                "stored_value":{
-                  "$ref":"#/components/schemas/StoredValue",
-                  "description":"The stored value."
+          "result": {
+            "name": "state_get_item_result",
+            "schema": {
+              "additionalProperties": false,
+              "description": "Result for \"state_get_item\" RPC response.",
+              "properties": {
+                "api_version": {
+                  "description": "The RPC API version.",
+                  "type": "string"
+                },
+                "merkle_proof": {
+                  "description": "The merkle proof.",
+                  "type": "string"
+                },
+                "stored_value": {
+                  "$ref": "#/components/schemas/StoredValue",
+                  "description": "The stored value."
                 }
               },
-              "required":[
+              "required": [
                 "api_version",
                 "merkle_proof",
                 "stored_value"
               ],
-              "type":"object"
-            }
-          },
-          "summary":"returns a stored value from the network. This RPC is deprecated, use `query_global_state` instead."
+              "type": "object"
+            }
+          },
+          "summary": "returns a stored value from the network. This RPC is deprecated, use `query_global_state` instead."
         },
         {
-          "examples":[
+          "examples": [
             {
-              "name":"state_get_balance_example",
-              "params":[
+              "name": "state_get_balance_example",
+              "params": [
                 {
-                  "name":"purse_uref",
-                  "value":"uref-09480c3248ef76b603d386f3f4f8a5f87f597d4eaffd475433f861af187ab5db-007"
+                  "name": "purse_uref",
+                  "value": "uref-09480c3248ef76b603d386f3f4f8a5f87f597d4eaffd475433f861af187ab5db-007"
                 },
                 {
-                  "name":"state_root_hash",
-                  "value":"0808080808080808080808080808080808080808080808080808080808080808"
+                  "name": "state_root_hash",
+                  "value": "0808080808080808080808080808080808080808080808080808080808080808"
                 }
               ],
-              "result":{
-                "name":"state_get_balance_example_result",
-                "value":{
-                  "api_version":"1.3.2",
-                  "balance_value":"123456",
-                  "merkle_proof":"01000000006ef2e0949ac76e55812421f755abe129b6244fe7168b77f47a72536147614625016ef2e0949ac76e55812421f755abe129b6244fe7168b77f47a72536147614625000000003529cde5c621f857f75f3810611eb4af3f998caaa9d4a3413cf799f99c67db0307010000006ef2e0949ac76e55812421f755abe129b6244fe7168b77f47a7253614761462501010102000000006e06000000000074769d28aac597a36a03a932d4b43e4f10bf0403ee5c41dd035102553f5773631200b9e173e8f05361b681513c14e25e3138639eb03232581db7557c9e8dbbc83ce94500226a9a7fe4f2b7b88d5103a4fc7400f02bf89c860c9ccdd56951a2afe9be0e0267006d820fb5676eb2960e15722f7725f3f8f41030078f8b2e44bf0dc03f71b176d6e800dc5ae9805068c5be6da1a90b2528ee85db0609cc0fb4bd60bbd559f497a98b67f500e1e3e846592f4918234647fca39830b7e1e6ad6f5b7a99b39af823d82ba1873d000003000000010186ff500f287e9b53f823ae1582b1fa429dfede28015125fd233a31ca04d5012002015cc42669a55467a1fdf49750772bfc1aed59b9b085558eb81510e9b015a7c83b0301e3cf4a34b1db6bfa58808b686cb8fe21ebe0c1bcbcee522649d2b135fe510fe3"
+              "result": {
+                "name": "state_get_balance_example_result",
+                "value": {
+                  "api_version": "1.3.2",
+                  "balance_value": "123456",
+                  "merkle_proof": "01000000006ef2e0949ac76e55812421f755abe129b6244fe7168b77f47a72536147614625016ef2e0949ac76e55812421f755abe129b6244fe7168b77f47a72536147614625000000003529cde5c621f857f75f3810611eb4af3f998caaa9d4a3413cf799f99c67db0307010000006ef2e0949ac76e55812421f755abe129b6244fe7168b77f47a7253614761462501010102000000006e06000000000074769d28aac597a36a03a932d4b43e4f10bf0403ee5c41dd035102553f5773631200b9e173e8f05361b681513c14e25e3138639eb03232581db7557c9e8dbbc83ce94500226a9a7fe4f2b7b88d5103a4fc7400f02bf89c860c9ccdd56951a2afe9be0e0267006d820fb5676eb2960e15722f7725f3f8f41030078f8b2e44bf0dc03f71b176d6e800dc5ae9805068c5be6da1a90b2528ee85db0609cc0fb4bd60bbd559f497a98b67f500e1e3e846592f4918234647fca39830b7e1e6ad6f5b7a99b39af823d82ba1873d000003000000010186ff500f287e9b53f823ae1582b1fa429dfede28015125fd233a31ca04d5012002015cc42669a55467a1fdf49750772bfc1aed59b9b085558eb81510e9b015a7c83b0301e3cf4a34b1db6bfa58808b686cb8fe21ebe0c1bcbcee522649d2b135fe510fe3"
                 }
               }
             }
           ],
-          "name":"state_get_balance",
-          "params":[
+          "name": "state_get_balance",
+          "params": [
             {
-              "name":"state_root_hash",
-              "required":true,
-              "schema":{
-                "$ref":"#/components/schemas/Digest",
-                "description":"The hash of state root."
+              "name": "state_root_hash",
+              "required": true,
+              "schema": {
+                "$ref": "#/components/schemas/Digest",
+                "description": "The hash of state root."
               }
             },
             {
-              "name":"purse_uref",
-              "required":true,
-              "schema":{
-                "description":"Formatted URef.",
-                "type":"string"
+              "name": "purse_uref",
+              "required": true,
+              "schema": {
+                "description": "Formatted URef.",
+                "type": "string"
               }
             }
           ],
-          "result":{
-            "name":"state_get_balance_result",
-            "schema":{
-              "additionalProperties":false,
-              "description":"Result for \"state_get_balance\" RPC response.",
-              "properties":{
-                "api_version":{
-                  "description":"The RPC API version.",
-                  "type":"string"
-                },
-                "balance_value":{
-                  "$ref":"#/components/schemas/U512",
-                  "description":"The balance value."
-                },
-                "merkle_proof":{
-                  "description":"The merkle proof.",
-                  "type":"string"
+          "result": {
+            "name": "state_get_balance_result",
+            "schema": {
+              "additionalProperties": false,
+              "description": "Result for \"state_get_balance\" RPC response.",
+              "properties": {
+                "api_version": {
+                  "description": "The RPC API version.",
+                  "type": "string"
+                },
+                "balance_value": {
+                  "$ref": "#/components/schemas/U512",
+                  "description": "The balance value."
+                },
+                "merkle_proof": {
+                  "description": "The merkle proof.",
+                  "type": "string"
                 }
               },
-              "required":[
+              "required": [
                 "api_version",
                 "balance_value",
                 "merkle_proof"
               ],
-              "type":"object"
-            }
-          },
-          "summary":"returns a purse's balance from the network"
+              "type": "object"
+            }
+          },
+          "summary": "returns a purse's balance from the network"
         },
         {
-          "examples":[
+          "examples": [
             {
-              "name":"chain_get_era_info_by_switch_block_example",
-              "params":[
+              "name": "chain_get_era_info_by_switch_block_example",
+              "params": [
                 {
-                  "name":"block_identifier",
-                  "value":{
-                    "Hash":"be8a9e156a89deca32f6322c5546738f3b9f5c62c5945a044d7043bc814f156e"
+                  "name": "block_identifier",
+                  "value": {
+                    "Hash": "be8a9e156a89deca32f6322c5546738f3b9f5c62c5945a044d7043bc814f156e"
                   }
                 }
               ],
-              "result":{
-                "name":"chain_get_era_info_by_switch_block_example_result",
-                "value":{
-                  "api_version":"1.3.2",
-                  "era_summary":{
-                    "block_hash":"be8a9e156a89deca32f6322c5546738f3b9f5c62c5945a044d7043bc814f156e",
-                    "era_id":42,
-                    "merkle_proof":"01000000006ef2e0949ac76e55812421f755abe129b6244fe7168b77f47a72536147614625016ef2e0949ac76e55812421f755abe129b6244fe7168b77f47a72536147614625000000003529cde5c621f857f75f3810611eb4af3f998caaa9d4a3413cf799f99c67db0307010000006ef2e0949ac76e55812421f755abe129b6244fe7168b77f47a7253614761462501010102000000006e06000000000074769d28aac597a36a03a932d4b43e4f10bf0403ee5c41dd035102553f5773631200b9e173e8f05361b681513c14e25e3138639eb03232581db7557c9e8dbbc83ce94500226a9a7fe4f2b7b88d5103a4fc7400f02bf89c860c9ccdd56951a2afe9be0e0267006d820fb5676eb2960e15722f7725f3f8f41030078f8b2e44bf0dc03f71b176d6e800dc5ae9805068c5be6da1a90b2528ee85db0609cc0fb4bd60bbd559f497a98b67f500e1e3e846592f4918234647fca39830b7e1e6ad6f5b7a99b39af823d82ba1873d000003000000010186ff500f287e9b53f823ae1582b1fa429dfede28015125fd233a31ca04d5012002015cc42669a55467a1fdf49750772bfc1aed59b9b085558eb81510e9b015a7c83b0301e3cf4a34b1db6bfa58808b686cb8fe21ebe0c1bcbcee522649d2b135fe510fe3",
-                    "state_root_hash":"0808080808080808080808080808080808080808080808080808080808080808",
-                    "stored_value":{
-                      "EraInfo":{
-                        "seigniorage_allocations":[
+              "result": {
+                "name": "chain_get_era_info_by_switch_block_example_result",
+                "value": {
+                  "api_version": "1.3.2",
+                  "era_summary": {
+                    "block_hash": "be8a9e156a89deca32f6322c5546738f3b9f5c62c5945a044d7043bc814f156e",
+                    "era_id": 42,
+                    "merkle_proof": "01000000006ef2e0949ac76e55812421f755abe129b6244fe7168b77f47a72536147614625016ef2e0949ac76e55812421f755abe129b6244fe7168b77f47a72536147614625000000003529cde5c621f857f75f3810611eb4af3f998caaa9d4a3413cf799f99c67db0307010000006ef2e0949ac76e55812421f755abe129b6244fe7168b77f47a7253614761462501010102000000006e06000000000074769d28aac597a36a03a932d4b43e4f10bf0403ee5c41dd035102553f5773631200b9e173e8f05361b681513c14e25e3138639eb03232581db7557c9e8dbbc83ce94500226a9a7fe4f2b7b88d5103a4fc7400f02bf89c860c9ccdd56951a2afe9be0e0267006d820fb5676eb2960e15722f7725f3f8f41030078f8b2e44bf0dc03f71b176d6e800dc5ae9805068c5be6da1a90b2528ee85db0609cc0fb4bd60bbd559f497a98b67f500e1e3e846592f4918234647fca39830b7e1e6ad6f5b7a99b39af823d82ba1873d000003000000010186ff500f287e9b53f823ae1582b1fa429dfede28015125fd233a31ca04d5012002015cc42669a55467a1fdf49750772bfc1aed59b9b085558eb81510e9b015a7c83b0301e3cf4a34b1db6bfa58808b686cb8fe21ebe0c1bcbcee522649d2b135fe510fe3",
+                    "state_root_hash": "0808080808080808080808080808080808080808080808080808080808080808",
+                    "stored_value": {
+                      "EraInfo": {
+                        "seigniorage_allocations": [
                           {
-                            "Delegator":{
-                              "amount":"1000",
-                              "delegator_public_key":"01e1b46a25baa8a5c28beb3c9cfb79b572effa04076f00befa57eb70b016153f18",
-                              "validator_public_key":"012a1732addc639ea43a89e25d3ad912e40232156dcaa4b9edfc709f43d2fb0876"
+                            "Delegator": {
+                              "amount": "1000",
+                              "delegator_public_key": "01e1b46a25baa8a5c28beb3c9cfb79b572effa04076f00befa57eb70b016153f18",
+                              "validator_public_key": "012a1732addc639ea43a89e25d3ad912e40232156dcaa4b9edfc709f43d2fb0876"
                             }
                           },
                           {
-                            "Validator":{
-                              "amount":"2000",
-                              "validator_public_key":"012a1732addc639ea43a89e25d3ad912e40232156dcaa4b9edfc709f43d2fb0876"
+                            "Validator": {
+                              "amount": "2000",
+                              "validator_public_key": "012a1732addc639ea43a89e25d3ad912e40232156dcaa4b9edfc709f43d2fb0876"
                             }
                           }
                         ]
@@ -4054,206 +3854,204 @@
               }
             }
           ],
-          "name":"chain_get_era_info_by_switch_block",
-          "params":[
+          "name": "chain_get_era_info_by_switch_block",
+          "params": [
             {
-              "name":"block_identifier",
-              "required":false,
-              "schema":{
-                "$ref":"#/components/schemas/BlockIdentifier",
-                "description":"The block identifier."
+              "name": "block_identifier",
+              "required": false,
+              "schema": {
+                "$ref": "#/components/schemas/BlockIdentifier",
+                "description": "The block identifier."
               }
             }
           ],
-          "result":{
-            "name":"chain_get_era_info_by_switch_block_result",
-            "schema":{
-              "additionalProperties":false,
-              "description":"Result for \"chain_get_era_info\" RPC response.",
-              "properties":{
-                "api_version":{
-                  "description":"The RPC API version.",
-                  "type":"string"
-                },
-                "era_summary":{
-                  "anyOf":[
+          "result": {
+            "name": "chain_get_era_info_by_switch_block_result",
+            "schema": {
+              "additionalProperties": false,
+              "description": "Result for \"chain_get_era_info\" RPC response.",
+              "properties": {
+                "api_version": {
+                  "description": "The RPC API version.",
+                  "type": "string"
+                },
+                "era_summary": {
+                  "anyOf": [
                     {
-                      "$ref":"#/components/schemas/EraSummary"
+                      "$ref": "#/components/schemas/EraSummary"
                     },
                     {
-                      "type":"null"
+                      "type": "null"
                     }
                   ],
-                  "description":"The era summary."
+                  "description": "The era summary."
                 }
               },
-              "required":[
+              "required": [
                 "api_version"
               ],
-              "type":"object"
-            }
-          },
-          "summary":"returns an EraInfo from the network"
+              "type": "object"
+            }
+          },
+          "summary": "returns an EraInfo from the network"
         },
         {
-          "examples":[
+          "examples": [
             {
-              "name":"state_get_auction_info_example",
-              "params":[
+              "name": "state_get_auction_info_example",
+              "params": [
                 {
-                  "name":"block_identifier",
-                  "value":{
-                    "Hash":"be8a9e156a89deca32f6322c5546738f3b9f5c62c5945a044d7043bc814f156e"
+                  "name": "block_identifier",
+                  "value": {
+                    "Hash": "be8a9e156a89deca32f6322c5546738f3b9f5c62c5945a044d7043bc814f156e"
                   }
                 }
               ],
-              "result":{
-                "name":"state_get_auction_info_example_result",
-                "value":{
-                  "api_version":"1.3.2",
-                  "auction_state":{
-                    "bids":[
+              "result": {
+                "name": "state_get_auction_info_example_result",
+                "value": {
+                  "api_version": "1.3.2",
+                  "auction_state": {
+                    "bids": [
                       {
-                        "bid":{
-                          "bonding_purse":"uref-fafafafafafafafafafafafafafafafafafafafafafafafafafafafafafafafa-007",
-                          "delegation_rate":0,
-                          "delegators":[
-
-                          ],
-                          "inactive":false,
-                          "staked_amount":"10"
+                        "bid": {
+                          "bonding_purse": "uref-fafafafafafafafafafafafafafafafafafafafafafafafafafafafafafafafa-007",
+                          "delegation_rate": 0,
+                          "delegators": [],
+                          "inactive": false,
+                          "staked_amount": "10"
                         },
-                        "public_key":"01197f6b23e16c8532c6abc838facd5ea789be0c76b2920334039bfa8b3d368d61"
+                        "public_key": "01197f6b23e16c8532c6abc838facd5ea789be0c76b2920334039bfa8b3d368d61"
                       }
                     ],
-                    "block_height":10,
-                    "era_validators":[
+                    "block_height": 10,
+                    "era_validators": [
                       {
-                        "era_id":10,
-                        "validator_weights":[
+                        "era_id": 10,
+                        "validator_weights": [
                           {
-                            "public_key":"01197f6b23e16c8532c6abc838facd5ea789be0c76b2920334039bfa8b3d368d61",
-                            "weight":"10"
+                            "public_key": "01197f6b23e16c8532c6abc838facd5ea789be0c76b2920334039bfa8b3d368d61",
+                            "weight": "10"
                           }
                         ]
                       }
                     ],
-                    "state_root_hash":"0b0b0b0b0b0b0b0b0b0b0b0b0b0b0b0b0b0b0b0b0b0b0b0b0b0b0b0b0b0b0b0b"
+                    "state_root_hash": "0b0b0b0b0b0b0b0b0b0b0b0b0b0b0b0b0b0b0b0b0b0b0b0b0b0b0b0b0b0b0b0b"
                   }
                 }
               }
             }
           ],
-          "name":"state_get_auction_info",
-          "params":[
+          "name": "state_get_auction_info",
+          "params": [
             {
-              "name":"block_identifier",
-              "required":false,
-              "schema":{
-                "$ref":"#/components/schemas/BlockIdentifier",
-                "description":"The block identifier."
+              "name": "block_identifier",
+              "required": false,
+              "schema": {
+                "$ref": "#/components/schemas/BlockIdentifier",
+                "description": "The block identifier."
               }
             }
           ],
-          "result":{
-            "name":"state_get_auction_info_result",
-            "schema":{
-              "additionalProperties":false,
-              "description":"Result for \"state_get_auction_info\" RPC response.",
-              "properties":{
-                "api_version":{
-                  "description":"The RPC API version.",
-                  "type":"string"
-                },
-                "auction_state":{
-                  "$ref":"#/components/schemas/AuctionState",
-                  "description":"The auction state."
+          "result": {
+            "name": "state_get_auction_info_result",
+            "schema": {
+              "additionalProperties": false,
+              "description": "Result for \"state_get_auction_info\" RPC response.",
+              "properties": {
+                "api_version": {
+                  "description": "The RPC API version.",
+                  "type": "string"
+                },
+                "auction_state": {
+                  "$ref": "#/components/schemas/AuctionState",
+                  "description": "The auction state."
                 }
               },
-              "required":[
+              "required": [
                 "api_version",
                 "auction_state"
               ],
-              "type":"object"
-            }
-          },
-          "summary":"returns the bids and validators as of either a specific block (by height or hash), or the most recently added block"
+              "type": "object"
+            }
+          },
+          "summary": "returns the bids and validators as of either a specific block (by height or hash), or the most recently added block"
         }
       ],
-      "openrpc":"1.0.0-rc1",
-      "servers":[
+      "openrpc": "1.0.0-rc1",
+      "servers": [
         {
-          "name":"any Casper Network node",
-          "url":"http://IP:PORT/rpc/"
+          "name": "any Casper Network node",
+          "url": "http://IP:PORT/rpc/"
         }
       ]
     }
   ],
-  "type":"object",
-  "properties":{
-    "openrpc":{
-      "type":"string"
+  "type": "object",
+  "properties": {
+    "openrpc": {
+      "type": "string"
     },
-    "info":{
-      "type":"object",
-      "properties":{
-        "version":{
-          "type":"string"
+    "info": {
+      "type": "object",
+      "properties": {
+        "version": {
+          "type": "string"
         },
-        "title":{
-          "type":"string"
+        "title": {
+          "type": "string"
         },
-        "description":{
-          "type":"string"
+        "description": {
+          "type": "string"
         },
-        "contact":{
-          "type":"object",
-          "properties":{
-            "name":{
-              "type":"string"
-            },
-            "url":{
-              "type":"string"
+        "contact": {
+          "type": "object",
+          "properties": {
+            "name": {
+              "type": "string"
+            },
+            "url": {
+              "type": "string"
             }
           }
         },
-        "license":{
-          "type":"object",
-          "properties":{
-            "name":{
-              "type":"string"
-            },
-            "url":{
-              "type":"string"
+        "license": {
+          "type": "object",
+          "properties": {
+            "name": {
+              "type": "string"
+            },
+            "url": {
+              "type": "string"
             }
           }
         }
       }
     },
-    "servers":{
-      "type":"array",
-      "items":{
-        "type":"object",
-        "properties":{
-          "name":{
-            "type":"string"
-          },
-          "url":{
-            "type":"string"
+    "servers": {
+      "type": "array",
+      "items": {
+        "type": "object",
+        "properties": {
+          "name": {
+            "type": "string"
+          },
+          "url": {
+            "type": "string"
           }
         }
       }
     },
-    "methods":{
-      "type":"array",
-      "items":true
+    "methods": {
+      "type": "array",
+      "items": true
     },
-    "components":{
-      "type":"object",
-      "properties":{
-        "schemas":{
-          "type":"object",
-          "additionalProperties":true
+    "components": {
+      "type": "object",
+      "properties": {
+        "schemas": {
+          "type": "object",
+          "additionalProperties": true
         }
       }
     }
