{
  "$schema": "http://json-schema.org/draft-07/schema#",
  "title": "OpenRpcSchema",
  "examples": [
    {
      "openrpc": "1.0.0-rc1",
      "info": {
        "version": "1.4.13",
        "title": "Client API of Casper Node",
        "description": "This describes the JSON-RPC 2.0 API of a node on the Casper network.",
        "contact": {
          "name": "CasperLabs",
          "url": "https://casperlabs.io"
        },
        "license": {
          "name": "CasperLabs Open Source License Version 1.0",
          "url": "https://raw.githubusercontent.com/CasperLabs/casper-node/master/LICENSE"
        }
      },
      "servers": [
        {
          "name": "any Casper Network node",
          "url": "http://IP:PORT/rpc/"
        }
      ],
      "methods": [
        {
          "name": "account_put_deploy",
          "summary": "receives a Deploy to be executed by the network",
          "params": [
            {
              "name": "deploy",
              "schema": {
                "description": "The `Deploy`.",
                "$ref": "#/components/schemas/Deploy"
              },
              "required": true
            }
          ],
          "result": {
            "name": "account_put_deploy_result",
            "schema": {
              "description": "Result for \"account_put_deploy\" RPC response.",
              "type": "object",
              "required": [
                "api_version",
                "deploy_hash"
              ],
              "properties": {
                "api_version": {
                  "description": "The RPC API version.",
                  "type": "string"
                },
                "deploy_hash": {
                  "description": "The deploy hash.",
                  "$ref": "#/components/schemas/DeployHash"
                }
              },
              "additionalProperties": false
            }
          },
          "examples": [
            {
              "name": "account_put_deploy_example",
              "params": [
                {
                  "name": "deploy",
                  "value": {
                    "hash": "5c9b3b099c1378aa8e4a5f07f59ff1fcdc69a83179427c7e67ae0377d94d93fa",
                    "header": {
                      "account": "01d9bf2148748a85c89da5aad8ee0b0fc2d105fd39d41a4c796536354f0ae2900c",
                      "timestamp": "2020-11-17T00:39:24.072Z",
                      "ttl": "1h",
                      "gas_price": 1,
                      "body_hash": "d53cf72d17278fd47d399013ca389c50d589352f1a12593c0b8e01872a641b50",
                      "dependencies": [
                        "0101010101010101010101010101010101010101010101010101010101010101"
                      ],
                      "chain_name": "casper-example"
                    },
                    "payment": {
                      "StoredContractByName": {
                        "name": "casper-example",
                        "entry_point": "example-entry-point",
                        "args": [
                          [
                            "amount",
                            {
                              "cl_type": "I32",
                              "bytes": "e8030000",
                              "parsed": 1000
                            }
                          ]
                        ]
                      }
                    },
                    "session": {
                      "Transfer": {
                        "args": [
                          [
                            "amount",
                            {
                              "cl_type": "I32",
                              "bytes": "e8030000",
                              "parsed": 1000
                            }
                          ]
                        ]
                      }
                    },
                    "approvals": [
                      {
                        "signer": "01d9bf2148748a85c89da5aad8ee0b0fc2d105fd39d41a4c796536354f0ae2900c",
                        "signature": "014c1a89f92e29dd74fc648f741137d9caf4edba97c5f9799ce0c9aa6b0c9b58db368c64098603dbecef645774c05dff057cb1f91f2cf390bbacce78aa6f084007"
                      }
                    ]
                  }
                }
              ],
              "result": {
                "name": "account_put_deploy_example_result",
                "value": {
                  "api_version": "1.4.13",
                  "deploy_hash": "5c9b3b099c1378aa8e4a5f07f59ff1fcdc69a83179427c7e67ae0377d94d93fa"
                }
              }
            }
          ]
        },
        {
          "name": "info_get_deploy",
          "summary": "returns a Deploy from the network",
          "params": [
            {
              "name": "deploy_hash",
              "schema": {
                "description": "The deploy hash.",
                "$ref": "#/components/schemas/DeployHash"
              },
              "required": true
            },
            {
              "name": "finalized_approvals",
              "schema": {
                "description": "Whether to return the deploy with the finalized approvals substituted. If `false` or omitted, returns the deploy with the approvals that were originally received by the node.",
                "default": false,
                "type": "boolean"
              },
              "required": false
            }
          ],
          "result": {
            "name": "info_get_deploy_result",
            "schema": {
              "description": "Result for \"info_get_deploy\" RPC response.",
              "type": "object",
              "required": [
                "api_version",
                "deploy",
                "execution_results"
              ],
              "properties": {
                "api_version": {
                  "description": "The RPC API version.",
                  "type": "string"
                },
                "deploy": {
                  "description": "The deploy.",
                  "$ref": "#/components/schemas/Deploy"
                },
                "execution_results": {
                  "description": "The map of block hash to execution result.",
                  "type": "array",
                  "items": {
                    "$ref": "#/components/schemas/JsonExecutionResult"
                  }
                },
                "block_hash": {
                  "description": "The hash of this deploy's block.",
                  "$ref": "#/components/schemas/BlockHash"
                },
                "block_height": {
                  "description": "The height of this deploy's block.",
                  "type": "integer",
                  "format": "uint64",
                  "minimum": 0.0
                }
              },
              "additionalProperties": false
            }
          },
          "examples": [
            {
              "name": "info_get_deploy_example",
              "params": [
                {
                  "name": "deploy_hash",
                  "value": "5c9b3b099c1378aa8e4a5f07f59ff1fcdc69a83179427c7e67ae0377d94d93fa"
                },
                {
                  "name": "finalized_approvals",
                  "value": true
                }
              ],
              "result": {
                "name": "info_get_deploy_example_result",
                "value": {
                  "api_version": "1.4.13",
                  "deploy": {
                    "hash": "5c9b3b099c1378aa8e4a5f07f59ff1fcdc69a83179427c7e67ae0377d94d93fa",
                    "header": {
                      "account": "01d9bf2148748a85c89da5aad8ee0b0fc2d105fd39d41a4c796536354f0ae2900c",
                      "timestamp": "2020-11-17T00:39:24.072Z",
                      "ttl": "1h",
                      "gas_price": 1,
                      "body_hash": "d53cf72d17278fd47d399013ca389c50d589352f1a12593c0b8e01872a641b50",
                      "dependencies": [
                        "0101010101010101010101010101010101010101010101010101010101010101"
                      ],
                      "chain_name": "casper-example"
                    },
                    "payment": {
                      "StoredContractByName": {
                        "name": "casper-example",
                        "entry_point": "example-entry-point",
                        "args": [
                          [
                            "amount",
                            {
                              "cl_type": "I32",
                              "bytes": "e8030000",
                              "parsed": 1000
                            }
                          ]
                        ]
                      }
                    },
                    "session": {
                      "Transfer": {
                        "args": [
                          [
                            "amount",
                            {
                              "cl_type": "I32",
                              "bytes": "e8030000",
                              "parsed": 1000
                            }
                          ]
                        ]
                      }
                    },
                    "approvals": [
                      {
                        "signer": "01d9bf2148748a85c89da5aad8ee0b0fc2d105fd39d41a4c796536354f0ae2900c",
                        "signature": "014c1a89f92e29dd74fc648f741137d9caf4edba97c5f9799ce0c9aa6b0c9b58db368c64098603dbecef645774c05dff057cb1f91f2cf390bbacce78aa6f084007"
                      }
                    ]
                  },
                  "execution_results": [
                    {
                      "block_hash": "4beb72443f2337a4a9537ad36eefc2931d4f5f7a2d59f4dfebf0c29d86f97d3e",
                      "result": {
                        "Success": {
                          "effect": {
                            "operations": [
                              {
                                "key": "account-hash-2c4a11c062a8a337bfc97e27fd66291caeb2c65865dcb5d3ef3759c4c97efecb",
                                "kind": "Write"
                              },
                              {
                                "key": "deploy-af684263911154d26fa05be9963171802801a0b6aff8f199b7391eacb8edc9e1",
                                "kind": "Read"
                              }
                            ],
                            "transforms": [
                              {
                                "key": "uref-2c4a11c062a8a337bfc97e27fd66291caeb2c65865dcb5d3ef3759c4c97efecb-007",
                                "transform": {
                                  "AddUInt64": 8
                                }
                              },
                              {
                                "key": "deploy-af684263911154d26fa05be9963171802801a0b6aff8f199b7391eacb8edc9e1",
                                "transform": "Identity"
                              }
                            ]
                          },
                          "transfers": [
                            "transfer-5959595959595959595959595959595959595959595959595959595959595959",
                            "transfer-8282828282828282828282828282828282828282828282828282828282828282"
                          ],
                          "cost": "123456"
                        }
                      }
                    }
                  ]
                }
              }
            }
          ]
        },
        {
          "name": "state_get_account_info",
          "summary": "returns an Account from the network",
          "params": [
            {
              "name": "public_key",
              "schema": {
                "description": "The public key of the Account.",
                "$ref": "#/components/schemas/PublicKey"
              },
              "required": true
            },
            {
              "name": "block_identifier",
              "schema": {
                "description": "The block identifier.",
                "anyOf": [
                  {
                    "$ref": "#/components/schemas/BlockIdentifier"
                  },
                  {
                    "type": "null"
                  }
                ]
              },
              "required": false
            }
          ],
          "result": {
            "name": "state_get_account_info_result",
            "schema": {
              "description": "Result for \"state_get_account_info\" RPC response.",
              "type": "object",
              "required": [
                "account",
                "api_version",
                "merkle_proof"
              ],
              "properties": {
                "api_version": {
                  "description": "The RPC API version.",
                  "type": "string"
                },
                "account": {
                  "description": "The account.",
                  "$ref": "#/components/schemas/Account"
                },
                "merkle_proof": {
                  "description": "The Merkle proof.",
                  "type": "string"
                }
              },
              "additionalProperties": false
            }
          },
          "examples": [
            {
              "name": "state_get_account_info_example",
              "params": [
                {
                  "name": "public_key",
                  "value": "013b6a27bcceb6a42d62a3a8d02a6f0d73653215771de243a63ac048a18b59da29"
                },
                {
                  "name": "block_identifier",
                  "value": {
                    "Hash": "4beb72443f2337a4a9537ad36eefc2931d4f5f7a2d59f4dfebf0c29d86f97d3e"
                  }
                }
              ],
              "result": {
                "name": "state_get_account_info_example_result",
                "value": {
                  "api_version": "1.4.13",
                  "account": {
                    "account_hash": "account-hash-e94daaff79c2ab8d9c31d9c3058d7d0a0dd31204a5638dc1451fa67b2e3fb88c",
                    "named_keys": [],
                    "main_purse": "uref-09480c3248ef76b603d386f3f4f8a5f87f597d4eaffd475433f861af187ab5db-007",
                    "associated_keys": [
                      {
                        "account_hash": "account-hash-e94daaff79c2ab8d9c31d9c3058d7d0a0dd31204a5638dc1451fa67b2e3fb88c",
                        "weight": 1
                      }
                    ],
                    "action_thresholds": {
                      "deployment": 1,
                      "key_management": 1
                    }
                  },
                  "merkle_proof": "01000000006ef2e0949ac76e55812421f755abe129b6244fe7168b77f47a72536147614625016ef2e0949ac76e55812421f755abe129b6244fe7168b77f47a72536147614625000000003529cde5c621f857f75f3810611eb4af3f998caaa9d4a3413cf799f99c67db0307010000006ef2e0949ac76e55812421f755abe129b6244fe7168b77f47a7253614761462501010102000000006e06000000000074769d28aac597a36a03a932d4b43e4f10bf0403ee5c41dd035102553f5773631200b9e173e8f05361b681513c14e25e3138639eb03232581db7557c9e8dbbc83ce94500226a9a7fe4f2b7b88d5103a4fc7400f02bf89c860c9ccdd56951a2afe9be0e0267006d820fb5676eb2960e15722f7725f3f8f41030078f8b2e44bf0dc03f71b176d6e800dc5ae9805068c5be6da1a90b2528ee85db0609cc0fb4bd60bbd559f497a98b67f500e1e3e846592f4918234647fca39830b7e1e6ad6f5b7a99b39af823d82ba1873d000003000000010186ff500f287e9b53f823ae1582b1fa429dfede28015125fd233a31ca04d5012002015cc42669a55467a1fdf49750772bfc1aed59b9b085558eb81510e9b015a7c83b0301e3cf4a34b1db6bfa58808b686cb8fe21ebe0c1bcbcee522649d2b135fe510fe3"
                }
              }
            }
          ]
        },
        {
          "name": "state_get_dictionary_item",
          "summary": "returns an item from a Dictionary",
          "params": [
            {
              "name": "state_root_hash",
              "schema": {
                "description": "Hash of the state root",
                "$ref": "#/components/schemas/Digest"
              },
              "required": true
            },
            {
              "name": "dictionary_identifier",
              "schema": {
                "description": "The Dictionary query identifier.",
                "$ref": "#/components/schemas/DictionaryIdentifier"
              },
              "required": true
            }
          ],
          "result": {
            "name": "state_get_dictionary_item_result",
            "schema": {
              "description": "Result for \"state_get_dictionary_item\" RPC response.",
              "type": "object",
              "required": [
                "api_version",
                "dictionary_key",
                "merkle_proof",
                "stored_value"
              ],
              "properties": {
                "api_version": {
                  "description": "The RPC API version.",
                  "type": "string"
                },
                "dictionary_key": {
                  "description": "The key under which the value is stored.",
                  "type": "string"
                },
                "stored_value": {
                  "description": "The stored value.",
                  "$ref": "#/components/schemas/StoredValue"
                },
                "merkle_proof": {
                  "description": "The Merkle proof.",
                  "type": "string"
                }
              },
              "additionalProperties": false
            }
          },
          "examples": [
            {
              "name": "state_get_dictionary_item_example",
              "params": [
                {
                  "name": "state_root_hash",
                  "value": "0808080808080808080808080808080808080808080808080808080808080808"
                },
                {
                  "name": "dictionary_identifier",
                  "value": {
                    "URef": {
                      "seed_uref": "uref-09480c3248ef76b603d386f3f4f8a5f87f597d4eaffd475433f861af187ab5db-007",
                      "dictionary_item_key": "a_unique_entry_identifier"
                    }
                  }
                }
              ],
              "result": {
                "name": "state_get_dictionary_item_example_result",
                "value": {
                  "api_version": "1.4.13",
                  "dictionary_key": "dictionary-67518854aa916c97d4e53df8570c8217ccc259da2721b692102d76acd0ee8d1f",
                  "stored_value": {
                    "CLValue": {
                      "cl_type": "U64",
                      "bytes": "0100000000000000",
                      "parsed": 1
                    }
                  },
                  "merkle_proof": "01000000006ef2e0949ac76e55812421f755abe129b6244fe7168b77f47a72536147614625016ef2e0949ac76e55812421f755abe129b6244fe7168b77f47a72536147614625000000003529cde5c621f857f75f3810611eb4af3f998caaa9d4a3413cf799f99c67db0307010000006ef2e0949ac76e55812421f755abe129b6244fe7168b77f47a7253614761462501010102000000006e06000000000074769d28aac597a36a03a932d4b43e4f10bf0403ee5c41dd035102553f5773631200b9e173e8f05361b681513c14e25e3138639eb03232581db7557c9e8dbbc83ce94500226a9a7fe4f2b7b88d5103a4fc7400f02bf89c860c9ccdd56951a2afe9be0e0267006d820fb5676eb2960e15722f7725f3f8f41030078f8b2e44bf0dc03f71b176d6e800dc5ae9805068c5be6da1a90b2528ee85db0609cc0fb4bd60bbd559f497a98b67f500e1e3e846592f4918234647fca39830b7e1e6ad6f5b7a99b39af823d82ba1873d000003000000010186ff500f287e9b53f823ae1582b1fa429dfede28015125fd233a31ca04d5012002015cc42669a55467a1fdf49750772bfc1aed59b9b085558eb81510e9b015a7c83b0301e3cf4a34b1db6bfa58808b686cb8fe21ebe0c1bcbcee522649d2b135fe510fe3"
                }
              }
            }
          ]
        },
        {
          "name": "query_global_state",
          "summary": "a query to global state using either a Block hash or state root hash",
          "params": [
            {
              "name": "state_identifier",
              "schema": {
                "description": "The identifier used for the query.",
                "$ref": "#/components/schemas/GlobalStateIdentifier"
              },
              "required": true
            },
            {
              "name": "key",
              "schema": {
                "description": "`casper_types::Key` as formatted string.",
                "type": "string"
              },
              "required": true
            },
            {
              "name": "path",
              "schema": {
                "description": "The path components starting from the key as base.",
                "default": [],
                "type": "array",
                "items": {
                  "type": "string"
                }
              },
              "required": false
            }
          ],
          "result": {
            "name": "query_global_state_result",
            "schema": {
              "description": "Result for \"query_global_state\" RPC response.",
              "type": "object",
              "required": [
                "api_version",
                "merkle_proof",
                "stored_value"
              ],
              "properties": {
                "api_version": {
                  "description": "The RPC API version.",
                  "type": "string"
                },
                "block_header": {
                  "description": "The block header if a Block hash was provided.",
                  "anyOf": [
                    {
                      "$ref": "#/components/schemas/JsonBlockHeader"
                    },
                    {
                      "type": "null"
                    }
                  ]
                },
                "stored_value": {
                  "description": "The stored value.",
                  "$ref": "#/components/schemas/StoredValue"
                },
                "merkle_proof": {
                  "description": "The Merkle proof.",
                  "type": "string"
                }
              },
              "additionalProperties": false
            }
          },
          "examples": [
            {
              "name": "query_global_state_example",
              "params": [
                {
                  "name": "state_identifier",
                  "value": {
                    "BlockHash": "4beb72443f2337a4a9537ad36eefc2931d4f5f7a2d59f4dfebf0c29d86f97d3e"
                  }
                },
                {
                  "name": "key",
                  "value": "deploy-af684263911154d26fa05be9963171802801a0b6aff8f199b7391eacb8edc9e1"
                },
                {
                  "name": "path",
                  "value": []
                }
              ],
              "result": {
                "name": "query_global_state_example_result",
                "value": {
                  "api_version": "1.4.13",
                  "block_header": {
                    "parent_hash": "0707070707070707070707070707070707070707070707070707070707070707",
                    "state_root_hash": "0808080808080808080808080808080808080808080808080808080808080808",
                    "body_hash": "cd502c5393a3c8b66d6979ad7857507c9baf5a8ba16ba99c28378d3a970fff42",
                    "random_bit": true,
                    "accumulated_seed": "ac979f51525cfd979b14aa7dc0737c5154eabe0db9280eceaa8dc8d2905b20d5",
                    "era_end": {
                      "era_report": {
                        "equivocators": [
                          "013b6a27bcceb6a42d62a3a8d02a6f0d73653215771de243a63ac048a18b59da29"
                        ],
                        "rewards": [],
                        "inactive_validators": [
                          "018139770ea87d175f56a35466c34c7ecccb8d8a91b4ee37a25df60f5b8fc9b394"
                        ]
                      },
                      "next_era_validator_weights": [
                        {
                          "validator": "016e7a1cdd29b0b78fd13af4c5598feff4ef2a97166e3ca6f2e4fbfccd80505bf1",
                          "weight": "456"
                        },
                        {
                          "validator": "018a875fff1eb38451577acd5afee405456568dd7c89e090863a0557bc7af49f17",
                          "weight": "789"
                        },
                        {
                          "validator": "01d9bf2148748a85c89da5aad8ee0b0fc2d105fd39d41a4c796536354f0ae2900c",
                          "weight": "123"
                        }
                      ]
                    },
                    "timestamp": "2020-11-17T00:39:24.072Z",
                    "era_id": 1,
                    "height": 10,
                    "protocol_version": "1.0.0"
                  },
                  "stored_value": {
                    "Account": {
                      "account_hash": "account-hash-e94daaff79c2ab8d9c31d9c3058d7d0a0dd31204a5638dc1451fa67b2e3fb88c",
                      "named_keys": [],
                      "main_purse": "uref-09480c3248ef76b603d386f3f4f8a5f87f597d4eaffd475433f861af187ab5db-007",
                      "associated_keys": [
                        {
                          "account_hash": "account-hash-e94daaff79c2ab8d9c31d9c3058d7d0a0dd31204a5638dc1451fa67b2e3fb88c",
                          "weight": 1
                        }
                      ],
                      "action_thresholds": {
                        "deployment": 1,
                        "key_management": 1
                      }
                    }
                  },
                  "merkle_proof": "01000000006ef2e0949ac76e55812421f755abe129b6244fe7168b77f47a72536147614625016ef2e0949ac76e55812421f755abe129b6244fe7168b77f47a72536147614625000000003529cde5c621f857f75f3810611eb4af3f998caaa9d4a3413cf799f99c67db0307010000006ef2e0949ac76e55812421f755abe129b6244fe7168b77f47a7253614761462501010102000000006e06000000000074769d28aac597a36a03a932d4b43e4f10bf0403ee5c41dd035102553f5773631200b9e173e8f05361b681513c14e25e3138639eb03232581db7557c9e8dbbc83ce94500226a9a7fe4f2b7b88d5103a4fc7400f02bf89c860c9ccdd56951a2afe9be0e0267006d820fb5676eb2960e15722f7725f3f8f41030078f8b2e44bf0dc03f71b176d6e800dc5ae9805068c5be6da1a90b2528ee85db0609cc0fb4bd60bbd559f497a98b67f500e1e3e846592f4918234647fca39830b7e1e6ad6f5b7a99b39af823d82ba1873d000003000000010186ff500f287e9b53f823ae1582b1fa429dfede28015125fd233a31ca04d5012002015cc42669a55467a1fdf49750772bfc1aed59b9b085558eb81510e9b015a7c83b0301e3cf4a34b1db6bfa58808b686cb8fe21ebe0c1bcbcee522649d2b135fe510fe3"
                }
              }
            }
          ]
        },
        {
          "name": "query_balance",
          "summary": "query for a balance using a purse identifier and a state identifier",
          "params": [
            {
              "name": "purse_identifier",
              "schema": {
                "description": "The identifier to obtain the purse corresponding to balance query.",
                "$ref": "#/components/schemas/PurseIdentifier"
              },
              "required": true
            },
            {
              "name": "state_identifier",
              "schema": {
                "description": "The state identifier used for the query, if none is passed the tip of the chain will be used.",
                "anyOf": [
                  {
                    "$ref": "#/components/schemas/GlobalStateIdentifier"
                  },
                  {
                    "type": "null"
                  }
                ]
              },
              "required": false
            }
          ],
          "result": {
            "name": "query_balance_result",
            "schema": {
              "description": "Result for \"query_balance\" RPC response.",
              "type": "object",
              "required": [
                "api_version",
                "balance"
              ],
              "properties": {
                "api_version": {
                  "description": "The RPC API version.",
                  "type": "string"
                },
                "balance": {
                  "description": "The balance represented in motes.",
                  "$ref": "#/components/schemas/U512"
                }
              }
            }
          },
          "examples": [
            {
              "name": "query_balance_example",
              "params": [
                {
                  "name": "state_identifier",
                  "value": {
                    "BlockHash": "4beb72443f2337a4a9537ad36eefc2931d4f5f7a2d59f4dfebf0c29d86f97d3e"
                  }
                },
                {
                  "name": "purse_identifier",
                  "value": {
                    "main_purse_under_account_hash": "account-hash-0909090909090909090909090909090909090909090909090909090909090909"
                  }
                }
              ],
              "result": {
                "name": "query_balance_example_result",
                "value": {
                  "api_version": "1.4.13",
                  "balance": "123456"
                }
              }
            }
          ]
        },
        {
          "name": "info_get_peers",
          "summary": "returns a list of peers connected to the node",
          "params": [],
          "result": {
            "name": "info_get_peers_result",
            "schema": {
              "description": "Result for \"info_get_peers\" RPC response.",
              "type": "object",
              "required": [
                "api_version",
                "peers"
              ],
              "properties": {
                "api_version": {
                  "description": "The RPC API version.",
                  "type": "string"
                },
                "peers": {
                  "description": "The node ID and network address of each connected peer.",
                  "$ref": "#/components/schemas/PeersMap"
                }
              },
              "additionalProperties": false
            }
          },
          "examples": [
            {
              "name": "info_get_peers_example",
              "params": [],
              "result": {
                "name": "info_get_peers_example_result",
                "value": {
                  "api_version": "1.4.13",
                  "peers": [
                    {
                      "node_id": "tls:0101..0101",
                      "address": "127.0.0.1:54321"
                    }
                  ]
                }
              }
            }
          ]
        },
        {
          "name": "info_get_status",
          "summary": "returns the current status of the node",
          "params": [],
          "result": {
            "name": "info_get_status_result",
            "schema": {
              "description": "Result for \"info_get_status\" RPC response.",
              "type": "object",
              "required": [
                "api_version",
                "available_block_range",
                "block_sync",
                "build_version",
                "chainspec_name",
                "last_progress",
                "peers",
                "reactor_state",
                "starting_state_root_hash",
                "uptime"
              ],
              "properties": {
                "peers": {
                  "description": "The node ID and network address of each connected peer.",
                  "$ref": "#/components/schemas/PeersMap"
                },
                "api_version": {
                  "description": "The RPC API version.",
                  "type": "string"
                },
                "build_version": {
                  "description": "The compiled node version.",
                  "type": "string"
                },
                "chainspec_name": {
                  "description": "The chainspec name.",
                  "type": "string"
                },
                "starting_state_root_hash": {
                  "description": "The state root hash of the lowest block in the available block range.",
                  "$ref": "#/components/schemas/Digest"
                },
                "last_added_block_info": {
                  "description": "The minimal info of the last block from the linear chain.",
                  "anyOf": [
                    {
                      "$ref": "#/components/schemas/MinimalBlockInfo"
                    },
                    {
                      "type": "null"
                    }
                  ]
                },
                "our_public_signing_key": {
                  "description": "Our public signing key.",
                  "anyOf": [
                    {
                      "$ref": "#/components/schemas/PublicKey"
                    },
                    {
                      "type": "null"
                    }
                  ]
                },
                "round_length": {
                  "description": "The next round length if this node is a validator.",
                  "anyOf": [
                    {
                      "$ref": "#/components/schemas/TimeDiff"
                    },
                    {
                      "type": "null"
                    }
                  ]
                },
                "next_upgrade": {
                  "description": "Information about the next scheduled upgrade.",
                  "anyOf": [
                    {
                      "$ref": "#/components/schemas/NextUpgrade"
                    },
                    {
                      "type": "null"
                    }
                  ]
                },
                "uptime": {
                  "description": "Time that passed since the node has started.",
                  "$ref": "#/components/schemas/TimeDiff"
                },
                "reactor_state": {
                  "description": "The current state of node reactor.",
                  "$ref": "#/components/schemas/ReactorState"
                },
                "last_progress": {
                  "description": "Timestamp of the last recorded progress in the reactor.",
                  "$ref": "#/components/schemas/Timestamp"
                },
                "available_block_range": {
                  "description": "The available block range in storage.",
                  "$ref": "#/components/schemas/AvailableBlockRange"
                },
                "block_sync": {
                  "description": "The status of the block synchronizer builders.",
                  "$ref": "#/components/schemas/BlockSynchronizerStatus"
                }
              },
              "additionalProperties": false
            }
          },
          "examples": [
            {
              "name": "info_get_status_example",
              "params": [],
              "result": {
                "name": "info_get_status_example_result",
                "value": {
                  "peers": [
                    {
                      "node_id": "tls:0101..0101",
                      "address": "127.0.0.1:54321"
                    }
                  ],
                  "api_version": "1.4.13",
                  "build_version": "1.0.0-xxxxxxxxx@DEBUG",
                  "chainspec_name": "casper-example",
                  "starting_state_root_hash": "0000000000000000000000000000000000000000000000000000000000000000",
                  "last_added_block_info": {
                    "hash": "4beb72443f2337a4a9537ad36eefc2931d4f5f7a2d59f4dfebf0c29d86f97d3e",
                    "timestamp": "2020-11-17T00:39:24.072Z",
                    "era_id": 1,
                    "height": 10,
                    "state_root_hash": "0808080808080808080808080808080808080808080808080808080808080808",
                    "creator": "01d9bf2148748a85c89da5aad8ee0b0fc2d105fd39d41a4c796536354f0ae2900c"
                  },
                  "our_public_signing_key": "01d9bf2148748a85c89da5aad8ee0b0fc2d105fd39d41a4c796536354f0ae2900c",
                  "round_length": "1m 5s 536ms",
                  "next_upgrade": {
                    "activation_point": 42,
                    "protocol_version": "2.0.1"
                  },
                  "uptime": "13s",
                  "reactor_state": "Initialize",
                  "last_progress": "1970-01-01T00:00:00.000Z",
                  "available_block_range": {
                    "low": 0,
                    "high": 0
                  },
                  "block_sync": {
                    "historical": {
                      "block_hash": "16ddf28e2b3d2e17f4cef36f8b58827eca917af225d139b0c77df3b4a67dc55e",
                      "block_height": 40,
                      "acquisition_state": "have strict finality(40) for: block hash 16dd..c55e"
                    },
                    "forward": {
                      "block_hash": "59907b1e32a9158169c4d89d9ce5ac9164fc31240bfcfb0969227ece06d74983",
                      "block_height": 6701,
                      "acquisition_state": "have block body(6701) for: block hash 5990..4983"
                    }
                  }
                }
              }
            }
          ]
        },
        {
          "name": "info_get_validator_changes",
          "summary": "returns status changes of active validators",
          "params": [],
          "result": {
            "name": "info_get_validator_changes_result",
            "schema": {
              "description": "Result for the \"info_get_validator_changes\" RPC.",
              "type": "object",
              "required": [
                "api_version",
                "changes"
              ],
              "properties": {
                "api_version": {
                  "description": "The RPC API version.",
                  "type": "string"
                },
                "changes": {
                  "description": "The validators' status changes.",
                  "type": "array",
                  "items": {
                    "$ref": "#/components/schemas/JsonValidatorChanges"
                  }
                }
              },
              "additionalProperties": false
            }
          },
          "examples": [
            {
              "name": "info_get_validator_changes_example",
              "params": [],
              "result": {
                "name": "info_get_validator_changes_example_result",
                "value": {
                  "api_version": "1.4.13",
                  "changes": [
                    {
                      "public_key": "01d9bf2148748a85c89da5aad8ee0b0fc2d105fd39d41a4c796536354f0ae2900c",
                      "status_changes": [
                        {
                          "era_id": 1,
                          "validator_change": "Added"
                        }
                      ]
                    }
                  ]
                }
              }
            }
          ]
        },
        {
          "name": "info_get_chainspec",
          "summary": "returns the raw bytes of the chainspec.toml, genesis accounts.toml, and global_state.toml files",
          "params": [],
          "result": {
            "name": "info_get_chainspec_result",
            "schema": {
              "description": "Result for the \"info_get_chainspec\" RPC.",
              "type": "object",
              "required": [
                "api_version",
                "chainspec_bytes"
              ],
              "properties": {
                "api_version": {
                  "description": "The RPC API version.",
                  "type": "string"
                },
                "chainspec_bytes": {
                  "description": "The chainspec file bytes.",
                  "$ref": "#/components/schemas/ChainspecRawBytes"
                }
              }
            }
          },
          "examples": [
            {
              "name": "info_get_chainspec_example",
              "params": [],
              "result": {
                "name": "info_get_chainspec_example_result",
                "value": {
                  "api_version": "1.4.13",
                  "chainspec_bytes": {
                    "chainspec_bytes": "2a2a",
                    "maybe_genesis_accounts_bytes": null,
                    "maybe_global_state_bytes": null
                  }
                }
              }
            }
          ]
        },
        {
          "name": "chain_get_block",
          "summary": "returns a Block from the network",
          "params": [
            {
              "name": "block_identifier",
              "schema": {
                "description": "The block identifier.",
                "$ref": "#/components/schemas/BlockIdentifier"
              },
              "required": false
            }
          ],
          "result": {
            "name": "chain_get_block_result",
            "schema": {
              "description": "Result for \"chain_get_block\" RPC response.",
              "type": "object",
              "required": [
                "api_version"
              ],
              "properties": {
                "api_version": {
                  "description": "The RPC API version.",
                  "type": "string"
                },
                "block": {
                  "description": "The block, if found.",
                  "anyOf": [
                    {
                      "$ref": "#/components/schemas/JsonBlock"
                    },
                    {
                      "type": "null"
                    }
                  ]
                }
              },
              "additionalProperties": false
            }
          },
          "examples": [
            {
              "name": "chain_get_block_example",
              "params": [
                {
                  "name": "block_identifier",
                  "value": {
                    "Hash": "4beb72443f2337a4a9537ad36eefc2931d4f5f7a2d59f4dfebf0c29d86f97d3e"
                  }
                }
              ],
              "result": {
                "name": "chain_get_block_example_result",
                "value": {
                  "api_version": "1.4.13",
                  "block": {
                    "hash": "4beb72443f2337a4a9537ad36eefc2931d4f5f7a2d59f4dfebf0c29d86f97d3e",
                    "header": {
                      "parent_hash": "0707070707070707070707070707070707070707070707070707070707070707",
                      "state_root_hash": "0808080808080808080808080808080808080808080808080808080808080808",
                      "body_hash": "cd502c5393a3c8b66d6979ad7857507c9baf5a8ba16ba99c28378d3a970fff42",
                      "random_bit": true,
                      "accumulated_seed": "ac979f51525cfd979b14aa7dc0737c5154eabe0db9280eceaa8dc8d2905b20d5",
                      "era_end": {
                        "era_report": {
                          "equivocators": [
                            "013b6a27bcceb6a42d62a3a8d02a6f0d73653215771de243a63ac048a18b59da29"
                          ],
                          "rewards": [],
                          "inactive_validators": [
                            "018139770ea87d175f56a35466c34c7ecccb8d8a91b4ee37a25df60f5b8fc9b394"
                          ]
                        },
                        "next_era_validator_weights": [
                          {
                            "validator": "016e7a1cdd29b0b78fd13af4c5598feff4ef2a97166e3ca6f2e4fbfccd80505bf1",
                            "weight": "456"
                          },
                          {
                            "validator": "018a875fff1eb38451577acd5afee405456568dd7c89e090863a0557bc7af49f17",
                            "weight": "789"
                          },
                          {
                            "validator": "01d9bf2148748a85c89da5aad8ee0b0fc2d105fd39d41a4c796536354f0ae2900c",
                            "weight": "123"
                          }
                        ]
                      },
                      "timestamp": "2020-11-17T00:39:24.072Z",
                      "era_id": 1,
                      "height": 10,
                      "protocol_version": "1.0.0"
                    },
                    "body": {
                      "proposer": "01d9bf2148748a85c89da5aad8ee0b0fc2d105fd39d41a4c796536354f0ae2900c",
                      "deploy_hashes": [],
                      "transfer_hashes": [
                        "5c9b3b099c1378aa8e4a5f07f59ff1fcdc69a83179427c7e67ae0377d94d93fa"
                      ]
                    },
                    "proofs": [
                      {
                        "public_key": "01d9bf2148748a85c89da5aad8ee0b0fc2d105fd39d41a4c796536354f0ae2900c",
                        "signature": "013ed5b61e0e2cd790cbfce31ac71e50e1c560b866eb226e82c640c2cfd4df4f5f3eade875b6fb965979904ab2d7b8510a41f25aaab8fbaf9c5abbf35b6fbcfa05"
                      }
                    ]
                  }
                }
              }
            }
          ]
        },
        {
          "name": "chain_get_block_transfers",
          "summary": "returns all transfers for a Block from the network",
          "params": [
            {
              "name": "block_identifier",
              "schema": {
                "description": "The block hash.",
                "$ref": "#/components/schemas/BlockIdentifier"
              },
              "required": false
            }
          ],
          "result": {
            "name": "chain_get_block_transfers_result",
            "schema": {
              "description": "Result for \"chain_get_block_transfers\" RPC response.",
              "type": "object",
              "required": [
                "api_version"
              ],
              "properties": {
                "api_version": {
                  "description": "The RPC API version.",
                  "type": "string"
                },
                "block_hash": {
                  "description": "The block hash, if found.",
                  "anyOf": [
                    {
                      "$ref": "#/components/schemas/BlockHash"
                    },
                    {
                      "type": "null"
                    }
                  ]
                },
                "transfers": {
                  "description": "The block's transfers, if found.",
                  "type": [
                    "array",
                    "null"
                  ],
                  "items": {
                    "$ref": "#/components/schemas/Transfer"
                  }
                }
              },
              "additionalProperties": false
            }
          },
          "examples": [
            {
              "name": "chain_get_block_transfers_example",
              "params": [
                {
                  "name": "block_identifier",
                  "value": {
                    "Hash": "4beb72443f2337a4a9537ad36eefc2931d4f5f7a2d59f4dfebf0c29d86f97d3e"
                  }
                }
              ],
              "result": {
                "name": "chain_get_block_transfers_example_result",
                "value": {
<<<<<<< HEAD
                  "api_version": "1.4.8",
                  "block_hash": "4beb72443f2337a4a9537ad36eefc2931d4f5f7a2d59f4dfebf0c29d86f97d3e",
=======
                  "api_version": "1.4.13",
                  "block_hash": "13c2d7a68ecdd4b74bf4393c88915c836c863fc4bf11d7f2bd930a1bbccacdcb",
>>>>>>> e5d21032
                  "transfers": [
                    {
                      "deploy_hash": "0000000000000000000000000000000000000000000000000000000000000000",
                      "from": "account-hash-0000000000000000000000000000000000000000000000000000000000000000",
                      "to": null,
                      "source": "uref-0000000000000000000000000000000000000000000000000000000000000000-000",
                      "target": "uref-0000000000000000000000000000000000000000000000000000000000000000-000",
                      "amount": "0",
                      "gas": "0",
                      "id": null
                    }
                  ]
                }
              }
            }
          ]
        },
        {
          "name": "chain_get_state_root_hash",
          "summary": "returns a state root hash at a given Block",
          "params": [
            {
              "name": "block_identifier",
              "schema": {
                "description": "The block hash.",
                "$ref": "#/components/schemas/BlockIdentifier"
              },
              "required": false
            }
          ],
          "result": {
            "name": "chain_get_state_root_hash_result",
            "schema": {
              "description": "Result for \"chain_get_state_root_hash\" RPC response.",
              "type": "object",
              "required": [
                "api_version"
              ],
              "properties": {
                "api_version": {
                  "description": "The RPC API version.",
                  "type": "string"
                },
                "state_root_hash": {
                  "description": "Hex-encoded hash of the state root.",
                  "anyOf": [
                    {
                      "$ref": "#/components/schemas/Digest"
                    },
                    {
                      "type": "null"
                    }
                  ]
                }
              },
              "additionalProperties": false
            }
          },
          "examples": [
            {
              "name": "chain_get_state_root_hash_example",
              "params": [
                {
                  "name": "block_identifier",
                  "value": {
                    "Height": 10
                  }
                }
              ],
              "result": {
                "name": "chain_get_state_root_hash_example_result",
                "value": {
                  "api_version": "1.4.13",
                  "state_root_hash": "0808080808080808080808080808080808080808080808080808080808080808"
                }
              }
            }
          ]
        },
        {
          "name": "state_get_item",
          "summary": "returns a stored value from the network. This RPC is deprecated, use `query_global_state` instead.",
          "params": [
            {
              "name": "state_root_hash",
              "schema": {
                "description": "Hash of the state root.",
                "$ref": "#/components/schemas/Digest"
              },
              "required": true
            },
            {
              "name": "key",
              "schema": {
                "description": "`casper_types::Key` as formatted string.",
                "type": "string"
              },
              "required": true
            },
            {
              "name": "path",
              "schema": {
                "description": "The path components starting from the key as base.",
                "default": [],
                "type": "array",
                "items": {
                  "type": "string"
                }
              },
              "required": false
            }
          ],
          "result": {
            "name": "state_get_item_result",
            "schema": {
              "description": "Result for \"state_get_item\" RPC response.",
              "type": "object",
              "required": [
                "api_version",
                "merkle_proof",
                "stored_value"
              ],
              "properties": {
                "api_version": {
                  "description": "The RPC API version.",
                  "type": "string"
                },
                "stored_value": {
                  "description": "The stored value.",
                  "$ref": "#/components/schemas/StoredValue"
                },
                "merkle_proof": {
                  "description": "The Merkle proof.",
                  "type": "string"
                }
              },
              "additionalProperties": false
            }
          },
          "examples": [
            {
              "name": "state_get_item_example",
              "params": [
                {
                  "name": "state_root_hash",
                  "value": "0808080808080808080808080808080808080808080808080808080808080808"
                },
                {
                  "name": "key",
                  "value": "deploy-af684263911154d26fa05be9963171802801a0b6aff8f199b7391eacb8edc9e1"
                },
                {
                  "name": "path",
                  "value": [
                    "inner"
                  ]
                }
              ],
              "result": {
                "name": "state_get_item_example_result",
                "value": {
                  "api_version": "1.4.13",
                  "stored_value": {
                    "CLValue": {
                      "cl_type": "U64",
                      "bytes": "0100000000000000",
                      "parsed": 1
                    }
                  },
                  "merkle_proof": "01000000006ef2e0949ac76e55812421f755abe129b6244fe7168b77f47a72536147614625016ef2e0949ac76e55812421f755abe129b6244fe7168b77f47a72536147614625000000003529cde5c621f857f75f3810611eb4af3f998caaa9d4a3413cf799f99c67db0307010000006ef2e0949ac76e55812421f755abe129b6244fe7168b77f47a7253614761462501010102000000006e06000000000074769d28aac597a36a03a932d4b43e4f10bf0403ee5c41dd035102553f5773631200b9e173e8f05361b681513c14e25e3138639eb03232581db7557c9e8dbbc83ce94500226a9a7fe4f2b7b88d5103a4fc7400f02bf89c860c9ccdd56951a2afe9be0e0267006d820fb5676eb2960e15722f7725f3f8f41030078f8b2e44bf0dc03f71b176d6e800dc5ae9805068c5be6da1a90b2528ee85db0609cc0fb4bd60bbd559f497a98b67f500e1e3e846592f4918234647fca39830b7e1e6ad6f5b7a99b39af823d82ba1873d000003000000010186ff500f287e9b53f823ae1582b1fa429dfede28015125fd233a31ca04d5012002015cc42669a55467a1fdf49750772bfc1aed59b9b085558eb81510e9b015a7c83b0301e3cf4a34b1db6bfa58808b686cb8fe21ebe0c1bcbcee522649d2b135fe510fe3"
                }
              }
            }
          ]
        },
        {
          "name": "state_get_balance",
          "summary": "returns a purse's balance from the network",
          "params": [
            {
              "name": "state_root_hash",
              "schema": {
                "description": "The hash of state root.",
                "$ref": "#/components/schemas/Digest"
              },
              "required": true
            },
            {
              "name": "purse_uref",
              "schema": {
                "description": "Formatted URef.",
                "type": "string"
              },
              "required": true
            }
          ],
          "result": {
            "name": "state_get_balance_result",
            "schema": {
              "description": "Result for \"state_get_balance\" RPC response.",
              "type": "object",
              "required": [
                "api_version",
                "balance_value",
                "merkle_proof"
              ],
              "properties": {
                "api_version": {
                  "description": "The RPC API version.",
                  "type": "string"
                },
                "balance_value": {
                  "description": "The balance value.",
                  "$ref": "#/components/schemas/U512"
                },
                "merkle_proof": {
                  "description": "The Merkle proof.",
                  "type": "string"
                }
              },
              "additionalProperties": false
            }
          },
          "examples": [
            {
              "name": "state_get_balance_example",
              "params": [
                {
                  "name": "state_root_hash",
                  "value": "0808080808080808080808080808080808080808080808080808080808080808"
                },
                {
                  "name": "purse_uref",
                  "value": "uref-09480c3248ef76b603d386f3f4f8a5f87f597d4eaffd475433f861af187ab5db-007"
                }
              ],
              "result": {
                "name": "state_get_balance_example_result",
                "value": {
                  "api_version": "1.4.13",
                  "balance_value": "123456",
                  "merkle_proof": "01000000006ef2e0949ac76e55812421f755abe129b6244fe7168b77f47a72536147614625016ef2e0949ac76e55812421f755abe129b6244fe7168b77f47a72536147614625000000003529cde5c621f857f75f3810611eb4af3f998caaa9d4a3413cf799f99c67db0307010000006ef2e0949ac76e55812421f755abe129b6244fe7168b77f47a7253614761462501010102000000006e06000000000074769d28aac597a36a03a932d4b43e4f10bf0403ee5c41dd035102553f5773631200b9e173e8f05361b681513c14e25e3138639eb03232581db7557c9e8dbbc83ce94500226a9a7fe4f2b7b88d5103a4fc7400f02bf89c860c9ccdd56951a2afe9be0e0267006d820fb5676eb2960e15722f7725f3f8f41030078f8b2e44bf0dc03f71b176d6e800dc5ae9805068c5be6da1a90b2528ee85db0609cc0fb4bd60bbd559f497a98b67f500e1e3e846592f4918234647fca39830b7e1e6ad6f5b7a99b39af823d82ba1873d000003000000010186ff500f287e9b53f823ae1582b1fa429dfede28015125fd233a31ca04d5012002015cc42669a55467a1fdf49750772bfc1aed59b9b085558eb81510e9b015a7c83b0301e3cf4a34b1db6bfa58808b686cb8fe21ebe0c1bcbcee522649d2b135fe510fe3"
                }
              }
            }
          ]
        },
        {
          "name": "chain_get_era_info_by_switch_block",
          "summary": "returns an EraInfo from the network",
          "params": [
            {
              "name": "block_identifier",
              "schema": {
                "description": "The block identifier.",
                "$ref": "#/components/schemas/BlockIdentifier"
              },
              "required": false
            }
          ],
          "result": {
            "name": "chain_get_era_info_by_switch_block_result",
            "schema": {
              "description": "Result for \"chain_get_era_info\" RPC response.",
              "type": "object",
              "required": [
                "api_version"
              ],
              "properties": {
                "api_version": {
                  "description": "The RPC API version.",
                  "type": "string"
                },
                "era_summary": {
                  "description": "The era summary.",
                  "anyOf": [
                    {
                      "$ref": "#/components/schemas/EraSummary"
                    },
                    {
                      "type": "null"
                    }
                  ]
                }
              },
              "additionalProperties": false
            }
          },
          "examples": [
            {
              "name": "chain_get_era_info_by_switch_block_example",
              "params": [
                {
                  "name": "block_identifier",
                  "value": {
                    "Hash": "4beb72443f2337a4a9537ad36eefc2931d4f5f7a2d59f4dfebf0c29d86f97d3e"
                  }
                }
              ],
              "result": {
                "name": "chain_get_era_info_by_switch_block_example_result",
                "value": {
                  "api_version": "1.4.13",
                  "era_summary": {
                    "block_hash": "4beb72443f2337a4a9537ad36eefc2931d4f5f7a2d59f4dfebf0c29d86f97d3e",
                    "era_id": 42,
                    "stored_value": {
                      "EraInfo": {
                        "seigniorage_allocations": [
                          {
                            "Delegator": {
                              "delegator_public_key": "01e1b46a25baa8a5c28beb3c9cfb79b572effa04076f00befa57eb70b016153f18",
                              "validator_public_key": "012a1732addc639ea43a89e25d3ad912e40232156dcaa4b9edfc709f43d2fb0876",
                              "amount": "1000"
                            }
                          },
                          {
                            "Validator": {
                              "validator_public_key": "012a1732addc639ea43a89e25d3ad912e40232156dcaa4b9edfc709f43d2fb0876",
                              "amount": "2000"
                            }
                          }
                        ]
                      }
                    },
                    "state_root_hash": "0808080808080808080808080808080808080808080808080808080808080808",
                    "merkle_proof": "01000000006ef2e0949ac76e55812421f755abe129b6244fe7168b77f47a72536147614625016ef2e0949ac76e55812421f755abe129b6244fe7168b77f47a72536147614625000000003529cde5c621f857f75f3810611eb4af3f998caaa9d4a3413cf799f99c67db0307010000006ef2e0949ac76e55812421f755abe129b6244fe7168b77f47a7253614761462501010102000000006e06000000000074769d28aac597a36a03a932d4b43e4f10bf0403ee5c41dd035102553f5773631200b9e173e8f05361b681513c14e25e3138639eb03232581db7557c9e8dbbc83ce94500226a9a7fe4f2b7b88d5103a4fc7400f02bf89c860c9ccdd56951a2afe9be0e0267006d820fb5676eb2960e15722f7725f3f8f41030078f8b2e44bf0dc03f71b176d6e800dc5ae9805068c5be6da1a90b2528ee85db0609cc0fb4bd60bbd559f497a98b67f500e1e3e846592f4918234647fca39830b7e1e6ad6f5b7a99b39af823d82ba1873d000003000000010186ff500f287e9b53f823ae1582b1fa429dfede28015125fd233a31ca04d5012002015cc42669a55467a1fdf49750772bfc1aed59b9b085558eb81510e9b015a7c83b0301e3cf4a34b1db6bfa58808b686cb8fe21ebe0c1bcbcee522649d2b135fe510fe3"
                  }
                }
              }
            }
          ]
        },
        {
          "name": "state_get_auction_info",
          "summary": "returns the bids and validators as of either a specific block (by height or hash), or the most recently added block",
          "params": [
            {
              "name": "block_identifier",
              "schema": {
                "description": "The block identifier.",
                "$ref": "#/components/schemas/BlockIdentifier"
              },
              "required": false
            }
          ],
          "result": {
            "name": "state_get_auction_info_result",
            "schema": {
              "description": "Result for \"state_get_auction_info\" RPC response.",
              "type": "object",
              "required": [
                "api_version",
                "auction_state"
              ],
              "properties": {
                "api_version": {
                  "description": "The RPC API version.",
                  "type": "string"
                },
                "auction_state": {
                  "description": "The auction state.",
                  "$ref": "#/components/schemas/AuctionState"
                }
              },
              "additionalProperties": false
            }
          },
          "examples": [
            {
              "name": "state_get_auction_info_example",
              "params": [
                {
                  "name": "block_identifier",
                  "value": {
                    "Hash": "4beb72443f2337a4a9537ad36eefc2931d4f5f7a2d59f4dfebf0c29d86f97d3e"
                  }
                }
              ],
              "result": {
                "name": "state_get_auction_info_example_result",
                "value": {
                  "api_version": "1.4.13",
                  "auction_state": {
                    "state_root_hash": "0b0b0b0b0b0b0b0b0b0b0b0b0b0b0b0b0b0b0b0b0b0b0b0b0b0b0b0b0b0b0b0b",
                    "block_height": 10,
                    "era_validators": [
                      {
                        "era_id": 10,
                        "validator_weights": [
                          {
                            "public_key": "01197f6b23e16c8532c6abc838facd5ea789be0c76b2920334039bfa8b3d368d61",
                            "weight": "10"
                          }
                        ]
                      }
                    ],
                    "bids": [
                      {
                        "public_key": "01197f6b23e16c8532c6abc838facd5ea789be0c76b2920334039bfa8b3d368d61",
                        "bid": {
                          "bonding_purse": "uref-fafafafafafafafafafafafafafafafafafafafafafafafafafafafafafafafa-007",
                          "staked_amount": "10",
                          "delegation_rate": 0,
                          "delegators": [],
                          "inactive": false
                        }
                      }
                    ]
                  }
                }
              }
            }
          ]
        }
      ],
      "components": {
        "schemas": {
          "Deploy": {
            "description": "A deploy; an item containing a smart contract along with the requester's signature(s).",
            "type": "object",
            "required": [
              "approvals",
              "hash",
              "header",
              "payment",
              "session"
            ],
            "properties": {
              "hash": {
                "$ref": "#/components/schemas/DeployHash"
              },
              "header": {
                "$ref": "#/components/schemas/DeployHeader"
              },
              "payment": {
                "$ref": "#/components/schemas/ExecutableDeployItem"
              },
              "session": {
                "$ref": "#/components/schemas/ExecutableDeployItem"
              },
              "approvals": {
                "type": "array",
                "items": {
                  "$ref": "#/components/schemas/Approval"
                },
                "uniqueItems": true
              }
            },
            "additionalProperties": false
          },
          "DeployHash": {
            "description": "Hex-encoded deploy hash.",
            "allOf": [
              {
                "$ref": "#/components/schemas/Digest"
              }
            ]
          },
          "Digest": {
            "description": "Hex-encoded hash digest.",
            "type": "string"
          },
          "DeployHeader": {
            "description": "The header portion of a [`Deploy`].",
            "type": "object",
            "required": [
              "account",
              "body_hash",
              "chain_name",
              "dependencies",
              "gas_price",
              "timestamp",
              "ttl"
            ],
            "properties": {
              "account": {
                "$ref": "#/components/schemas/PublicKey"
              },
              "timestamp": {
                "$ref": "#/components/schemas/Timestamp"
              },
              "ttl": {
                "$ref": "#/components/schemas/TimeDiff"
              },
              "gas_price": {
                "type": "integer",
                "format": "uint64",
                "minimum": 0.0
              },
              "body_hash": {
                "$ref": "#/components/schemas/Digest"
              },
              "dependencies": {
                "type": "array",
                "items": {
                  "$ref": "#/components/schemas/DeployHash"
                }
              },
              "chain_name": {
                "type": "string"
              }
            },
            "additionalProperties": false
          },
          "PublicKey": {
            "description": "Hex-encoded cryptographic public key, including the algorithm tag prefix.",
            "type": "string"
          },
          "Timestamp": {
            "description": "Timestamp formatted as per RFC 3339",
            "type": "integer",
            "format": "uint64",
            "minimum": 0.0
          },
          "TimeDiff": {
            "description": "Human-readable duration.",
            "type": "integer",
            "format": "uint64",
            "minimum": 0.0
          },
          "ExecutableDeployItem": {
            "description": "Represents possible variants of an executable deploy.",
            "anyOf": [
              {
                "description": "Executable specified as raw bytes that represent WASM code and an instance of [`RuntimeArgs`].",
                "type": "object",
                "required": [
                  "ModuleBytes"
                ],
                "properties": {
                  "ModuleBytes": {
                    "type": "object",
                    "required": [
                      "args",
                      "module_bytes"
                    ],
                    "properties": {
                      "module_bytes": {
                        "description": "Hex-encoded raw Wasm bytes.",
                        "type": "string"
                      },
                      "args": {
                        "description": "Runtime arguments.",
                        "allOf": [
                          {
                            "$ref": "#/components/schemas/RuntimeArgs"
                          }
                        ]
                      }
                    },
                    "additionalProperties": false
                  }
                },
                "additionalProperties": false
              },
              {
                "description": "Stored contract referenced by its [`ContractHash`], entry point and an instance of [`RuntimeArgs`].",
                "type": "object",
                "required": [
                  "StoredContractByHash"
                ],
                "properties": {
                  "StoredContractByHash": {
                    "type": "object",
                    "required": [
                      "args",
                      "entry_point",
                      "hash"
                    ],
                    "properties": {
                      "hash": {
                        "description": "Hex-encoded hash.",
                        "type": "string"
                      },
                      "entry_point": {
                        "description": "Name of an entry point.",
                        "type": "string"
                      },
                      "args": {
                        "description": "Runtime arguments.",
                        "allOf": [
                          {
                            "$ref": "#/components/schemas/RuntimeArgs"
                          }
                        ]
                      }
                    },
                    "additionalProperties": false
                  }
                },
                "additionalProperties": false
              },
              {
                "description": "Stored contract referenced by a named key existing in the signer's account context, entry point and an instance of [`RuntimeArgs`].",
                "type": "object",
                "required": [
                  "StoredContractByName"
                ],
                "properties": {
                  "StoredContractByName": {
                    "type": "object",
                    "required": [
                      "args",
                      "entry_point",
                      "name"
                    ],
                    "properties": {
                      "name": {
                        "description": "Named key.",
                        "type": "string"
                      },
                      "entry_point": {
                        "description": "Name of an entry point.",
                        "type": "string"
                      },
                      "args": {
                        "description": "Runtime arguments.",
                        "allOf": [
                          {
                            "$ref": "#/components/schemas/RuntimeArgs"
                          }
                        ]
                      }
                    },
                    "additionalProperties": false
                  }
                },
                "additionalProperties": false
              },
              {
                "description": "Stored versioned contract referenced by its [`ContractPackageHash`], entry point and an instance of [`RuntimeArgs`].",
                "type": "object",
                "required": [
                  "StoredVersionedContractByHash"
                ],
                "properties": {
                  "StoredVersionedContractByHash": {
                    "type": "object",
                    "required": [
                      "args",
                      "entry_point",
                      "hash"
                    ],
                    "properties": {
                      "hash": {
                        "description": "Hex-encoded hash.",
                        "type": "string"
                      },
                      "version": {
                        "description": "An optional version of the contract to call. It will default to the highest enabled version if no value is specified.",
                        "type": [
                          "integer",
                          "null"
                        ],
                        "format": "uint32",
                        "minimum": 0.0
                      },
                      "entry_point": {
                        "description": "Entry point name.",
                        "type": "string"
                      },
                      "args": {
                        "description": "Runtime arguments.",
                        "allOf": [
                          {
                            "$ref": "#/components/schemas/RuntimeArgs"
                          }
                        ]
                      }
                    },
                    "additionalProperties": false
                  }
                },
                "additionalProperties": false
              },
              {
                "description": "Stored versioned contract referenced by a named key existing in the signer's account context, entry point and an instance of [`RuntimeArgs`].",
                "type": "object",
                "required": [
                  "StoredVersionedContractByName"
                ],
                "properties": {
                  "StoredVersionedContractByName": {
                    "type": "object",
                    "required": [
                      "args",
                      "entry_point",
                      "name"
                    ],
                    "properties": {
                      "name": {
                        "description": "Named key.",
                        "type": "string"
                      },
                      "version": {
                        "description": "An optional version of the contract to call. It will default to the highest enabled version if no value is specified.",
                        "type": [
                          "integer",
                          "null"
                        ],
                        "format": "uint32",
                        "minimum": 0.0
                      },
                      "entry_point": {
                        "description": "Entry point name.",
                        "type": "string"
                      },
                      "args": {
                        "description": "Runtime arguments.",
                        "allOf": [
                          {
                            "$ref": "#/components/schemas/RuntimeArgs"
                          }
                        ]
                      }
                    },
                    "additionalProperties": false
                  }
                },
                "additionalProperties": false
              },
              {
                "description": "A native transfer which does not contain or reference a WASM code.",
                "type": "object",
                "required": [
                  "Transfer"
                ],
                "properties": {
                  "Transfer": {
                    "type": "object",
                    "required": [
                      "args"
                    ],
                    "properties": {
                      "args": {
                        "description": "Runtime arguments.",
                        "allOf": [
                          {
                            "$ref": "#/components/schemas/RuntimeArgs"
                          }
                        ]
                      }
                    },
                    "additionalProperties": false
                  }
                },
                "additionalProperties": false
              }
            ]
          },
          "RuntimeArgs": {
            "description": "Represents a collection of arguments passed to a smart contract.",
            "type": "array",
            "items": {
              "$ref": "#/components/schemas/NamedArg"
            }
          },
          "NamedArg": {
            "description": "Named arguments to a contract.",
            "type": "array",
            "items": [
              {
                "type": "string"
              },
              {
                "$ref": "#/components/schemas/CLValue"
              }
            ],
            "maxItems": 2,
            "minItems": 2
          },
          "CLValue": {
            "description": "A Casper value, i.e. a value which can be stored and manipulated by smart contracts.\n\nIt holds the underlying data as a type-erased, serialized `Vec<u8>` and also holds the CLType of the underlying data as a separate member.\n\nThe `parsed` field, representing the original value, is a convenience only available when a CLValue is encoded to JSON, and can always be set to null if preferred.",
            "type": "object",
            "required": [
              "bytes",
              "cl_type"
            ],
            "properties": {
              "cl_type": {
                "$ref": "#/components/schemas/CLType"
              },
              "bytes": {
                "type": "string"
              },
              "parsed": true
            },
            "additionalProperties": false
          },
          "CLType": {
            "description": "Casper types, i.e. types which can be stored and manipulated by smart contracts.\n\nProvides a description of the underlying data type of a [`CLValue`](crate::CLValue).",
            "anyOf": [
              {
                "type": "string",
                "enum": [
                  "Bool",
                  "I32",
                  "I64",
                  "U8",
                  "U32",
                  "U64",
                  "U128",
                  "U256",
                  "U512",
                  "Unit",
                  "String",
                  "Key",
                  "URef",
                  "PublicKey",
                  "Any"
                ]
              },
              {
                "description": "`Option` of a `CLType`.",
                "type": "object",
                "required": [
                  "Option"
                ],
                "properties": {
                  "Option": {
                    "$ref": "#/components/schemas/CLType"
                  }
                },
                "additionalProperties": false
              },
              {
                "description": "Variable-length list of a single `CLType` (comparable to a `Vec`).",
                "type": "object",
                "required": [
                  "List"
                ],
                "properties": {
                  "List": {
                    "$ref": "#/components/schemas/CLType"
                  }
                },
                "additionalProperties": false
              },
              {
                "description": "Fixed-length list of a single `CLType` (comparable to a Rust array).",
                "type": "object",
                "required": [
                  "ByteArray"
                ],
                "properties": {
                  "ByteArray": {
                    "type": "integer",
                    "format": "uint32",
                    "minimum": 0.0
                  }
                },
                "additionalProperties": false
              },
              {
                "description": "`Result` with `Ok` and `Err` variants of `CLType`s.",
                "type": "object",
                "required": [
                  "Result"
                ],
                "properties": {
                  "Result": {
                    "type": "object",
                    "required": [
                      "err",
                      "ok"
                    ],
                    "properties": {
                      "ok": {
                        "$ref": "#/components/schemas/CLType"
                      },
                      "err": {
                        "$ref": "#/components/schemas/CLType"
                      }
                    },
                    "additionalProperties": false
                  }
                },
                "additionalProperties": false
              },
              {
                "description": "Map with keys of a single `CLType` and values of a single `CLType`.",
                "type": "object",
                "required": [
                  "Map"
                ],
                "properties": {
                  "Map": {
                    "type": "object",
                    "required": [
                      "key",
                      "value"
                    ],
                    "properties": {
                      "key": {
                        "$ref": "#/components/schemas/CLType"
                      },
                      "value": {
                        "$ref": "#/components/schemas/CLType"
                      }
                    },
                    "additionalProperties": false
                  }
                },
                "additionalProperties": false
              },
              {
                "description": "1-ary tuple of a `CLType`.",
                "type": "object",
                "required": [
                  "Tuple1"
                ],
                "properties": {
                  "Tuple1": {
                    "type": "array",
                    "items": {
                      "$ref": "#/components/schemas/CLType"
                    },
                    "maxItems": 1,
                    "minItems": 1
                  }
                },
                "additionalProperties": false
              },
              {
                "description": "2-ary tuple of `CLType`s.",
                "type": "object",
                "required": [
                  "Tuple2"
                ],
                "properties": {
                  "Tuple2": {
                    "type": "array",
                    "items": {
                      "$ref": "#/components/schemas/CLType"
                    },
                    "maxItems": 2,
                    "minItems": 2
                  }
                },
                "additionalProperties": false
              },
              {
                "description": "3-ary tuple of `CLType`s.",
                "type": "object",
                "required": [
                  "Tuple3"
                ],
                "properties": {
                  "Tuple3": {
                    "type": "array",
                    "items": {
                      "$ref": "#/components/schemas/CLType"
                    },
                    "maxItems": 3,
                    "minItems": 3
                  }
                },
                "additionalProperties": false
              }
            ]
          },
          "Approval": {
            "description": "A struct containing a signature of a deploy hash and the public key of the signer.",
            "type": "object",
            "required": [
              "signature",
              "signer"
            ],
            "properties": {
              "signer": {
                "$ref": "#/components/schemas/PublicKey"
              },
              "signature": {
                "$ref": "#/components/schemas/Signature"
              }
            },
            "additionalProperties": false
          },
          "Signature": {
            "description": "Hex-encoded cryptographic signature, including the algorithm tag prefix.",
            "type": "string"
          },
          "JsonExecutionResult": {
            "description": "The execution result of a single deploy.",
            "type": "object",
            "required": [
              "block_hash",
              "result"
            ],
            "properties": {
              "block_hash": {
                "description": "The block hash.",
                "allOf": [
                  {
                    "$ref": "#/components/schemas/BlockHash"
                  }
                ]
              },
              "result": {
                "description": "Execution result.",
                "allOf": [
                  {
                    "$ref": "#/components/schemas/ExecutionResult"
                  }
                ]
              }
            },
            "additionalProperties": false
          },
          "BlockHash": {
            "description": "A cryptographic hash identifying a [`Block`](struct.Block.html).",
            "allOf": [
              {
                "$ref": "#/components/schemas/Digest"
              }
            ]
          },
          "ExecutionResult": {
            "description": "The result of executing a single deploy.",
            "anyOf": [
              {
                "description": "The result of a failed execution.",
                "type": "object",
                "required": [
                  "Failure"
                ],
                "properties": {
                  "Failure": {
                    "type": "object",
                    "required": [
                      "cost",
                      "effect",
                      "error_message",
                      "transfers"
                    ],
                    "properties": {
                      "effect": {
                        "description": "The effect of executing the deploy.",
                        "allOf": [
                          {
                            "$ref": "#/components/schemas/ExecutionEffect"
                          }
                        ]
                      },
                      "transfers": {
                        "description": "A record of Transfers performed while executing the deploy.",
                        "type": "array",
                        "items": {
                          "$ref": "#/components/schemas/TransferAddr"
                        }
                      },
                      "cost": {
                        "description": "The cost of executing the deploy.",
                        "allOf": [
                          {
                            "$ref": "#/components/schemas/U512"
                          }
                        ]
                      },
                      "error_message": {
                        "description": "The error message associated with executing the deploy.",
                        "type": "string"
                      }
                    },
                    "additionalProperties": false
                  }
                },
                "additionalProperties": false
              },
              {
                "description": "The result of a successful execution.",
                "type": "object",
                "required": [
                  "Success"
                ],
                "properties": {
                  "Success": {
                    "type": "object",
                    "required": [
                      "cost",
                      "effect",
                      "transfers"
                    ],
                    "properties": {
                      "effect": {
                        "description": "The effect of executing the deploy.",
                        "allOf": [
                          {
                            "$ref": "#/components/schemas/ExecutionEffect"
                          }
                        ]
                      },
                      "transfers": {
                        "description": "A record of Transfers performed while executing the deploy.",
                        "type": "array",
                        "items": {
                          "$ref": "#/components/schemas/TransferAddr"
                        }
                      },
                      "cost": {
                        "description": "The cost of executing the deploy.",
                        "allOf": [
                          {
                            "$ref": "#/components/schemas/U512"
                          }
                        ]
                      }
                    },
                    "additionalProperties": false
                  }
                },
                "additionalProperties": false
              }
            ]
          },
          "ExecutionEffect": {
            "description": "The journal of execution transforms from a single deploy.",
            "type": "object",
            "required": [
              "operations",
              "transforms"
            ],
            "properties": {
              "operations": {
                "description": "The resulting operations.",
                "type": "array",
                "items": {
                  "$ref": "#/components/schemas/Operation"
                }
              },
              "transforms": {
                "description": "The journal of execution transforms.",
                "type": "array",
                "items": {
                  "$ref": "#/components/schemas/TransformEntry"
                }
              }
            },
            "additionalProperties": false
          },
          "Operation": {
            "description": "An operation performed while executing a deploy.",
            "type": "object",
            "required": [
              "key",
              "kind"
            ],
            "properties": {
              "key": {
                "description": "The formatted string of the `Key`.",
                "type": "string"
              },
              "kind": {
                "description": "The type of operation.",
                "allOf": [
                  {
                    "$ref": "#/components/schemas/OpKind"
                  }
                ]
              }
            },
            "additionalProperties": false
          },
          "OpKind": {
            "description": "The type of operation performed while executing a deploy.",
            "type": "string",
            "enum": [
              "Read",
              "Write",
              "Add",
              "NoOp"
            ]
          },
          "TransformEntry": {
            "description": "A transformation performed while executing a deploy.",
            "type": "object",
            "required": [
              "key",
              "transform"
            ],
            "properties": {
              "key": {
                "description": "The formatted string of the `Key`.",
                "type": "string"
              },
              "transform": {
                "description": "The transformation.",
                "allOf": [
                  {
                    "$ref": "#/components/schemas/Transform"
                  }
                ]
              }
            },
            "additionalProperties": false
          },
          "Transform": {
            "description": "The actual transformation performed while executing a deploy.",
            "anyOf": [
              {
                "type": "string",
                "enum": [
                  "Identity",
                  "WriteContractWasm",
                  "WriteContract",
                  "WriteContractPackage"
                ]
              },
              {
                "description": "Writes the given CLValue to global state.",
                "type": "object",
                "required": [
                  "WriteCLValue"
                ],
                "properties": {
                  "WriteCLValue": {
                    "$ref": "#/components/schemas/CLValue"
                  }
                },
                "additionalProperties": false
              },
              {
                "description": "Writes the given Account to global state.",
                "type": "object",
                "required": [
                  "WriteAccount"
                ],
                "properties": {
                  "WriteAccount": {
                    "$ref": "#/components/schemas/AccountHash"
                  }
                },
                "additionalProperties": false
              },
              {
                "description": "Writes the given DeployInfo to global state.",
                "type": "object",
                "required": [
                  "WriteDeployInfo"
                ],
                "properties": {
                  "WriteDeployInfo": {
                    "$ref": "#/components/schemas/DeployInfo"
                  }
                },
                "additionalProperties": false
              },
              {
                "description": "Writes the given EraInfo to global state.",
                "type": "object",
                "required": [
                  "WriteEraInfo"
                ],
                "properties": {
                  "WriteEraInfo": {
                    "$ref": "#/components/schemas/EraInfo"
                  }
                },
                "additionalProperties": false
              },
              {
                "description": "Writes the given Transfer to global state.",
                "type": "object",
                "required": [
                  "WriteTransfer"
                ],
                "properties": {
                  "WriteTransfer": {
                    "$ref": "#/components/schemas/Transfer"
                  }
                },
                "additionalProperties": false
              },
              {
                "description": "Writes the given Bid to global state.",
                "type": "object",
                "required": [
                  "WriteBid"
                ],
                "properties": {
                  "WriteBid": {
                    "$ref": "#/components/schemas/Bid"
                  }
                },
                "additionalProperties": false
              },
              {
                "description": "Writes the given Withdraw to global state.",
                "type": "object",
                "required": [
                  "WriteWithdraw"
                ],
                "properties": {
                  "WriteWithdraw": {
                    "type": "array",
                    "items": {
                      "$ref": "#/components/schemas/WithdrawPurse"
                    }
                  }
                },
                "additionalProperties": false
              },
              {
                "description": "Adds the given `i32`.",
                "type": "object",
                "required": [
                  "AddInt32"
                ],
                "properties": {
                  "AddInt32": {
                    "type": "integer",
                    "format": "int32"
                  }
                },
                "additionalProperties": false
              },
              {
                "description": "Adds the given `u64`.",
                "type": "object",
                "required": [
                  "AddUInt64"
                ],
                "properties": {
                  "AddUInt64": {
                    "type": "integer",
                    "format": "uint64",
                    "minimum": 0.0
                  }
                },
                "additionalProperties": false
              },
              {
                "description": "Adds the given `U128`.",
                "type": "object",
                "required": [
                  "AddUInt128"
                ],
                "properties": {
                  "AddUInt128": {
                    "$ref": "#/components/schemas/U128"
                  }
                },
                "additionalProperties": false
              },
              {
                "description": "Adds the given `U256`.",
                "type": "object",
                "required": [
                  "AddUInt256"
                ],
                "properties": {
                  "AddUInt256": {
                    "$ref": "#/components/schemas/U256"
                  }
                },
                "additionalProperties": false
              },
              {
                "description": "Adds the given `U512`.",
                "type": "object",
                "required": [
                  "AddUInt512"
                ],
                "properties": {
                  "AddUInt512": {
                    "$ref": "#/components/schemas/U512"
                  }
                },
                "additionalProperties": false
              },
              {
                "description": "Adds the given collection of named keys.",
                "type": "object",
                "required": [
                  "AddKeys"
                ],
                "properties": {
                  "AddKeys": {
                    "type": "array",
                    "items": {
                      "$ref": "#/components/schemas/NamedKey"
                    }
                  }
                },
                "additionalProperties": false
              },
              {
                "description": "A failed transformation, containing an error message.",
                "type": "object",
                "required": [
                  "Failure"
                ],
                "properties": {
                  "Failure": {
                    "type": "string"
                  }
                },
                "additionalProperties": false
              },
              {
                "description": "Writes the given Unbonding to global state.",
                "type": "object",
                "required": [
                  "WriteUnbonding"
                ],
                "properties": {
                  "WriteUnbonding": {
                    "type": "array",
                    "items": {
                      "$ref": "#/components/schemas/UnbondingPurse"
                    }
                  }
                },
                "additionalProperties": false
              }
            ]
          },
          "AccountHash": {
            "description": "Hex-encoded account hash.",
            "type": "string"
          },
          "DeployInfo": {
            "description": "Information relating to the given Deploy.",
            "type": "object",
            "required": [
              "deploy_hash",
              "from",
              "gas",
              "source",
              "transfers"
            ],
            "properties": {
              "deploy_hash": {
                "description": "The relevant Deploy.",
                "allOf": [
                  {
                    "$ref": "#/components/schemas/DeployHash"
                  }
                ]
              },
              "transfers": {
                "description": "Transfers performed by the Deploy.",
                "type": "array",
                "items": {
                  "$ref": "#/components/schemas/TransferAddr"
                }
              },
              "from": {
                "description": "Account identifier of the creator of the Deploy.",
                "allOf": [
                  {
                    "$ref": "#/components/schemas/AccountHash"
                  }
                ]
              },
              "source": {
                "description": "Source purse used for payment of the Deploy.",
                "allOf": [
                  {
                    "$ref": "#/components/schemas/URef"
                  }
                ]
              },
              "gas": {
                "description": "Gas cost of executing the Deploy.",
                "allOf": [
                  {
                    "$ref": "#/components/schemas/U512"
                  }
                ]
              }
            },
            "additionalProperties": false
          },
          "TransferAddr": {
            "description": "Hex-encoded transfer address.",
            "type": "string"
          },
          "URef": {
            "description": "Hex-encoded, formatted URef.",
            "type": "string"
          },
          "U512": {
            "description": "Decimal representation of a 512-bit integer.",
            "type": "string"
          },
          "EraInfo": {
            "description": "Auction metadata.  Intended to be recorded at each era.",
            "type": "object",
            "required": [
              "seigniorage_allocations"
            ],
            "properties": {
              "seigniorage_allocations": {
                "type": "array",
                "items": {
                  "$ref": "#/components/schemas/SeigniorageAllocation"
                }
              }
            },
            "additionalProperties": false
          },
          "SeigniorageAllocation": {
            "description": "Information about a seigniorage allocation",
            "anyOf": [
              {
                "description": "Info about a seigniorage allocation for a validator",
                "type": "object",
                "required": [
                  "Validator"
                ],
                "properties": {
                  "Validator": {
                    "type": "object",
                    "required": [
                      "amount",
                      "validator_public_key"
                    ],
                    "properties": {
                      "validator_public_key": {
                        "description": "Validator's public key",
                        "allOf": [
                          {
                            "$ref": "#/components/schemas/PublicKey"
                          }
                        ]
                      },
                      "amount": {
                        "description": "Allocated amount",
                        "allOf": [
                          {
                            "$ref": "#/components/schemas/U512"
                          }
                        ]
                      }
                    },
                    "additionalProperties": false
                  }
                },
                "additionalProperties": false
              },
              {
                "description": "Info about a seigniorage allocation for a delegator",
                "type": "object",
                "required": [
                  "Delegator"
                ],
                "properties": {
                  "Delegator": {
                    "type": "object",
                    "required": [
                      "amount",
                      "delegator_public_key",
                      "validator_public_key"
                    ],
                    "properties": {
                      "delegator_public_key": {
                        "description": "Delegator's public key",
                        "allOf": [
                          {
                            "$ref": "#/components/schemas/PublicKey"
                          }
                        ]
                      },
                      "validator_public_key": {
                        "description": "Validator's public key",
                        "allOf": [
                          {
                            "$ref": "#/components/schemas/PublicKey"
                          }
                        ]
                      },
                      "amount": {
                        "description": "Allocated amount",
                        "allOf": [
                          {
                            "$ref": "#/components/schemas/U512"
                          }
                        ]
                      }
                    },
                    "additionalProperties": false
                  }
                },
                "additionalProperties": false
              }
            ]
          },
          "Transfer": {
            "description": "Represents a transfer from one purse to another",
            "type": "object",
            "required": [
              "amount",
              "deploy_hash",
              "from",
              "gas",
              "source",
              "target"
            ],
            "properties": {
              "deploy_hash": {
                "description": "Deploy that created the transfer",
                "allOf": [
                  {
                    "$ref": "#/components/schemas/DeployHash"
                  }
                ]
              },
              "from": {
                "description": "Account from which transfer was executed",
                "allOf": [
                  {
                    "$ref": "#/components/schemas/AccountHash"
                  }
                ]
              },
              "to": {
                "description": "Account to which funds are transferred",
                "anyOf": [
                  {
                    "$ref": "#/components/schemas/AccountHash"
                  },
                  {
                    "type": "null"
                  }
                ]
              },
              "source": {
                "description": "Source purse",
                "allOf": [
                  {
                    "$ref": "#/components/schemas/URef"
                  }
                ]
              },
              "target": {
                "description": "Target purse",
                "allOf": [
                  {
                    "$ref": "#/components/schemas/URef"
                  }
                ]
              },
              "amount": {
                "description": "Transfer amount",
                "allOf": [
                  {
                    "$ref": "#/components/schemas/U512"
                  }
                ]
              },
              "gas": {
                "description": "Gas",
                "allOf": [
                  {
                    "$ref": "#/components/schemas/U512"
                  }
                ]
              },
              "id": {
                "description": "User-defined id",
                "type": [
                  "integer",
                  "null"
                ],
                "format": "uint64",
                "minimum": 0.0
              }
            },
            "additionalProperties": false
          },
          "Bid": {
            "description": "An entry in the validator map.",
            "type": "object",
            "required": [
              "bonding_purse",
              "delegation_rate",
              "delegators",
              "inactive",
              "staked_amount",
              "validator_public_key"
            ],
            "properties": {
              "validator_public_key": {
                "description": "Validator public key",
                "allOf": [
                  {
                    "$ref": "#/components/schemas/PublicKey"
                  }
                ]
              },
              "bonding_purse": {
                "description": "The purse that was used for bonding.",
                "allOf": [
                  {
                    "$ref": "#/components/schemas/URef"
                  }
                ]
              },
              "staked_amount": {
                "description": "The amount of tokens staked by a validator (not including delegators).",
                "allOf": [
                  {
                    "$ref": "#/components/schemas/U512"
                  }
                ]
              },
              "delegation_rate": {
                "description": "Delegation rate",
                "type": "integer",
                "format": "uint8",
                "minimum": 0.0
              },
              "vesting_schedule": {
                "description": "Vesting schedule for a genesis validator. `None` if non-genesis validator.",
                "anyOf": [
                  {
                    "$ref": "#/components/schemas/VestingSchedule"
                  },
                  {
                    "type": "null"
                  }
                ]
              },
              "delegators": {
                "description": "This validator's delegators, indexed by their public keys",
                "type": "object",
                "additionalProperties": {
                  "$ref": "#/components/schemas/Delegator"
                }
              },
              "inactive": {
                "description": "`true` if validator has been \"evicted\"",
                "type": "boolean"
              }
            },
            "additionalProperties": false
          },
          "VestingSchedule": {
            "type": "object",
            "required": [
              "initial_release_timestamp_millis"
            ],
            "properties": {
              "initial_release_timestamp_millis": {
                "type": "integer",
                "format": "uint64",
                "minimum": 0.0
              },
              "locked_amounts": {
                "type": [
                  "array",
                  "null"
                ],
                "items": {
                  "$ref": "#/components/schemas/U512"
                },
                "maxItems": 14,
                "minItems": 14
              }
            },
            "additionalProperties": false
          },
          "Delegator": {
            "description": "Represents a party delegating their stake to a validator (or \"delegatee\")",
            "type": "object",
            "required": [
              "bonding_purse",
              "delegator_public_key",
              "staked_amount",
              "validator_public_key"
            ],
            "properties": {
              "delegator_public_key": {
                "$ref": "#/components/schemas/PublicKey"
              },
              "staked_amount": {
                "$ref": "#/components/schemas/U512"
              },
              "bonding_purse": {
                "$ref": "#/components/schemas/URef"
              },
              "validator_public_key": {
                "$ref": "#/components/schemas/PublicKey"
              },
              "vesting_schedule": {
                "anyOf": [
                  {
                    "$ref": "#/components/schemas/VestingSchedule"
                  },
                  {
                    "type": "null"
                  }
                ]
              }
            },
            "additionalProperties": false
          },
          "WithdrawPurse": {
            "description": "A withdraw purse, a legacy structure.",
            "type": "object",
            "required": [
              "amount",
              "bonding_purse",
              "era_of_creation",
              "unbonder_public_key",
              "validator_public_key"
            ],
            "properties": {
              "bonding_purse": {
                "description": "Bonding Purse",
                "allOf": [
                  {
                    "$ref": "#/components/schemas/URef"
                  }
                ]
              },
              "validator_public_key": {
                "description": "Validators public key.",
                "allOf": [
                  {
                    "$ref": "#/components/schemas/PublicKey"
                  }
                ]
              },
              "unbonder_public_key": {
                "description": "Unbonders public key.",
                "allOf": [
                  {
                    "$ref": "#/components/schemas/PublicKey"
                  }
                ]
              },
              "era_of_creation": {
                "description": "Era in which this unbonding request was created.",
                "allOf": [
                  {
                    "$ref": "#/components/schemas/EraId"
                  }
                ]
              },
              "amount": {
                "description": "Unbonding Amount.",
                "allOf": [
                  {
                    "$ref": "#/components/schemas/U512"
                  }
                ]
              }
            },
            "additionalProperties": false
          },
          "EraId": {
            "description": "Era ID newtype.",
            "type": "integer",
            "format": "uint64",
            "minimum": 0.0
          },
          "U128": {
            "description": "Decimal representation of a 128-bit integer.",
            "type": "string"
          },
          "U256": {
            "description": "Decimal representation of a 256-bit integer.",
            "type": "string"
          },
          "NamedKey": {
            "description": "A named key.",
            "type": "object",
            "required": [
              "key",
              "name"
            ],
            "properties": {
              "name": {
                "description": "The name of the entry.",
                "type": "string"
              },
              "key": {
                "description": "The value of the entry: a casper `Key` type.",
                "type": "string"
              }
            },
            "additionalProperties": false
          },
          "UnbondingPurse": {
            "description": "Unbonding purse.",
            "type": "object",
            "required": [
              "amount",
              "bonding_purse",
              "era_of_creation",
              "unbonder_public_key",
              "validator_public_key"
            ],
            "properties": {
              "bonding_purse": {
                "description": "Bonding Purse",
                "allOf": [
                  {
                    "$ref": "#/components/schemas/URef"
                  }
                ]
              },
              "validator_public_key": {
                "description": "Validators public key.",
                "allOf": [
                  {
                    "$ref": "#/components/schemas/PublicKey"
                  }
                ]
              },
              "unbonder_public_key": {
                "description": "Unbonders public key.",
                "allOf": [
                  {
                    "$ref": "#/components/schemas/PublicKey"
                  }
                ]
              },
              "era_of_creation": {
                "description": "Era in which this unbonding request was created.",
                "allOf": [
                  {
                    "$ref": "#/components/schemas/EraId"
                  }
                ]
              },
              "amount": {
                "description": "Unbonding Amount.",
                "allOf": [
                  {
                    "$ref": "#/components/schemas/U512"
                  }
                ]
              },
              "new_validator": {
                "description": "The validator public key to re-delegate to.",
                "anyOf": [
                  {
                    "$ref": "#/components/schemas/PublicKey"
                  },
                  {
                    "type": "null"
                  }
                ]
              }
            },
            "additionalProperties": false
          },
          "BlockIdentifier": {
            "description": "Identifier for possible ways to retrieve a block.",
            "anyOf": [
              {
                "description": "Identify and retrieve the block with its hash.",
                "type": "object",
                "required": [
                  "Hash"
                ],
                "properties": {
                  "Hash": {
                    "$ref": "#/components/schemas/BlockHash"
                  }
                },
                "additionalProperties": false
              },
              {
                "description": "Identify and retrieve the block with its height.",
                "type": "object",
                "required": [
                  "Height"
                ],
                "properties": {
                  "Height": {
                    "type": "integer",
                    "format": "uint64",
                    "minimum": 0.0
                  }
                },
                "additionalProperties": false
              }
            ]
          },
          "Account": {
            "description": "Structure representing a user's account, stored in global state.",
            "type": "object",
            "required": [
              "account_hash",
              "action_thresholds",
              "associated_keys",
              "main_purse",
              "named_keys"
            ],
            "properties": {
              "account_hash": {
                "$ref": "#/components/schemas/AccountHash"
              },
              "named_keys": {
                "type": "array",
                "items": {
                  "$ref": "#/components/schemas/NamedKey"
                }
              },
              "main_purse": {
                "$ref": "#/components/schemas/URef"
              },
              "associated_keys": {
                "type": "array",
                "items": {
                  "$ref": "#/components/schemas/AssociatedKey"
                }
              },
              "action_thresholds": {
                "$ref": "#/components/schemas/ActionThresholds"
              }
            },
            "additionalProperties": false
          },
          "AssociatedKey": {
            "type": "object",
            "required": [
              "account_hash",
              "weight"
            ],
            "properties": {
              "account_hash": {
                "$ref": "#/components/schemas/AccountHash"
              },
              "weight": {
                "type": "integer",
                "format": "uint8",
                "minimum": 0.0
              }
            },
            "additionalProperties": false
          },
          "ActionThresholds": {
            "description": "Thresholds that have to be met when executing an action of a certain type.",
            "type": "object",
            "required": [
              "deployment",
              "key_management"
            ],
            "properties": {
              "deployment": {
                "type": "integer",
                "format": "uint8",
                "minimum": 0.0
              },
              "key_management": {
                "type": "integer",
                "format": "uint8",
                "minimum": 0.0
              }
            },
            "additionalProperties": false
          },
          "DictionaryIdentifier": {
            "description": "Options for dictionary item lookups.",
            "anyOf": [
              {
                "description": "Lookup a dictionary item via an Account's named keys.",
                "type": "object",
                "required": [
                  "AccountNamedKey"
                ],
                "properties": {
                  "AccountNamedKey": {
                    "type": "object",
                    "required": [
                      "dictionary_item_key",
                      "dictionary_name",
                      "key"
                    ],
                    "properties": {
                      "key": {
                        "description": "The account key as a formatted string whose named keys contains dictionary_name.",
                        "type": "string"
                      },
                      "dictionary_name": {
                        "description": "The named key under which the dictionary seed URef is stored.",
                        "type": "string"
                      },
                      "dictionary_item_key": {
                        "description": "The dictionary item key formatted as a string.",
                        "type": "string"
                      }
                    }
                  }
                },
                "additionalProperties": false
              },
              {
                "description": "Lookup a dictionary item via a Contract's named keys.",
                "type": "object",
                "required": [
                  "ContractNamedKey"
                ],
                "properties": {
                  "ContractNamedKey": {
                    "type": "object",
                    "required": [
                      "dictionary_item_key",
                      "dictionary_name",
                      "key"
                    ],
                    "properties": {
                      "key": {
                        "description": "The contract key as a formatted string whose named keys contains dictionary_name.",
                        "type": "string"
                      },
                      "dictionary_name": {
                        "description": "The named key under which the dictionary seed URef is stored.",
                        "type": "string"
                      },
                      "dictionary_item_key": {
                        "description": "The dictionary item key formatted as a string.",
                        "type": "string"
                      }
                    }
                  }
                },
                "additionalProperties": false
              },
              {
                "description": "Lookup a dictionary item via its seed URef.",
                "type": "object",
                "required": [
                  "URef"
                ],
                "properties": {
                  "URef": {
                    "type": "object",
                    "required": [
                      "dictionary_item_key",
                      "seed_uref"
                    ],
                    "properties": {
                      "seed_uref": {
                        "description": "The dictionary's seed URef.",
                        "type": "string"
                      },
                      "dictionary_item_key": {
                        "description": "The dictionary item key formatted as a string.",
                        "type": "string"
                      }
                    }
                  }
                },
                "additionalProperties": false
              },
              {
                "description": "Lookup a dictionary item via its unique key.",
                "type": "object",
                "required": [
                  "Dictionary"
                ],
                "properties": {
                  "Dictionary": {
                    "type": "string"
                  }
                },
                "additionalProperties": false
              }
            ]
          },
          "StoredValue": {
            "description": "Representation of a value stored in global state.\n\n`Account`, `Contract` and `ContractPackage` have their own `json_compatibility` representations (see their docs for further info).",
            "anyOf": [
              {
                "description": "A CasperLabs value.",
                "type": "object",
                "required": [
                  "CLValue"
                ],
                "properties": {
                  "CLValue": {
                    "$ref": "#/components/schemas/CLValue"
                  }
                },
                "additionalProperties": false
              },
              {
                "description": "An account.",
                "type": "object",
                "required": [
                  "Account"
                ],
                "properties": {
                  "Account": {
                    "$ref": "#/components/schemas/Account"
                  }
                },
                "additionalProperties": false
              },
              {
                "description": "A contract's Wasm",
                "type": "object",
                "required": [
                  "ContractWasm"
                ],
                "properties": {
                  "ContractWasm": {
                    "type": "string"
                  }
                },
                "additionalProperties": false
              },
              {
                "description": "Methods and type signatures supported by a contract.",
                "type": "object",
                "required": [
                  "Contract"
                ],
                "properties": {
                  "Contract": {
                    "$ref": "#/components/schemas/Contract"
                  }
                },
                "additionalProperties": false
              },
              {
                "description": "A contract definition, metadata, and security container.",
                "type": "object",
                "required": [
                  "ContractPackage"
                ],
                "properties": {
                  "ContractPackage": {
                    "$ref": "#/components/schemas/ContractPackage"
                  }
                },
                "additionalProperties": false
              },
              {
                "description": "A record of a transfer",
                "type": "object",
                "required": [
                  "Transfer"
                ],
                "properties": {
                  "Transfer": {
                    "$ref": "#/components/schemas/Transfer"
                  }
                },
                "additionalProperties": false
              },
              {
                "description": "A record of a deploy",
                "type": "object",
                "required": [
                  "DeployInfo"
                ],
                "properties": {
                  "DeployInfo": {
                    "$ref": "#/components/schemas/DeployInfo"
                  }
                },
                "additionalProperties": false
              },
              {
                "description": "Auction metadata",
                "type": "object",
                "required": [
                  "EraInfo"
                ],
                "properties": {
                  "EraInfo": {
                    "$ref": "#/components/schemas/EraInfo"
                  }
                },
                "additionalProperties": false
              },
              {
                "description": "A bid",
                "type": "object",
                "required": [
                  "Bid"
                ],
                "properties": {
                  "Bid": {
                    "$ref": "#/components/schemas/Bid"
                  }
                },
                "additionalProperties": false
              },
              {
                "description": "A withdraw",
                "type": "object",
                "required": [
                  "Withdraw"
                ],
                "properties": {
                  "Withdraw": {
                    "type": "array",
                    "items": {
                      "$ref": "#/components/schemas/WithdrawPurse"
                    }
                  }
                },
                "additionalProperties": false
              },
              {
                "description": "A collection of unbonding purses",
                "type": "object",
                "required": [
                  "Unbonding"
                ],
                "properties": {
                  "Unbonding": {
                    "type": "array",
                    "items": {
                      "$ref": "#/components/schemas/UnbondingPurse"
                    }
                  }
                },
                "additionalProperties": false
              }
            ]
          },
          "Contract": {
            "description": "A contract struct that can be serialized as  JSON object.",
            "type": "object",
            "required": [
              "contract_package_hash",
              "contract_wasm_hash",
              "entry_points",
              "named_keys",
              "protocol_version"
            ],
            "properties": {
              "contract_package_hash": {
                "$ref": "#/components/schemas/ContractPackageHash"
              },
              "contract_wasm_hash": {
                "$ref": "#/components/schemas/ContractWasmHash"
              },
              "named_keys": {
                "type": "array",
                "items": {
                  "$ref": "#/components/schemas/NamedKey"
                }
              },
              "entry_points": {
                "type": "array",
                "items": {
                  "$ref": "#/components/schemas/EntryPoint"
                }
              },
              "protocol_version": {
                "type": "string"
              }
            },
            "additionalProperties": false
          },
          "ContractPackageHash": {
            "description": "The hash address of the contract package",
            "type": "string"
          },
          "ContractWasmHash": {
            "description": "The hash address of the contract wasm",
            "type": "string"
          },
          "EntryPoint": {
            "description": "Type signature of a method. Order of arguments matter since can be referenced by index as well as name.",
            "type": "object",
            "required": [
              "access",
              "args",
              "entry_point_type",
              "name",
              "ret"
            ],
            "properties": {
              "name": {
                "type": "string"
              },
              "args": {
                "type": "array",
                "items": {
                  "$ref": "#/components/schemas/Parameter"
                }
              },
              "ret": {
                "$ref": "#/components/schemas/CLType"
              },
              "access": {
                "$ref": "#/components/schemas/EntryPointAccess"
              },
              "entry_point_type": {
                "$ref": "#/components/schemas/EntryPointType"
              }
            }
          },
          "Parameter": {
            "description": "Parameter to a method",
            "type": "object",
            "required": [
              "cl_type",
              "name"
            ],
            "properties": {
              "name": {
                "type": "string"
              },
              "cl_type": {
                "$ref": "#/components/schemas/CLType"
              }
            }
          },
          "EntryPointAccess": {
            "description": "Enum describing the possible access control options for a contract entry point (method).",
            "anyOf": [
              {
                "type": "string",
                "enum": [
                  "Public"
                ]
              },
              {
                "description": "Only users from the listed groups may call this method. Note: if the list is empty then this method is not callable from outside the contract.",
                "type": "object",
                "required": [
                  "Groups"
                ],
                "properties": {
                  "Groups": {
                    "type": "array",
                    "items": {
                      "$ref": "#/components/schemas/Group"
                    }
                  }
                },
                "additionalProperties": false
              }
            ]
          },
          "Group": {
            "description": "A (labelled) \"user group\". Each method of a versioned contract may be associated with one or more user groups which are allowed to call it.",
            "type": "string"
          },
          "EntryPointType": {
            "description": "Context of method execution",
            "type": "string",
            "enum": [
              "Session",
              "Contract"
            ]
          },
          "ContractPackage": {
            "description": "Contract definition, metadata, and security container.",
            "type": "object",
            "required": [
              "access_key",
              "disabled_versions",
              "groups",
              "lock_status",
              "versions"
            ],
            "properties": {
              "access_key": {
                "$ref": "#/components/schemas/URef"
              },
              "versions": {
                "type": "array",
                "items": {
                  "$ref": "#/components/schemas/ContractVersion"
                }
              },
              "disabled_versions": {
                "type": "array",
                "items": {
                  "$ref": "#/components/schemas/DisabledVersion"
                }
              },
              "groups": {
                "type": "array",
                "items": {
                  "$ref": "#/components/schemas/Groups"
                }
              },
              "lock_status": {
                "$ref": "#/components/schemas/ContractPackageStatus"
              }
            },
            "additionalProperties": false
          },
          "ContractVersion": {
            "type": "object",
            "required": [
              "contract_hash",
              "contract_version",
              "protocol_version_major"
            ],
            "properties": {
              "protocol_version_major": {
                "type": "integer",
                "format": "uint32",
                "minimum": 0.0
              },
              "contract_version": {
                "type": "integer",
                "format": "uint32",
                "minimum": 0.0
              },
              "contract_hash": {
                "$ref": "#/components/schemas/ContractHash"
              }
            }
          },
          "ContractHash": {
            "description": "The hash address of the contract",
            "type": "string"
          },
          "DisabledVersion": {
            "type": "object",
            "required": [
              "contract_version",
              "protocol_version_major"
            ],
            "properties": {
              "protocol_version_major": {
                "type": "integer",
                "format": "uint32",
                "minimum": 0.0
              },
              "contract_version": {
                "type": "integer",
                "format": "uint32",
                "minimum": 0.0
              }
            }
          },
          "Groups": {
            "type": "object",
            "required": [
              "group",
              "keys"
            ],
            "properties": {
              "group": {
                "type": "string"
              },
              "keys": {
                "type": "array",
                "items": {
                  "$ref": "#/components/schemas/URef"
                }
              }
            }
          },
          "ContractPackageStatus": {
            "description": "A enum to determine the lock status of the contract package.",
            "type": "string",
            "enum": [
              "Locked",
              "Unlocked"
            ]
          },
          "GlobalStateIdentifier": {
            "description": "Identifier for possible ways to query Global State",
            "anyOf": [
              {
                "description": "Query using a block hash.",
                "type": "object",
                "required": [
                  "BlockHash"
                ],
                "properties": {
                  "BlockHash": {
                    "$ref": "#/components/schemas/BlockHash"
                  }
                },
                "additionalProperties": false
              },
              {
                "description": "Query using a block height.",
                "type": "object",
                "required": [
                  "BlockHeight"
                ],
                "properties": {
                  "BlockHeight": {
                    "type": "integer",
                    "format": "uint64",
                    "minimum": 0.0
                  }
                },
                "additionalProperties": false
              },
              {
                "description": "Query using the state root hash.",
                "type": "object",
                "required": [
                  "StateRootHash"
                ],
                "properties": {
                  "StateRootHash": {
                    "$ref": "#/components/schemas/Digest"
                  }
                },
                "additionalProperties": false
              }
            ]
          },
          "JsonBlockHeader": {
            "description": "JSON representation of a block header.",
            "type": "object",
            "required": [
              "accumulated_seed",
              "body_hash",
              "era_id",
              "height",
              "parent_hash",
              "protocol_version",
              "random_bit",
              "state_root_hash",
              "timestamp"
            ],
            "properties": {
              "parent_hash": {
                "description": "The parent hash.",
                "allOf": [
                  {
                    "$ref": "#/components/schemas/BlockHash"
                  }
                ]
              },
              "state_root_hash": {
                "description": "The state root hash.",
                "allOf": [
                  {
                    "$ref": "#/components/schemas/Digest"
                  }
                ]
              },
              "body_hash": {
                "description": "The body hash.",
                "allOf": [
                  {
                    "$ref": "#/components/schemas/Digest"
                  }
                ]
              },
              "random_bit": {
                "description": "Randomness bit.",
                "type": "boolean"
              },
              "accumulated_seed": {
                "description": "Accumulated seed.",
                "allOf": [
                  {
                    "$ref": "#/components/schemas/Digest"
                  }
                ]
              },
              "era_end": {
                "description": "The era end.",
                "anyOf": [
                  {
                    "$ref": "#/components/schemas/JsonEraEnd"
                  },
                  {
                    "type": "null"
                  }
                ]
              },
              "timestamp": {
                "description": "The block timestamp.",
                "allOf": [
                  {
                    "$ref": "#/components/schemas/Timestamp"
                  }
                ]
              },
              "era_id": {
                "description": "The block era id.",
                "allOf": [
                  {
                    "$ref": "#/components/schemas/EraId"
                  }
                ]
              },
              "height": {
                "description": "The block height.",
                "type": "integer",
                "format": "uint64",
                "minimum": 0.0
              },
              "protocol_version": {
                "description": "The protocol version.",
                "allOf": [
                  {
                    "$ref": "#/components/schemas/ProtocolVersion"
                  }
                ]
              }
            },
            "additionalProperties": false
          },
          "JsonEraEnd": {
            "type": "object",
            "required": [
              "era_report",
              "next_era_validator_weights"
            ],
            "properties": {
              "era_report": {
                "$ref": "#/components/schemas/JsonEraReport"
              },
              "next_era_validator_weights": {
                "type": "array",
                "items": {
                  "$ref": "#/components/schemas/ValidatorWeight"
                }
              }
            },
            "additionalProperties": false
          },
          "JsonEraReport": {
            "description": "Equivocation and reward information to be included in the terminal block.",
            "type": "object",
            "required": [
              "equivocators",
              "inactive_validators",
              "rewards"
            ],
            "properties": {
              "equivocators": {
                "type": "array",
                "items": {
                  "$ref": "#/components/schemas/PublicKey"
                }
              },
              "rewards": {
                "type": "array",
                "items": {
                  "$ref": "#/components/schemas/Reward"
                }
              },
              "inactive_validators": {
                "type": "array",
                "items": {
                  "$ref": "#/components/schemas/PublicKey"
                }
              }
            },
            "additionalProperties": false
          },
          "Reward": {
            "type": "object",
            "required": [
              "amount",
              "validator"
            ],
            "properties": {
              "validator": {
                "$ref": "#/components/schemas/PublicKey"
              },
              "amount": {
                "type": "integer",
                "format": "uint64",
                "minimum": 0.0
              }
            },
            "additionalProperties": false
          },
          "ValidatorWeight": {
            "type": "object",
            "required": [
              "validator",
              "weight"
            ],
            "properties": {
              "validator": {
                "$ref": "#/components/schemas/PublicKey"
              },
              "weight": {
                "$ref": "#/components/schemas/U512"
              }
            },
            "additionalProperties": false
          },
          "ProtocolVersion": {
            "description": "Casper Platform protocol version",
            "type": "string"
          },
          "PurseIdentifier": {
            "description": "Identifier of a purse.",
            "anyOf": [
              {
                "description": "The main purse of the account identified by this public key.",
                "type": "object",
                "required": [
                  "main_purse_under_public_key"
                ],
                "properties": {
                  "main_purse_under_public_key": {
                    "$ref": "#/components/schemas/PublicKey"
                  }
                },
                "additionalProperties": false
              },
              {
                "description": "The main purse of the account identified by this account hash.",
                "type": "object",
                "required": [
                  "main_purse_under_account_hash"
                ],
                "properties": {
                  "main_purse_under_account_hash": {
                    "$ref": "#/components/schemas/AccountHash"
                  }
                },
                "additionalProperties": false
              },
              {
                "description": "The purse identified by this URef.",
                "type": "object",
                "required": [
                  "purse_uref"
                ],
                "properties": {
                  "purse_uref": {
                    "$ref": "#/components/schemas/URef"
                  }
                },
                "additionalProperties": false
              }
            ]
          },
          "PeersMap": {
            "description": "Map of peer IDs to network addresses.",
            "type": "array",
            "items": {
              "$ref": "#/components/schemas/PeerEntry"
            }
          },
          "PeerEntry": {
            "description": "Node peer entry.",
            "type": "object",
            "required": [
              "address",
              "node_id"
            ],
            "properties": {
              "node_id": {
                "description": "Node id.",
                "type": "string"
              },
              "address": {
                "description": "Node address.",
                "type": "string"
              }
            },
            "additionalProperties": false
          },
          "MinimalBlockInfo": {
            "description": "Minimal info of a `Block`.",
            "type": "object",
            "required": [
              "creator",
              "era_id",
              "hash",
              "height",
              "state_root_hash",
              "timestamp"
            ],
            "properties": {
              "hash": {
                "$ref": "#/components/schemas/BlockHash"
              },
              "timestamp": {
                "$ref": "#/components/schemas/Timestamp"
              },
              "era_id": {
                "$ref": "#/components/schemas/EraId"
              },
              "height": {
                "type": "integer",
                "format": "uint64",
                "minimum": 0.0
              },
              "state_root_hash": {
                "$ref": "#/components/schemas/Digest"
              },
              "creator": {
                "$ref": "#/components/schemas/PublicKey"
              }
            },
            "additionalProperties": false
          },
          "NextUpgrade": {
            "description": "Information about the next protocol upgrade.",
            "type": "object",
            "required": [
              "activation_point",
              "protocol_version"
            ],
            "properties": {
              "activation_point": {
                "$ref": "#/components/schemas/ActivationPoint"
              },
              "protocol_version": {
                "type": "string"
              }
            }
          },
          "ActivationPoint": {
            "description": "The first era to which the associated protocol version applies.",
            "anyOf": [
              {
                "description": "Era id.",
                "allOf": [
                  {
                    "$ref": "#/components/schemas/EraId"
                  }
                ]
              },
              {
                "description": "Genesis timestamp.",
                "allOf": [
                  {
                    "$ref": "#/components/schemas/Timestamp"
                  }
                ]
              }
            ]
          },
          "ReactorState": {
            "description": "The state of the reactor.",
            "type": "string",
            "enum": [
              "Initialize",
              "CatchUp",
              "Upgrading",
              "KeepUp",
              "Validate",
              "ShutdownForUpgrade"
            ]
          },
          "AvailableBlockRange": {
            "description": "An unbroken, inclusive range of blocks.",
            "type": "object",
            "required": [
              "high",
              "low"
            ],
            "properties": {
              "low": {
                "description": "The inclusive lower bound of the range.",
                "type": "integer",
                "format": "uint64",
                "minimum": 0.0
              },
              "high": {
                "description": "The inclusive upper bound of the range.",
                "type": "integer",
                "format": "uint64",
                "minimum": 0.0
              }
            },
            "additionalProperties": false
          },
          "BlockSynchronizerStatus": {
            "description": "The status of the block synchronizer.",
            "type": "object",
            "properties": {
              "historical": {
                "description": "The status of syncing a historical block, if any.",
                "anyOf": [
                  {
                    "$ref": "#/components/schemas/BlockSyncStatus"
                  },
                  {
                    "type": "null"
                  }
                ]
              },
              "forward": {
                "description": "The status of syncing a forward block, if any.",
                "anyOf": [
                  {
                    "$ref": "#/components/schemas/BlockSyncStatus"
                  },
                  {
                    "type": "null"
                  }
                ]
              }
            },
            "additionalProperties": false
          },
          "BlockSyncStatus": {
            "description": "The status of syncing an individual block.",
            "type": "object",
            "required": [
              "acquisition_state",
              "block_hash"
            ],
            "properties": {
              "block_hash": {
                "description": "The block hash.",
                "allOf": [
                  {
                    "$ref": "#/components/schemas/BlockHash"
                  }
                ]
              },
              "block_height": {
                "description": "The height of the block, if known.",
                "type": [
                  "integer",
                  "null"
                ],
                "format": "uint64",
                "minimum": 0.0
              },
              "acquisition_state": {
                "description": "The state of acquisition of the data associated with the block.",
                "type": "string"
              }
            },
            "additionalProperties": false
          },
          "JsonValidatorChanges": {
            "description": "The changes in a validator's status.",
            "type": "object",
            "required": [
              "public_key",
              "status_changes"
            ],
            "properties": {
              "public_key": {
                "description": "The public key of the validator.",
                "allOf": [
                  {
                    "$ref": "#/components/schemas/PublicKey"
                  }
                ]
              },
              "status_changes": {
                "description": "The set of changes to the validator's status.",
                "type": "array",
                "items": {
                  "$ref": "#/components/schemas/JsonValidatorStatusChange"
                }
              }
            },
            "additionalProperties": false
          },
          "JsonValidatorStatusChange": {
            "description": "A single change to a validator's status in the given era.",
            "type": "object",
            "required": [
              "era_id",
              "validator_change"
            ],
            "properties": {
              "era_id": {
                "description": "The era in which the change occurred.",
                "allOf": [
                  {
                    "$ref": "#/components/schemas/EraId"
                  }
                ]
              },
              "validator_change": {
                "description": "The change in validator status.",
                "allOf": [
                  {
                    "$ref": "#/components/schemas/ValidatorChange"
                  }
                ]
              }
            },
            "additionalProperties": false
          },
          "ValidatorChange": {
            "description": "A change to a validator's status between two eras.",
            "type": "string",
            "enum": [
              "Added",
              "Removed",
              "Banned",
              "CannotPropose",
              "SeenAsFaulty"
            ]
          },
          "ChainspecRawBytes": {
            "description": "The raw bytes of the chainspec.toml, genesis accounts.toml, and global_state.toml files.",
            "type": "object",
            "required": [
              "chainspec_bytes",
              "maybe_genesis_accounts_bytes",
              "maybe_global_state_bytes"
            ],
            "properties": {
              "chainspec_bytes": {
                "description": "Hex-encoded raw bytes of the current chainspec.toml file.",
                "type": "string"
              },
              "maybe_genesis_accounts_bytes": {
                "description": "Hex-encoded raw bytes of the current genesis accounts.toml file.",
                "type": "string"
              },
              "maybe_global_state_bytes": {
                "description": "Hex-encoded raw bytes of the current global_state.toml file.",
                "type": "string"
              }
            }
          },
          "JsonBlock": {
            "description": "A JSON-friendly representation of `Block`.",
            "type": "object",
            "required": [
              "body",
              "hash",
              "header",
              "proofs"
            ],
            "properties": {
              "hash": {
                "description": "`BlockHash`",
                "allOf": [
                  {
                    "$ref": "#/components/schemas/BlockHash"
                  }
                ]
              },
              "header": {
                "description": "JSON-friendly block header.",
                "allOf": [
                  {
                    "$ref": "#/components/schemas/JsonBlockHeader"
                  }
                ]
              },
              "body": {
                "description": "JSON-friendly block body.",
                "allOf": [
                  {
                    "$ref": "#/components/schemas/JsonBlockBody"
                  }
                ]
              },
              "proofs": {
                "description": "JSON-friendly list of proofs for this block.",
                "type": "array",
                "items": {
                  "$ref": "#/components/schemas/JsonProof"
                }
              }
            },
            "additionalProperties": false
          },
          "JsonBlockBody": {
            "description": "A JSON-friendly representation of `Body`",
            "type": "object",
            "required": [
              "deploy_hashes",
              "proposer",
              "transfer_hashes"
            ],
            "properties": {
              "proposer": {
                "$ref": "#/components/schemas/PublicKey"
              },
              "deploy_hashes": {
                "type": "array",
                "items": {
                  "$ref": "#/components/schemas/DeployHash"
                }
              },
              "transfer_hashes": {
                "type": "array",
                "items": {
                  "$ref": "#/components/schemas/DeployHash"
                }
              }
            },
            "additionalProperties": false
          },
          "JsonProof": {
            "description": "A JSON-friendly representation of a proof, i.e. a block's finality signature.",
            "type": "object",
            "required": [
              "public_key",
              "signature"
            ],
            "properties": {
              "public_key": {
                "$ref": "#/components/schemas/PublicKey"
              },
              "signature": {
                "$ref": "#/components/schemas/Signature"
              }
            },
            "additionalProperties": false
          },
          "EraSummary": {
            "description": "The summary of an era",
            "type": "object",
            "required": [
              "block_hash",
              "era_id",
              "merkle_proof",
              "state_root_hash",
              "stored_value"
            ],
            "properties": {
              "block_hash": {
                "description": "The block hash",
                "allOf": [
                  {
                    "$ref": "#/components/schemas/BlockHash"
                  }
                ]
              },
              "era_id": {
                "description": "The era id",
                "allOf": [
                  {
                    "$ref": "#/components/schemas/EraId"
                  }
                ]
              },
              "stored_value": {
                "description": "The StoredValue containing era information",
                "allOf": [
                  {
                    "$ref": "#/components/schemas/StoredValue"
                  }
                ]
              },
              "state_root_hash": {
                "description": "Hex-encoded hash of the state root",
                "allOf": [
                  {
                    "$ref": "#/components/schemas/Digest"
                  }
                ]
              },
              "merkle_proof": {
                "description": "The Merkle proof",
                "type": "string"
              }
            },
            "additionalProperties": false
          },
          "AuctionState": {
            "description": "Data structure summarizing auction contract data.",
            "type": "object",
            "required": [
              "bids",
              "block_height",
              "era_validators",
              "state_root_hash"
            ],
            "properties": {
              "state_root_hash": {
                "description": "Global state hash.",
                "allOf": [
                  {
                    "$ref": "#/components/schemas/Digest"
                  }
                ]
              },
              "block_height": {
                "description": "Block height.",
                "type": "integer",
                "format": "uint64",
                "minimum": 0.0
              },
              "era_validators": {
                "description": "Era validators.",
                "type": "array",
                "items": {
                  "$ref": "#/components/schemas/JsonEraValidators"
                }
              },
              "bids": {
                "description": "All bids contained within a vector.",
                "type": "array",
                "items": {
                  "$ref": "#/components/schemas/JsonBids"
                }
              }
            },
            "additionalProperties": false
          },
          "JsonEraValidators": {
            "description": "The validators for the given era.",
            "type": "object",
            "required": [
              "era_id",
              "validator_weights"
            ],
            "properties": {
              "era_id": {
                "$ref": "#/components/schemas/EraId"
              },
              "validator_weights": {
                "type": "array",
                "items": {
                  "$ref": "#/components/schemas/JsonValidatorWeights"
                }
              }
            },
            "additionalProperties": false
          },
          "JsonValidatorWeights": {
            "description": "A validator's weight.",
            "type": "object",
            "required": [
              "public_key",
              "weight"
            ],
            "properties": {
              "public_key": {
                "$ref": "#/components/schemas/PublicKey"
              },
              "weight": {
                "$ref": "#/components/schemas/U512"
              }
            },
            "additionalProperties": false
          },
          "JsonBids": {
            "description": "A Json representation of a single bid.",
            "type": "object",
            "required": [
              "bid",
              "public_key"
            ],
            "properties": {
              "public_key": {
                "$ref": "#/components/schemas/PublicKey"
              },
              "bid": {
                "$ref": "#/components/schemas/JsonBid"
              }
            },
            "additionalProperties": false
          },
          "JsonBid": {
            "description": "An entry in a founding validator map representing a bid.",
            "type": "object",
            "required": [
              "bonding_purse",
              "delegation_rate",
              "delegators",
              "inactive",
              "staked_amount"
            ],
            "properties": {
              "bonding_purse": {
                "description": "The purse that was used for bonding.",
                "allOf": [
                  {
                    "$ref": "#/components/schemas/URef"
                  }
                ]
              },
              "staked_amount": {
                "description": "The amount of tokens staked by a validator (not including delegators).",
                "allOf": [
                  {
                    "$ref": "#/components/schemas/U512"
                  }
                ]
              },
              "delegation_rate": {
                "description": "The delegation rate.",
                "type": "integer",
                "format": "uint8",
                "minimum": 0.0
              },
              "delegators": {
                "description": "The delegators.",
                "type": "array",
                "items": {
                  "$ref": "#/components/schemas/JsonDelegator"
                }
              },
              "inactive": {
                "description": "Is this an inactive validator.",
                "type": "boolean"
              }
            },
            "additionalProperties": false
          },
          "JsonDelegator": {
            "description": "A delegator associated with the given validator.",
            "type": "object",
            "required": [
              "bonding_purse",
              "delegatee",
              "public_key",
              "staked_amount"
            ],
            "properties": {
              "public_key": {
                "$ref": "#/components/schemas/PublicKey"
              },
              "staked_amount": {
                "$ref": "#/components/schemas/U512"
              },
              "bonding_purse": {
                "$ref": "#/components/schemas/URef"
              },
              "delegatee": {
                "$ref": "#/components/schemas/PublicKey"
              }
            },
            "additionalProperties": false
          }
        }
      }
    }
  ],
  "type": "object",
  "properties": {
    "openrpc": {
      "type": "string"
    },
    "info": {
      "type": "object",
      "properties": {
        "version": {
          "type": "string"
        },
        "title": {
          "type": "string"
        },
        "description": {
          "type": "string"
        },
        "contact": {
          "type": "object",
          "properties": {
            "name": {
              "type": "string"
            },
            "url": {
              "type": "string"
            }
          }
        },
        "license": {
          "type": "object",
          "properties": {
            "name": {
              "type": "string"
            },
            "url": {
              "type": "string"
            }
          }
        }
      }
    },
    "servers": {
      "type": "array",
      "items": {
        "type": "object",
        "properties": {
          "name": {
            "type": "string"
          },
          "url": {
            "type": "string"
          }
        }
      }
    },
    "methods": {
      "type": "array",
      "items": true
    },
    "components": {
      "type": "object",
      "properties": {
        "schemas": {
          "type": "object",
          "additionalProperties": true
        }
      }
    }
  }
}<|MERGE_RESOLUTION|>--- conflicted
+++ resolved
@@ -1196,13 +1196,8 @@
               "result": {
                 "name": "chain_get_block_transfers_example_result",
                 "value": {
-<<<<<<< HEAD
-                  "api_version": "1.4.8",
+                  "api_version": "1.4.13",
                   "block_hash": "4beb72443f2337a4a9537ad36eefc2931d4f5f7a2d59f4dfebf0c29d86f97d3e",
-=======
-                  "api_version": "1.4.13",
-                  "block_hash": "13c2d7a68ecdd4b74bf4393c88915c836c863fc4bf11d7f2bd930a1bbccacdcb",
->>>>>>> e5d21032
                   "transfers": [
                     {
                       "deploy_hash": "0000000000000000000000000000000000000000000000000000000000000000",
