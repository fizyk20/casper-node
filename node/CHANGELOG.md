# Changelog

All notable changes to this project will be documented in this file.  The format is based on [Keep a Changelog].

[comment]: <> (Added:      new features)
[comment]: <> (Changed:    changes in existing functionality)
[comment]: <> (Deprecated: soon-to-be removed features)
[comment]: <> (Removed:    now removed features)
[comment]: <> (Fixed:      any bug fixes)
[comment]: <> (Security:   in case of vulnerabilities)


## [Unreleased]

### Added
* Added `enable_manual_sync` boolean option to `[contract_runtime]` in the config.toml which enables manual LMDB sync.
* Added new event to the main SSE server stream accessed via `<IP:Port>/events/main` which emits hashes of expired deploys.
* Added `contract_runtime_execute_block` histogram tracking execution time of a whole block.
* Long running events now log their event type.
* Individual weights for traffic throttling can now be set through the configuration value
  `network.estimator_weights`.
* Added `consensus.highway.max_request_batch_size` configuration parameter. Defaults to 20.
* New histogram metrics `deploy_acceptor_accepted_deploy` and `deploy_acceptor_rejected_deploy` that track how long the initial verification took.
<<<<<<< HEAD
* Adds `retrieve-state` in `utils/`.
=======
* Added gzip content negotiation (using accept-encoding header) to rpc endpoints.
>>>>>>> f8cb7047

### Changed
* The following Highway timers are now separate, configurable, and optional (if the entry is not in the config, the timer is never called):
  * `standstill_timeout` causes the node to restart if no progress is made.
  * `request_state_interval` makes the node periodically request the latest state from a peer.
  * `log_synchronizer_interval` periodically logs the number of entries in the synchronizer queues.
* Add support for providing node uptime via the addition of an `uptime` parameter in the response to the `/status` endpoint and the `info_get_status` JSON-RPC.
* Support building and testing using stable Rust.
* Log chattiness in `debug` or lower levels has been reduced and performance at `info` or higher slightly improved.
* The following parameters in the `[gossip]` section of the config has been renamed:
  * `[finished_entry_duration_secs]` => `[finished_entry_duration]`
  * `[gossip_request_timeout_secs]` => `[gossip_request_timeout]`
  * `[get_remainder_timeout_secs]` => `[get_remainder_timeout]`
* The following parameters in config now follow the humantime convention ('30sec', '120min', etc.):
  * `[network][gossip_interval]`
  * `[gossip][finished_entry_duration]`
  * `[gossip][gossip_request_timeout]`
  * `[gossip][get_remainder_timeout]`
  * `[fetcher][get_from_peer_timeout]`
  
### Removed
* The unofficial support for nix-related derivations and support tooling has been removed.
* Experimental, nix-based kubernetes testing support has been removed.
* Experimental support for libp2p has been removed.
* The `isolation_reconnect_delay` configuration, which has been ignored since 1.3, has been removed.
* The libp2p-exclusive metrics of `read_futures_in_flight`, `read_futures_total`, `write_futures_in_flight`, `write_futures_total` have been removed.

### Fixed
* Resolved an issue where `Deploys` with payment amounts exceeding the block gas limit would not be rejected.

## [1.3.2] - 2021-08-02

### Fixed
* Resolve an issue in the `state_get_dictionary_item` JSON-RPC when a `ContractHash` is used.
* Corrected network state engine to hold in blocked state for full 10 minutes when encountering out of order race condition.

## [1.3.1] - 2021-07-26

### Fixed
* Parametrized sync_timeout and increased value to stop possible post upgrade restart loop.

## [1.3.0] - 2021-07-19

### Added
* Add support for providing historical auction information via the addition of an optional block ID in the `state_get_auction_info` JSON-RPC.
* Exclude inactive validators from proposing blocks.
* Add validation of the `[protocol]` configuration on startup, to ensure the contained values make sense.
* Add optional outgoing bandwidth limiter to the networking component, controllable via new `[network][max_outgoing_byte_rate_non_validators]` config option.
* Add optional incoming message limiter to the networking component, controllable via new `[network][max_incoming_message_rate_non_validators]` config option.
* Add optional in-memory deduplication of deploys, controllable via new `[storage]` config options `[enable_mem_deduplication]` and `[mem_pool_prune_interval]`.
* Add a new event stream to SSE server accessed via `<IP:Port>/events/deploys` which emits deploys in full as they are accepted.
* Events now log their ancestors, so detailed tracing of events is possible.

### Changed
* Major rewrite of the network component, covering connection negotiation and management, periodic housekeeping and logging.
* Exchange and authenticate Validator public keys in network handshake between peers.
* Remove needless copying of outgoing network messages.
* Move finality signatures to separate event stream and change stream endpoints to `/events/main` and `/events/sigs`.
* Avoid truncating the state root hash when reporting node's status via JSON-RPC or REST servers.
* The JSON-RPC server waits until an incoming deploy has been sent to storage before responding to the client.
* Persist event stream event index across node restarts.
* Separate transfers from other deploys in the block proposer.
* Enable getting validators for future eras in `EffectBuilder::get_era_validators()`.
* Improve logging around stalled consensus detection.
* Skip storage integrity checks if the node didn't previously crash.
* Update pinned version of Rust to `nightly-2021-06-17`.
* Changed LMDB flags to reduce flushing and optimize IO performance in the Contract Runtime.
* Don't shut down by default anymore if stalled. To enable set config option `shutdown_on_standstill = true` in `[consensus.highway]`.
* Major rewrite of the contract runtime component.
* Ports used for local testing are now determined in a manner that hopefully leads to less accidental conflicts.
* At log level `DEBUG`, single events are no longer logged (use `TRACE` instead).
* More node modules are now `pub(crate)`.

### Removed
* Remove systemd notify support, including removal of `[network][systemd_support]` config option.
* Removed dead code revealed by making modules `pub(crate)`.
* The networking layer no longer gives preferences to validators from the previous era.

### Fixed
* Avoid redundant requests caused by the Highway synchronizer.
* Update "current era" metric also for initial era.
* Keep syncing until the node is in the current era, rather than allowing an acceptable drift.
* Update the list of peers with newly-learned ones in linear chain sync.
* Drain the joiner reactor queue on exit, to eliminate stale connections whose handshake has completed, but which live on the queue.
* Shut down SSE event streams gracefully.
* Limit the maximum number of clients connected to the event stream server via the `[event_stream_server][max_concurrent_subscribers]` config option.
* Avoid emitting duplicate events in the event stream.
* Change `BlockIdentifier` params in the Open-RPC schema to be optional.
* Asymmetric connections are now swept regularly again.



## [1.2.0] - 2021-05-27

### Added
* Add configuration options for `[consensus][highway][round_success_meter]`.
* Add `[protocol][last_emergency_restart]` field to the chainspec for use by fast sync.
* Add an endpoint at `/rpc-schema` to the REST server which returns the OpenRPC-compatible schema of the JSON-RPC API.
* Have consensus component shut down the node on an absence of messages for the last era for a given period.
* Add a new `Step` event to the event stream which displays the contract runtime `Step` execution results.
* Add a configurable delay before proposing dependencies, to give deploys time to be gossiped before inclusion in a new block.
* Add instrumentation to the network component.
* Add fetchers for block headers.
* Add joiner test.

### Changed
* Change to Apache 2.0 license.
* Provide an efficient way of finding the block to which a given deploy belongs.
* On hard-reset upgrades, only remove stored blocks with old protocol versions, and remove all data associated with a removed block.
* Restrict expensive startup integrity checks to sessions following unclean shutdowns.
* Improve node joining process.
* Improve linear chain component, including cleanups and optimized handling of finality signatures.
* Make the syncing process, linear chain component and joiner reactor not depend on the Era Supervisor.
* Improve logging of banned peers.
* Change trigger for upgrade checks to timed interval rather than announcement of new block.
* Use the same JSON representation for a block in the event stream as for the JSON-RPC server.
* Avoid creating a new era when shutting down for an upgrade.
* Allow consensus to disconnect from faulty peers.
* Use own most recent round exponent instead of the median when initializing a new era.
* Request protocol state from peers only for the latest era.
* Add an instance ID to consensus pings, so that they are only handled in the era and the network they were meant for.
* Avoid requesting a consensus dependency that is already in the synchronizer queue.
* Change replay detection to not use execution results.
* Initialize consensus round success meter with current timestamp.
* Era Supervisor now accounts for the last emergency restart.
* Upgrade dependencies, in particular tokio.

### Removed
* Remove `impl Sub<Timestamp> for Timestamp` to help avoid panicking in non-obvious edge cases.
* Remove `impl Sub<TimeDiff> for Timestamp` from production code to help avoid panicking in non-obvious edge cases.
* Remove `[event_stream_server][broadcast_channel_size]` from config.toml, and make it a factor of the event stream buffer size.

### Fixed
* Have casper-node process exit with the exit code returned by the validator reactor.
* Restore cached block proposer state correctly.
* Runtime memory estimator now registered in the joiner reactor.
* Avoid potential arithmetic overflow in consensus component.
* Avoid potential index out of bounds error in consensus component.
* Avoid panic on dropping an event responder.
* Validate each block size in the block validator component.
* Prevent deploy replays.
* Ensure finality signatures received after storing a block are gossiped and stored.
* Ensure isolated bootstrap nodes attempt to reconnect properly.
* Ensure the reactor doesn't skip fatal errors before successfully exiting.
* Collect only verified signatures from bonded validators.
* Fix a race condition where new metrics were replaced before the networking component had shut down completely, resulting in a panic.
* Ensure an era is not activated twice.
* Avoid redundant requests caused by the Highway synchronizer.
* Reduce duplication in block validation requests made by the Highway synchronizer.
* Request latest consensus state only if consensus has stalled locally.



## [1.1.1] - 2021-04-19

### Changed
* Ensure consistent validation when adding deploys and transfers while proposing and validating blocks.



## [1.1.0] - 2021-04-13 [YANKED]

### Changed
* Ensure that global state queries will only be permitted to recurse to a fixed maximum depth.



## [1.0.1] - 2021-04-08

### Added
* Add `[deploys][max_deploy_size]` to chainspec to limit the size of valid deploys.
* Add `[network][maximum_net_message_size]` to chainspec to limit the size of peer-to-peer messages.

### Changed
* Check deploy size does not exceed maximum permitted as part of deploy validation.
* Include protocol version and maximum message size in network handshake of nodes.
* Change accounts.toml to only be included in v1.0.0 configurations.



## [1.0.0] - 2021-03-30

### Added
* Initial release of node for Casper mainnet.



[Keep a Changelog]: https://keepachangelog.com/en/1.0.0
[unreleased]: https://github.com/casper-network/casper-node/compare/v1.3.0...dev
[1.3.0]: https://github.com/casper-network/casper-node/compare/v1.2.0...v1.3.0
[1.2.0]: https://github.com/casper-network/casper-node/compare/v1.1.1...v1.2.0
[1.1.1]: https://github.com/casper-network/casper-node/compare/v1.0.1...v1.1.1
[1.1.0]: https://github.com/casper-network/casper-node/compare/v1.0.1...v1.1.1
[1.0.1]: https://github.com/casper-network/casper-node/compare/v1.0.0...v1.0.1
[1.0.0]: https://github.com/casper-network/casper-node/releases/tag/v1.0.0<|MERGE_RESOLUTION|>--- conflicted
+++ resolved
@@ -21,11 +21,8 @@
   `network.estimator_weights`.
 * Added `consensus.highway.max_request_batch_size` configuration parameter. Defaults to 20.
 * New histogram metrics `deploy_acceptor_accepted_deploy` and `deploy_acceptor_rejected_deploy` that track how long the initial verification took.
-<<<<<<< HEAD
-* Adds `retrieve-state` in `utils/`.
-=======
 * Added gzip content negotiation (using accept-encoding header) to rpc endpoints.
->>>>>>> f8cb7047
+* Adds `read_trie` json-rpc endpoint and related `retrieve-state` binary in `utils/`.
 
 ### Changed
 * The following Highway timers are now separate, configurable, and optional (if the entry is not in the config, the timer is never called):
