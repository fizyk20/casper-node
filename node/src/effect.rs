--- conflicted
+++ resolved
@@ -1321,31 +1321,18 @@
         .await
     }
 
-<<<<<<< HEAD
-    /// Requests the header of the block containing the given deploy.
-    pub(crate) async fn get_block_header_for_transaction_from_storage(
-        self,
-        transaction_hash: TransactionHash,
-    ) -> Option<BlockHeader>
-=======
-    /// Returns the era IDs of the blocks in which the given deploys were executed.  If none of the
-    /// deploys have been executed yet, an empty set will be returned.
-    pub(crate) async fn get_deploys_era_ids(
-        self,
-        deploy_hashes: HashSet<DeployHash>,
+    /// Returns the era IDs of the blocks in which the given transactions were executed.  If none
+    /// of the transactions have been executed yet, an empty set will be returned.
+    pub(crate) async fn get_transactions_era_ids(
+        self,
+        transaction_hashes: HashSet<TransactionHash>,
     ) -> HashSet<EraId>
->>>>>>> ec27792a
-    where
-        REv: From<StorageRequest>,
-    {
-        self.make_request(
-<<<<<<< HEAD
-            |responder| StorageRequest::GetBlockHeaderForTransaction {
-                transaction_hash,
-=======
-            |responder| StorageRequest::GetDeploysEraIds {
-                deploy_hashes,
->>>>>>> ec27792a
+    where
+        REv: From<StorageRequest>,
+    {
+        self.make_request(
+            |responder| StorageRequest::GetTransactionsEraIds {
+                transaction_hashes,
                 responder,
             },
             QueueKind::FromStorage,
@@ -1581,6 +1568,7 @@
         self,
         block_hash: BlockHash,
         block_height: u64,
+        era_id: EraId,
         execution_results: HashMap<DeployHash, ExecutionResult>,
     ) where
         REv: From<StorageRequest>,
@@ -1589,6 +1577,7 @@
             |responder| StorageRequest::PutExecutionResults {
                 block_hash: Box::new(block_hash),
                 block_height,
+                era_id,
                 execution_results,
                 responder,
             },
