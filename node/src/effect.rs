--- conflicted
+++ resolved
@@ -147,18 +147,15 @@
     contract_runtime::SpeculativeExecutionState,
     reactor::{main_reactor::ReactorState, EventQueueHandle, QueueKind},
     types::{
-<<<<<<< HEAD
         appendable_block::AppendableBlock, ApprovalsHashes, AvailableBlockRange, Block,
         BlockExecutionResultsOrChunk, BlockExecutionResultsOrChunkId, BlockHash, BlockHeader,
         BlockSignatures, BlockWithMetadata, DeployMetadataExt, DeployWithFinalizedApprovals,
         FinalitySignature, FinalitySignatureId, FinalizedApprovals, FinalizedBlock, LegacyDeploy,
         MetaBlock, MetaBlockState, NodeId, TrieOrChunk, TrieOrChunkId, VersionedBlock,
-=======
         appendable_block::AppendableBlock, ApprovalsHashes, AvailableBlockRange,
         BlockExecutionResultsOrChunk, BlockExecutionResultsOrChunkId, DeployMetadataExt,
         DeployWithFinalizedApprovals, FinalizedApprovals, FinalizedBlock, LegacyDeploy, MetaBlock,
         MetaBlockState, NodeId, SignedBlock, TrieOrChunk, TrieOrChunkId,
->>>>>>> 44babf93
     },
     utils::{fmt_limit::FmtLimit, SharedFlag, Source},
 };
