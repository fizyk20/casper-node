//! Central storage component.
//!
//! The central storage component is in charge of persisting data to disk. Its core functionalities
//! are
//!
//! * storing and loading blocks,
//! * storing and loading deploys,
//! * [temporary until refactored] holding `DeployMetadata` for each deploy,
//! * keeping an index of blocks by height and
//! * [unimplemented] managing disk usage by pruning blocks and deploys from storage.
//!
//! Any I/O performed by the component is done on the event handling thread, this is on purpose as
//! the assumption is that caching by LMDB will offset any gains from offloading it onto a separate
//! thread, while keeping the maximum event processing time reasonable.
//!
//! ## Consistency
//!
//! The storage upholds a few invariants internally, namely:
//!
//! * [temporary until refactored] Storing an execution result for a deploy in the context of a
//!   block is guaranteed to be idempotent: Storing the same result twice is a no-op, whilst
//!   attempting to store a differing one will cause a fatal error.
//! * Only one block can ever be associated with a specific block height. Attempting to store a
//!   block with a different block already existing at the same height causes a fatal error.
//! * Storing a deploy or block that already exists (same hash) is fine and will silently be
//!   accepted.
//!
//! ## Indices
//!
//! The current implementation keeps only in-memory indices, which are not persisted, based upon the
//! estimate that they are reasonably quick to rebuild on start-up and do not take up much memory.
//!
//! ## Errors
//!
//! The storage component itself is panic free and in general reports three classes of errors:
//! Corruption, temporary resource exhaustion and potential bugs.

mod error;
mod lmdb_ext;
mod object_pool;
#[cfg(test)]
mod tests;

#[cfg(test)]
use std::collections::BTreeSet;
use std::{
    collections::{btree_map::Entry, BTreeMap, HashSet},
    convert::TryFrom,
    fmt::{self, Display, Formatter},
    fs, mem,
    path::{Path, PathBuf},
    sync::Arc,
};

use datasize::DataSize;
use derive_more::From;
use lmdb::{
    Cursor, Database, DatabaseFlags, Environment, EnvironmentFlags, RwTransaction, Transaction,
    WriteFlags,
};
use num_rational::Ratio;
use serde::{Deserialize, Serialize};
use smallvec::SmallVec;
use static_assertions::const_assert;
#[cfg(test)]
use tempfile::TempDir;
<<<<<<< HEAD
use tokio::sync::Semaphore;
use tracing::{debug, error, info, trace, warn};
=======
use tracing::{debug, error, info, warn};
>>>>>>> 27e89590

use casper_hashing::Digest;
use casper_types::{
    bytesrepr::{FromBytes, ToBytes},
    EraId, ExecutionResult, ProtocolVersion, PublicKey, TimeDiff, Transfer, Transform,
};

// The reactor! macro needs this in the fetcher tests
pub(crate) use crate::effect::requests::StorageRequest;
use crate::{
    components::{consensus, fetcher::FetchedOrNotFound, Component},
    effect::{
        incoming::{NetRequest, NetRequestIncoming},
        requests::{NetworkRequest, StateStoreRequest},
        EffectBuilder, EffectExt, Effects,
    },
    fatal,
    protocol::Message,
    reactor::ReactorEvent,
    types::{
        AvailableBlockRange, Block, BlockAndDeploys, BlockBody, BlockHash, BlockHashAndHeight,
        BlockHeader, BlockHeaderWithMetadata, BlockHeadersBatch, BlockHeadersBatchId,
        BlockSignatures, BlockWithMetadata, Deploy, DeployHash, DeployMetadata, DeployMetadataExt,
        DeployWithFinalizedApprovals, FinalizedApprovals, FinalizedApprovalsWithId,
        HashingAlgorithmVersion, Item, MerkleBlockBody, MerkleBlockBodyPart, MerkleLinkedListNode,
        NodeId,
    },
    utils::{display_error, WithDir},
    NodeRng,
};
pub use error::FatalStorageError;
use error::GetRequestError;
use lmdb_ext::{LmdbExtError, TransactionExt, WriteTransactionExt};
use object_pool::ObjectPool;

/// Filename for the LMDB database created by the Storage component.
const STORAGE_DB_FILENAME: &str = "storage.lmdb";
/// The key in the state store DB under which the storage component's
/// `lowest_available_block_height` field is persisted.
const KEY_LOWEST_AVAILABLE_BLOCK_HEIGHT: &str = "lowest_available_block_height";

/// One Gibibyte.
const GIB: usize = 1024 * 1024 * 1024;

/// Default max block store size.
const DEFAULT_MAX_BLOCK_STORE_SIZE: usize = 450 * GIB;
/// Default max deploy store size.
const DEFAULT_MAX_DEPLOY_STORE_SIZE: usize = 300 * GIB;
/// Default max deploy metadata store size.
const DEFAULT_MAX_DEPLOY_METADATA_STORE_SIZE: usize = 300 * GIB;
/// Default max state store size.
const DEFAULT_MAX_STATE_STORE_SIZE: usize = 10 * GIB;
/// Maximum number of allowed dbs.
const MAX_DB_COUNT: u32 = 12;

/// OS-specific lmdb flags.
#[cfg(not(target_os = "macos"))]
const OS_FLAGS: EnvironmentFlags = EnvironmentFlags::WRITE_MAP;

/// OS-specific lmdb flags.
///
/// Mac OS X exhibits performance regressions when `WRITE_MAP` is used.
#[cfg(target_os = "macos")]
const OS_FLAGS: EnvironmentFlags = EnvironmentFlags::empty();
const _STORAGE_EVENT_SIZE: usize = mem::size_of::<Event>();
const_assert!(_STORAGE_EVENT_SIZE <= 96);

const STORAGE_FILES: [&str; 5] = [
    "data.lmdb",
    "data.lmdb-lock",
    "storage.lmdb",
    "storage.lmdb-lock",
    "sse_index",
];

/// Groups databases used by storage.
struct Databases {
    block_body_v1_db: Database,
    block_body_v2_db: Database,
    deploy_hashes_db: Database,
    transfer_hashes_db: Database,
    proposer_db: Database,
}

/// The storage component.
#[derive(DataSize, Debug)]
pub struct Storage {
    /// Storage location.
    root: PathBuf,
    /// Environment holding LMDB databases.
    #[data_size(skip)]
    env: Environment,
    /// The block header database.
    #[data_size(skip)]
    block_header_db: Database,
    /// The block body database.
    #[data_size(skip)]
    block_body_v1_db: Database,
    /// The Merkle-hashed block body database.
    #[data_size(skip)]
    block_body_v2_db: Database,
    /// The deploy hashes database.
    #[data_size(skip)]
    deploy_hashes_db: Database,
    /// The transfer hashes database.
    #[data_size(skip)]
    transfer_hashes_db: Database,
    /// The proposers database.
    #[data_size(skip)]
    proposer_db: Database,
    /// The block metadata db.
    #[data_size(skip)]
    block_metadata_db: Database,
    /// The deploy database.
    #[data_size(skip)]
    deploy_db: Database,
    /// The deploy metadata database.
    #[data_size(skip)]
    deploy_metadata_db: Database,
    /// The transfer database.
    #[data_size(skip)]
    transfer_db: Database,
    /// The state storage database.
    #[data_size(skip)]
    state_store_db: Database,
    /// The finalized approvals database.
    #[data_size(skip)]
    finalized_approvals_db: Database,
    /// A map of block height to block ID.
    block_height_index: BTreeMap<u64, BlockHash>,
    /// A map of era ID to switch block ID.
    switch_block_era_id_index: BTreeMap<EraId, BlockHash>,
    /// A map of deploy hashes to hashes and heights of blocks containing them.
    deploy_hash_index: BTreeMap<DeployHash, BlockHashAndHeight>,
    /// The height of the highest block from which this node has an unbroken sequence of full
    /// blocks stored (and the corresponding global state).
    lowest_available_block_height: u64,
    /// Highest block available when storage is constructed.
    highest_block_at_startup: u64,
    /// Whether or not memory deduplication is enabled.
    enable_mem_deduplication: bool,
    /// An in-memory pool of already loaded serialized items.
    ///
    /// Keyed by serialized item ID, contains the serialized item.
    serialized_item_pool: ObjectPool<Box<[u8]>>,
    /// The fraction of validators, by weight, that have to sign a block to prove its finality.
    #[data_size(skip)]
    finality_threshold_fraction: Ratio<u64>,
    /// The most recent era in which the network was manually restarted.
    last_emergency_restart: Option<EraId>,
    /// The era ID starting at which the new Merkle tree-based hashing scheme is applied.
    verifiable_chunked_hash_activation: EraId,
}

/// A storage component event.
#[derive(Debug, From, Serialize)]
#[repr(u8)]
pub(crate) enum Event {
    /// Storage request.
    #[from]
    StorageRequest(StorageRequest),
    /// Incoming net request.
    NetRequestIncoming(Box<NetRequestIncoming>),
    /// Incoming state storage request.
    #[from]
    StateStoreRequest(StateStoreRequest),
}

impl Display for Event {
    fn fmt(&self, f: &mut Formatter<'_>) -> fmt::Result {
        match self {
            Event::StorageRequest(req) => req.fmt(f),
            Event::NetRequestIncoming(incoming) => incoming.fmt(f),
            Event::StateStoreRequest(req) => req.fmt(f),
        }
    }
}

impl From<NetRequestIncoming> for Event {
    #[inline]
    fn from(incoming: NetRequestIncoming) -> Self {
        Event::NetRequestIncoming(Box::new(incoming))
    }
}

impl<REv> Component<REv> for Storage
where
    REv: ReactorEvent + From<NetworkRequest<Message>>,
{
    type Event = Event;
    type ConstructionError = FatalStorageError;

    fn handle_event(
        &mut self,
        effect_builder: EffectBuilder<REv>,
        _rng: &mut NodeRng,
        event: Self::Event,
    ) -> Effects<Self::Event> {
        let result = match event {
            Event::StorageRequest(req) => self.handle_storage_request::<REv>(req),
            Event::NetRequestIncoming(ref incoming) => {
                match self.handle_net_request_incoming::<REv>(effect_builder, incoming) {
                    Ok(effects) => Ok(effects),
                    Err(GetRequestError::Fatal(fatal_error)) => Err(fatal_error),
                    Err(ref other_err) => {
                        warn!(
                            sender=%incoming.sender,
                            err=display_error(other_err),
                            "error handling net request"
                        );
                        // We could still send the requester a "not found" message, and could do
                        // so even in the fatal case, but it is safer to not do so at the
                        // moment, giving less surface area for possible amplification attacks.
                        Ok(Effects::new())
                    }
                }
            }
            Event::StateStoreRequest(req) => {
                self.handle_state_store_request::<REv>(effect_builder, req)
            }
        };

        // Any error is turned into a fatal effect, the component itself does not panic. Note that
        // we are dropping a lot of responders this way, but since we are crashing with fatal
        // anyway, it should not matter.
        match result {
            Ok(effects) => effects,
            Err(err) => fatal!(effect_builder, "storage error: {}", err).ignore(),
        }
    }
}

impl Storage {
    /// Creates a new storage component.
    #[allow(clippy::too_many_arguments)]
    pub fn new(
        cfg: &WithDir<Config>,
        hard_reset_to_start_of_era: Option<EraId>,
        protocol_version: ProtocolVersion,
        network_name: &str,
        finality_threshold_fraction: Ratio<u64>,
        last_emergency_restart: Option<EraId>,
        verifiable_chunked_hash_activation: EraId,
    ) -> Result<Self, FatalStorageError> {
        let config = cfg.value();

        // Create the database directory.
        let mut root = cfg.with_dir(config.path.clone());
        let network_subdir = root.join(network_name);

        if !network_subdir.exists() {
            fs::create_dir_all(&network_subdir).map_err(|err| {
                FatalStorageError::CreateDatabaseDirectory(network_subdir.clone(), err)
            })?;
        }

        if should_move_storage_files_to_network_subdir(&root, &STORAGE_FILES)? {
            move_storage_files_to_network_subdir(&root, &network_subdir, &STORAGE_FILES)?;
        }

        root = network_subdir;

        // Calculate the upper bound for the memory map that is potentially used.
        let total_size = config
            .max_block_store_size
            .saturating_add(config.max_deploy_store_size)
            .saturating_add(config.max_deploy_metadata_store_size);

        // Creates the environment and databases.
        let env = Environment::new()
            .set_flags(
                OS_FLAGS
                // We manage our own directory.
                | EnvironmentFlags::NO_SUB_DIR
                // Disable thread local storage, strongly suggested for operation with tokio.
                | EnvironmentFlags::NO_TLS
                // Disable read-ahead. Our data is not storead/read in sequence that would benefit from the read-ahead.
                | EnvironmentFlags::NO_READAHEAD,
            )
            // We need at least `max_sync_tasks` readers, add an additional 8 for unforseen external
            // reads (not likely, but it does not hurt to increase this limit).
            .set_max_readers(config.max_sync_tasks as u32 + 8)
            .set_max_dbs(MAX_DB_COUNT)
            .set_map_size(total_size)
            .open(&root.join(STORAGE_DB_FILENAME))?;

        let block_header_db = env.create_db(Some("block_header"), DatabaseFlags::empty())?;
        let block_metadata_db = env.create_db(Some("block_metadata"), DatabaseFlags::empty())?;
        let deploy_db = env.create_db(Some("deploys"), DatabaseFlags::empty())?;
        let deploy_metadata_db = env.create_db(Some("deploy_metadata"), DatabaseFlags::empty())?;
        let transfer_db = env.create_db(Some("transfer"), DatabaseFlags::empty())?;
        let state_store_db = env.create_db(Some("state_store"), DatabaseFlags::empty())?;
        let finalized_approvals_db =
            env.create_db(Some("finalized_approvals"), DatabaseFlags::empty())?;
        let block_body_v1_db = env.create_db(Some("block_body"), DatabaseFlags::empty())?;
        let block_body_v2_db = env.create_db(Some("block_body_merkle"), DatabaseFlags::empty())?;
        let deploy_hashes_db = env.create_db(Some("deploy_hashes"), DatabaseFlags::empty())?;
        let transfer_hashes_db = env.create_db(Some("transfer_hashes"), DatabaseFlags::empty())?;
        let proposer_db = env.create_db(Some("proposers"), DatabaseFlags::empty())?;

        // We now need to restore the block-height index. Log messages allow timing here.
        info!("reindexing block store");
        let mut block_height_index = BTreeMap::new();
        let mut switch_block_era_id_index = BTreeMap::new();
        let mut deploy_hash_index = BTreeMap::new();
        let mut block_txn = env.begin_rw_txn()?;
        let mut cursor = block_txn.open_rw_cursor(block_header_db)?;

        let mut deleted_block_hashes = HashSet::new();
        let mut deleted_block_body_hashes_v1 = HashSet::new();
        let mut deleted_deploy_hashes = HashSet::<DeployHash>::new();

        let databases = Databases {
            block_body_v1_db,
            block_body_v2_db,
            deploy_hashes_db,
            transfer_hashes_db,
            proposer_db,
        };

        // Note: `iter_start` has an undocumented panic if called on an empty database. We rely on
        //       the iterator being at the start when created.
        for (_, raw_val) in cursor.iter() {
            let mut body_txn = env.begin_ro_txn()?;
            let block_header: BlockHeader = lmdb_ext::deserialize(raw_val)?;
            let (maybe_block_body, is_v1) = get_body_for_block_header(
                &mut body_txn,
                &block_header,
                &databases,
                verifiable_chunked_hash_activation,
            );
            if let Some(invalid_era) = hard_reset_to_start_of_era {
                // Remove blocks that are in to-be-upgraded eras, but have obsolete protocol
                // versions - they were most likely created before the upgrade and should be
                // reverted.
                if block_header.era_id() >= invalid_era
                    && block_header.protocol_version() < protocol_version
                {
                    let _ = deleted_block_hashes
                        .insert(block_header.hash(verifiable_chunked_hash_activation));

                    if let Some(block_body) = maybe_block_body? {
                        deleted_deploy_hashes.extend(block_body.deploy_hashes());
                        deleted_deploy_hashes.extend(block_body.transfer_hashes());
                    }

                    if is_v1 {
                        let _ = deleted_block_body_hashes_v1.insert(*block_header.body_hash());
                    }

                    cursor.del(WriteFlags::empty())?;
                    continue;
                }
            }

            insert_to_block_header_indices(
                &mut block_height_index,
                &mut switch_block_era_id_index,
                &block_header,
                verifiable_chunked_hash_activation,
            )?;

            if let Some(block_body) = maybe_block_body? {
                insert_to_deploy_index(
                    &mut deploy_hash_index,
                    block_header.hash(verifiable_chunked_hash_activation),
                    &block_body,
                    block_header.height(),
                )?;
            }
        }
        info!("block store reindexing complete");
        drop(cursor);
        block_txn.commit()?;

        let mut lowest_available_block_height = {
            let mut txn = env.begin_ro_txn()?;
            txn.get_value_bytesrepr(state_store_db, &KEY_LOWEST_AVAILABLE_BLOCK_HEIGHT)?
                .unwrap_or_default()
        };
        let highest_block_at_startup = block_height_index
            .keys()
            .last()
            .copied()
            .unwrap_or_default();
        if let Err(error) =
            AvailableBlockRange::new(lowest_available_block_height, highest_block_at_startup)
        {
            error!(%error);
            lowest_available_block_height = highest_block_at_startup;
        }

        let deleted_block_hashes_raw = deleted_block_hashes.iter().map(BlockHash::as_ref).collect();

        initialize_block_body_v1_db(
            &env,
            &block_header_db,
            &block_body_v1_db,
            &deleted_block_body_hashes_v1
                .iter()
                .map(Digest::as_ref)
                .collect(),
        )?;

        initialize_block_metadata_db(&env, &block_metadata_db, &deleted_block_hashes_raw)?;
        initialize_deploy_metadata_db(&env, &deploy_metadata_db, &deleted_deploy_hashes)?;

        Ok(Self {
            root,
            env,
            block_header_db,
            block_body_v1_db,
            block_body_v2_db,
            deploy_hashes_db,
            transfer_hashes_db,
            proposer_db,
            block_metadata_db,
            deploy_db,
            deploy_metadata_db,
            transfer_db,
            state_store_db,
            finalized_approvals_db,
            block_height_index,
            switch_block_era_id_index,
            deploy_hash_index,
            lowest_available_block_height,
            highest_block_at_startup,
            enable_mem_deduplication: config.enable_mem_deduplication,
            serialized_item_pool: ObjectPool::new(config.mem_pool_prune_interval),
            finality_threshold_fraction,
            last_emergency_restart,
            verifiable_chunked_hash_activation,
        })
    }

    /// Handles a state store request.
    fn handle_state_store_request<REv>(
        &self,
        _effect_builder: EffectBuilder<REv>,
        req: StateStoreRequest,
    ) -> Result<Effects<Event>, FatalStorageError> {
        // Incoming requests are fairly simple database write. Errors are handled one level above on
        // the call stack, so all we have to do is load or store a value.
        match req {
            StateStoreRequest::Save {
                key,
                data,
                responder,
            } => {
                let mut txn = self.env.begin_rw_txn()?;
                txn.put(self.state_store_db, &key, &data, WriteFlags::default())?;
                txn.commit()?;
                Ok(responder.respond(()).ignore())
            }
            StateStoreRequest::Load { key, responder } => {
                let bytes = self.read_state_store(&key)?;
                Ok(responder.respond(bytes).ignore())
            }
        }
    }

    /// Reads from the state storage DB.
    /// If key is non-empty, returns bytes from under the key. Otherwise returns `Ok(None)`.
    /// May also fail with storage errors.
    fn read_state_store<K: AsRef<[u8]>>(
        &self,
        key: &K,
    ) -> Result<Option<Vec<u8>>, FatalStorageError> {
        let txn = self.env.begin_ro_txn()?;
        let bytes = match txn.get(self.state_store_db, &key) {
            Ok(slice) => Some(slice.to_owned()),
            Err(lmdb::Error::NotFound) => None,
            Err(err) => return Err(err.into()),
        };
        Ok(bytes)
    }

    /// Returns the path to the storage folder.
    pub(crate) fn root_path(&self) -> &Path {
        &self.root
    }

    fn handle_net_request_incoming<REv>(
        &mut self,
        effect_builder: EffectBuilder<REv>,
        incoming: &NetRequestIncoming,
    ) -> Result<Effects<Event>, GetRequestError>
    where
        REv: From<NetworkRequest<Message>> + Send,
    {
        if self.enable_mem_deduplication {
            let unique_id = incoming.message.unique_id();

            if let Some(serialized_item) = self
                .serialized_item_pool
                .get(AsRef::<[u8]>::as_ref(&unique_id))
            {
                // We found an item in the pool. We can short-circuit all
                // deserialization/serialization and return the canned item
                // immediately.
                let found = Message::new_get_response_from_serialized(
                    incoming.message.tag(),
                    serialized_item,
                );
                return Ok(effect_builder.send_message(incoming.sender, found).ignore());
            }
        }

        match incoming.message {
            NetRequest::Deploy(ref serialized_id) => {
                let id = decode_item_id::<Deploy>(serialized_id)?;
                let opt_item = self.get_deploy(id).map_err(FatalStorageError::from)?;

                Ok(self.update_pool_and_send(
                    effect_builder,
                    incoming.sender,
                    serialized_id,
                    id,
                    opt_item,
                )?)
            }
            NetRequest::FinalizedApprovals(ref serialized_id) => {
                let id = decode_item_id::<FinalizedApprovalsWithId>(serialized_id)?;
                let opt_item = self
                    .env
                    .begin_ro_txn()
                    .map_err(Into::into)
                    .and_then(|mut txn| {
                        self.get_deploy_with_finalized_approvals(&mut txn, &id)
                            .map_err(FatalStorageError::from)
                    })?
                    .map(|deploy| {
                        FinalizedApprovalsWithId::new(
                            id,
                            FinalizedApprovals::new(deploy.into_naive().approvals().clone()),
                        )
                    });

                Ok(self.update_pool_and_send(
                    effect_builder,
                    incoming.sender,
                    serialized_id,
                    id,
                    opt_item,
                )?)
            }
            NetRequest::Block(ref serialized_id) => {
                let id = decode_item_id::<Block>(serialized_id)?;
                let opt_item = self.read_block(&id).map_err(FatalStorageError::from)?;

                Ok(self.update_pool_and_send(
                    effect_builder,
                    incoming.sender,
                    serialized_id,
                    id,
                    opt_item,
                )?)
            }
            NetRequest::GossipedAddress(_) => Err(GetRequestError::GossipedAddressNotGettable),
            NetRequest::BlockAndMetadataByHeight(ref serialized_id) => {
                let item_id = decode_item_id::<BlockWithMetadata>(serialized_id)?;
                let opt_item = self
                    .read_block_and_sufficient_finality_signatures_by_height(item_id)
                    .map_err(FatalStorageError::from)?;

                Ok(self.update_pool_and_send(
                    effect_builder,
                    incoming.sender,
                    serialized_id,
                    item_id,
                    opt_item,
                )?)
            }
            NetRequest::BlockHeaderByHash(ref serialized_id) => {
                let item_id = decode_item_id::<BlockHeader>(serialized_id)?;
                let opt_item = self
                    .read_block_header_by_hash(&item_id)
                    .map_err(FatalStorageError::from)?;

                Ok(self.update_pool_and_send(
                    effect_builder,
                    incoming.sender,
                    serialized_id,
                    item_id,
                    opt_item,
                )?)
            }
            NetRequest::BlockHeaderAndFinalitySignaturesByHeight(ref serialized_id) => {
                let item_id = decode_item_id::<BlockHeaderWithMetadata>(serialized_id)?;
                let opt_item = self
                    .read_block_header_and_sufficient_finality_signatures_by_height(item_id)
                    .map_err(FatalStorageError::from)?;

                Ok(self.update_pool_and_send(
                    effect_builder,
                    incoming.sender,
                    serialized_id,
                    item_id,
                    opt_item,
                )?)
            }
            NetRequest::BlockAndDeploys(ref serialized_id) => {
                let item_id = decode_item_id::<BlockAndDeploys>(serialized_id)?;
                let opt_item = self
                    .read_block_and_deploys_by_hash(item_id)
                    .map_err(FatalStorageError::from)?;

                Ok(self.update_pool_and_send(
                    effect_builder,
                    incoming.sender,
                    serialized_id,
                    item_id,
                    opt_item,
                )?)
            }
            NetRequest::BlockHeadersBatch(ref serialized_id) => {
                let item_id = decode_item_id::<BlockHeadersBatch>(serialized_id)?;

                let opt_item = self.read_block_headers_batch(&item_id)?;

                Ok(self.update_pool_and_send(
                    effect_builder,
                    incoming.sender,
                    serialized_id,
                    item_id,
                    opt_item,
                )?)
            }
        }
    }

    /// Handles a storage request.
    fn handle_storage_request<REv>(
        &mut self,
        req: StorageRequest,
    ) -> Result<Effects<Event>, FatalStorageError> {
        // Note: Database IO is handled in a blocking fashion on purpose throughout this function.
        // The rationale is that long IO operations are very rare and cache misses frequent, so on
        // average the actual execution time will be very low.
        Ok(match req {
            StorageRequest::PutBlock { block, responder } => {
                responder.respond(self.write_block(&*block)?).ignore()
            }
            StorageRequest::GetBlock {
                block_hash,
                responder,
            } => responder.respond(self.read_block(&block_hash)?).ignore(),
            StorageRequest::GetHighestBlock { responder } => {
                responder.respond(self.read_highest_block()?).ignore()
            }
            StorageRequest::GetHighestBlockHeader { responder } => {
                let mut txn = self.env.begin_ro_txn()?;
                responder
                    .respond(self.get_highest_block_header(&mut txn)?)
                    .ignore()
            }
            StorageRequest::GetSwitchBlockHeaderAtEraId { era_id, responder } => {
                let mut txn = self.env.begin_ro_txn()?;
                responder
                    .respond(self.get_switch_block_header_by_era_id(&mut txn, era_id)?)
                    .ignore()
            }
            StorageRequest::GetBlockHeaderForDeploy {
                deploy_hash,
                responder,
            } => {
                let mut txn = self.env.begin_ro_txn()?;
                responder
                    .respond(self.get_block_header_by_deploy_hash(&mut txn, deploy_hash)?)
                    .ignore()
            }
            StorageRequest::GetBlockHeader {
                block_hash,
                only_from_available_block_range,
                responder,
            } => {
                let mut txn = self.env.begin_ro_txn()?;
                responder
                    .respond(self.get_single_block_header_restricted(
                        &mut txn,
                        &block_hash,
                        only_from_available_block_range,
                    )?)
                    .ignore()
            }
            StorageRequest::CheckBlockHeaderExistence {
                block_height,
                responder,
            } => responder
                .respond(self.block_header_exists(block_height))
                .ignore(),
            StorageRequest::GetBlockTransfers {
                block_hash,
                responder,
            } => {
                let mut txn = self.env.begin_ro_txn()?;
                responder
                    .respond(self.get_transfers(&mut txn, &block_hash)?)
                    .ignore()
            }
            StorageRequest::PutDeploy { deploy, responder } => {
                responder.respond(self.put_deploy(&*deploy)?).ignore()
            }
            StorageRequest::GetDeploys {
                deploy_hashes,
                responder,
            } => {
                let mut txn = self.env.begin_ro_txn()?;
                responder
                    .respond(
                        self.get_deploys_with_finalized_approvals(
                            &mut txn,
                            deploy_hashes.as_slice(),
                        )?,
                    )
                    .ignore()
            }
            StorageRequest::PutExecutionResults {
                block_hash,
                execution_results,
                responder,
            } => {
                let mut txn = self.env.begin_rw_txn()?;

                let mut transfers: Vec<Transfer> = vec![];

                for (deploy_hash, execution_result) in execution_results {
                    let mut metadata = self
                        .get_deploy_metadata(&mut txn, &deploy_hash)?
                        .unwrap_or_default();

                    // If we have a previous execution result, we can continue if it is the same.
                    if let Some(prev) = metadata.execution_results.get(&block_hash) {
                        if prev == &execution_result {
                            continue;
                        } else {
                            debug!(%deploy_hash, %block_hash, "different execution result");
                        }
                    }

                    if let ExecutionResult::Success { effect, .. } = execution_result.clone() {
                        for transform_entry in effect.transforms {
                            if let Transform::WriteTransfer(transfer) = transform_entry.transform {
                                transfers.push(transfer);
                            }
                        }
                    }

                    // TODO: this is currently done like this because rpc get_deploy returns the
                    // data, but the organization of deploy, block_hash, and
                    // execution_result is incorrectly represented. it should be
                    // inverted; for a given block_hash 0n deploys and each deploy has exactly 1
                    // result (aka deploy_metadata in this context).

                    // Update metadata and write back to db.
                    metadata
                        .execution_results
                        .insert(*block_hash, execution_result);
                    let was_written =
                        txn.put_value(self.deploy_metadata_db, &deploy_hash, &metadata, true)?;
                    if !was_written {
                        error!(?block_hash, ?deploy_hash, "failed to write deploy metadata");
                        debug_assert!(was_written);
                    }
                }

                let was_written =
                    txn.put_value(self.transfer_db, &*block_hash, &transfers, true)?;
                if !was_written {
                    error!(?block_hash, "failed to write transfers");
                    debug_assert!(was_written);
                }

                txn.commit()?;
                responder.respond(()).ignore()
            }
            StorageRequest::GetDeployAndMetadata {
                deploy_hash,
                responder,
            } => {
                let mut txn = self.env.begin_ro_txn()?;

                let deploy = {
                    let opt_deploy =
                        self.get_deploy_with_finalized_approvals(&mut txn, &deploy_hash)?;

                    if let Some(deploy) = opt_deploy {
                        deploy
                    } else {
                        return Ok(responder.respond(None).ignore());
                    }
                };

                // Missing metadata is filled using a default.
                let metadata_ext: DeployMetadataExt =
                    if let Some(metadata) = self.get_deploy_metadata(&mut txn, &deploy_hash)? {
                        metadata.into()
                    } else if let Some(block_hash_and_height) =
                        self.get_block_hash_and_height_by_deploy_hash(deploy_hash)?
                    {
                        block_hash_and_height.into()
                    } else {
                        DeployMetadataExt::Empty
                    };

                responder.respond(Some((deploy, metadata_ext))).ignore()
            }
            StorageRequest::GetBlockAndMetadataByHash {
                block_hash,
                only_from_available_block_range,
                responder,
            } => {
                let mut txn = self.env.begin_ro_txn()?;

                let block: Block =
                    if let Some(block) = self.get_single_block(&mut txn, &block_hash)? {
                        block
                    } else {
                        return Ok(responder.respond(None).ignore());
                    };

                if !(self.should_return_block(block.height(), only_from_available_block_range)?) {
                    return Ok(responder.respond(None).ignore());
                }

                // Check that the hash of the block retrieved is correct.
                if block_hash != *block.hash() {
                    error!(
                        queried_block_hash = ?block_hash,
                        actual_block_hash = ?block.hash(),
                        "block not stored under hash"
                    );
                    debug_assert_eq!(&block_hash, block.hash());
                    return Ok(responder.respond(None).ignore());
                }
                let finality_signatures =
                    match self.get_finality_signatures(&mut txn, &block_hash)? {
                        Some(signatures) => signatures,
                        None => BlockSignatures::new(block_hash, block.header().era_id()),
                    };
                if finality_signatures.verify().is_err() {
                    error!(?block, "invalid finality signatures for block");
                    debug_assert!(finality_signatures.verify().is_ok());
                    return Ok(responder.respond(None).ignore());
                }
                responder
                    .respond(Some(BlockWithMetadata {
                        block,
                        finality_signatures,
                    }))
                    .ignore()
            }
            StorageRequest::GetBlockAndSufficientFinalitySignaturesByHeight {
                block_height,
                responder,
            } => responder
                .respond(
                    self.read_block_and_sufficient_finality_signatures_by_height(block_height)?,
                )
                .ignore(),
            StorageRequest::GetBlockAndMetadataByHeight {
                block_height,
                only_from_available_block_range,
                responder,
            } => {
                if !(self.should_return_block(block_height, only_from_available_block_range)?) {
                    return Ok(responder.respond(None).ignore());
                }

                let mut txn = self.env.begin_ro_txn()?;

                let block: Block = {
                    if let Some(block) = self.get_block_by_height(&mut txn, block_height)? {
                        block
                    } else {
                        return Ok(responder.respond(None).ignore());
                    }
                };

                let hash = block.hash();
                let finality_signatures = match self.get_finality_signatures(&mut txn, hash)? {
                    Some(signatures) => signatures,
                    None => BlockSignatures::new(*hash, block.header().era_id()),
                };
                responder
                    .respond(Some(BlockWithMetadata {
                        block,
                        finality_signatures,
                    }))
                    .ignore()
            }
            StorageRequest::GetHighestBlockWithMetadata { responder } => {
                let mut txn = self.env.begin_ro_txn()?;

                let highest_block: Block = {
                    if let Some(block) = self
                        .block_height_index
                        .keys()
                        .last()
                        .and_then(|&height| self.get_block_by_height(&mut txn, height).transpose())
                        .transpose()?
                    {
                        block
                    } else {
                        return Ok(responder.respond(None).ignore());
                    }
                };
                let hash = highest_block.hash();
                let finality_signatures = match self.get_finality_signatures(&mut txn, hash)? {
                    Some(signatures) => signatures,
                    None => BlockSignatures::new(*hash, highest_block.header().era_id()),
                };
                responder
                    .respond(Some(BlockWithMetadata {
                        block: highest_block,
                        finality_signatures,
                    }))
                    .ignore()
            }
            StorageRequest::PutBlockSignatures {
                signatures,
                responder,
            } => {
                let mut txn = self.env.begin_rw_txn()?;
                let old_data: Option<BlockSignatures> =
                    txn.get_value(self.block_metadata_db, &signatures.block_hash)?;
                let new_data = match old_data {
                    None => signatures,
                    Some(mut data) => {
                        for (pk, sig) in signatures.proofs {
                            data.insert_proof(pk, sig);
                        }
                        data
                    }
                };
                let outcome = txn.put_value(
                    self.block_metadata_db,
                    &new_data.block_hash,
                    &new_data,
                    true,
                )?;
                txn.commit()?;
                responder.respond(outcome).ignore()
            }
            StorageRequest::GetBlockSignatures {
                block_hash,
                responder,
            } => {
                let mut txn = self.env.begin_ro_txn()?;
                responder
                    .respond(self.get_finality_signatures(&mut txn, &block_hash)?)
                    .ignore()
            }
            StorageRequest::GetFinalizedBlocks { ttl, responder } => {
                responder.respond(self.get_finalized_blocks(ttl)?).ignore()
            }
            StorageRequest::GetBlockHeaderByHeight {
                block_height,
                only_from_available_block_range,
                responder,
            } => {
                let mut txn = self.env.begin_ro_txn()?;
                let result = self.get_block_header_by_height_restricted(
                    &mut txn,
                    block_height,
                    only_from_available_block_range,
                )?;
                responder.respond(result).ignore()
            }
            StorageRequest::GetBlockHeaderAndSufficientFinalitySignaturesByHeight {
                block_height,
                responder,
            } => {
                let mut txn = self.env.begin_ro_txn()?;
                let result = self.get_block_header_and_sufficient_finality_signatures_by_height(
                    &mut txn,
                    block_height,
                )?;
                responder.respond(result).ignore()
            }
            StorageRequest::PutBlockHeader {
                block_header,
                responder,
            } => {
<<<<<<< HEAD
                let block_header_hash = block_header.hash(self.verifiable_chunked_hash_activation);
                match self.put_block_headers(vec![*block_header]) {
                    Ok(result) => responder.respond(result).ignore(),
                    Err(err) => {
                        error!(?err, ?block_header_hash, "error when storing block header");
                        return Err(err);
                    }
=======
                let mut txn = self.env.begin_rw_txn()?;
                if !txn.put_value(
                    self.block_header_db,
                    &block_header.hash(self.verifiable_chunked_hash_activation),
                    &block_header,
                    false,
                )? {
                    error!(
                        ?block_header,
                        "Could not insert block header (maybe already inserted?)",
                    );
                    txn.abort();
                    return Ok(responder.respond(false).ignore());
                }

                {
                    insert_to_block_header_indices(
                        &mut self.block_height_index,
                        &mut self.switch_block_era_id_index,
                        &block_header,
                        self.verifiable_chunked_hash_activation,
                    )?;
>>>>>>> 27e89590
                }
            }
            StorageRequest::PutHeadersBatch {
                block_headers,
                responder,
            } => responder
                .respond(self.put_block_headers(block_headers)?)
                .ignore(),
            StorageRequest::UpdateLowestAvailableBlockHeight { height, responder } => {
                self.update_lowest_available_block_height(height)?;
                responder.respond(()).ignore()
            }
            StorageRequest::GetAvailableBlockRange { responder } => responder
                .respond(self.get_available_block_range()?)
                .ignore(),
            StorageRequest::StoreFinalizedApprovals {
                ref deploy_hash,
                ref finalized_approvals,
                responder,
            } => responder
                .respond(self.store_finalized_approvals(deploy_hash, finalized_approvals)?)
                .ignore(),
            StorageRequest::PutBlockAndDeploys { block, responder } => responder
                .respond(self.put_block_and_deploys(&*block)?)
                .ignore(),
            StorageRequest::GetBlockAndDeploys {
                block_hash,
                responder,
            } => responder
                .respond(self.read_block_and_deploys_by_hash(block_hash)?)
                .ignore(),
            StorageRequest::GetHeadersBatch {
                block_headers_id,
                responder,
            } => responder
                .respond(self.read_block_headers_batch(&block_headers_id)?)
                .ignore(),
            StorageRequest::GetBlockHashByHeight {
                block_height,
                responder,
            } => responder
                .respond(self.get_block_hash_by_height(block_height)?)
                .ignore(),
        })
    }

    /// Put a single deploy into storage.
    pub fn put_deploy(&self, deploy: &Deploy) -> Result<bool, FatalStorageError> {
        let mut txn = self.env.begin_rw_txn()?;
        let outcome = txn.put_value(self.deploy_db, deploy.id(), deploy, false)?;
        txn.commit()?;
        Ok(outcome)
    }

    /// Puts block and its deploys into storage.
    ///
    /// Returns `Ok` only if the block and all deploys were successfully written.
    fn put_block_and_deploys(
        &mut self,
        block_and_deploys: &BlockAndDeploys,
    ) -> Result<(), FatalStorageError> {
        let BlockAndDeploys { block, deploys } = block_and_deploys;

        block.verify(self.verifiable_chunked_hash_activation)?;
        let deploy_db = self.deploy_db;
        let (wrote, mut txn) = self.write_validated_block(block)?;
        if !wrote {
            return Err(FatalStorageError::FailedToOverwriteBlock);
        }

        for deploy in deploys {
            let _ = txn.put_value(deploy_db, deploy.id(), deploy, false)?;
        }
        txn.commit()?;

        Ok(())
    }

    /// Retrieves a block by hash.
    pub fn read_block(&self, block_hash: &BlockHash) -> Result<Option<Block>, FatalStorageError> {
        self.get_single_block(&mut self.env.begin_ro_txn()?, block_hash)
    }

    /// Gets the highest block.
    pub fn read_highest_block(&self) -> Result<Option<Block>, FatalStorageError> {
        let mut txn = self.env.begin_ro_txn()?;
        self.get_highest_block(&mut txn)
    }

    /// Writes a block to storage, updating indices as necessary.
    ///
    /// Returns `Ok(true)` if the block has been successfully written, `Ok(false)` if a part of it
    /// couldn't be written because it already existed, and `Err(_)` if there was an error.
    pub fn write_block(&mut self, block: &Block) -> Result<bool, FatalStorageError> {
        // Validate the block prior to inserting it into the database
        block.verify(self.verifiable_chunked_hash_activation)?;
        let (wrote, txn) = self.write_validated_block(block)?;
        if wrote {
            txn.commit()?;
        }
        Ok(wrote)
    }

    /// Writes a block which has already been verified to storage, updating indices as necessary.
    ///
    /// Returns `Ok(true)` if the block has been successfully written, `Ok(false)` if a part of it
    /// couldn't be written because it already existed, and `Err(_)` if there was an error.
    fn write_validated_block(
        &mut self,
        block: &Block,
    ) -> Result<(bool, RwTransaction), FatalStorageError> {
        let mut txn = self.env.begin_rw_txn()?;
        {
            let block_body_hash = block.header().body_hash();
            let block_body = block.body();
            let success = match block
                .header()
                .hashing_algorithm_version(self.verifiable_chunked_hash_activation)
            {
                HashingAlgorithmVersion::V1 => {
                    self.put_single_block_body_v1(&mut txn, block_body_hash, block_body)?
                }
                HashingAlgorithmVersion::V2 => {
                    self.put_single_block_body_v2(&mut txn, block_body)?
                }
            };
            if !success {
                error!("Could not insert body for: {}", block);
                return Ok((false, txn));
            }
        }

        let overwrite = true;

        if !txn.put_value(
            self.block_header_db,
            block.hash(),
            block.header(),
            overwrite,
        )? {
            error!("Could not insert block header for block: {}", block);
            return Ok((false, txn));
        }

        {
            insert_to_block_header_indices(
                &mut self.block_height_index,
                &mut self.switch_block_era_id_index,
                block.header(),
                self.verifiable_chunked_hash_activation,
            )?;
            insert_to_deploy_index(
                &mut self.deploy_hash_index,
                block.header().hash(self.verifiable_chunked_hash_activation),
                block.body(),
                block.header().height(),
            )?;
        }
        Ok((true, txn))
    }

    /// Get the switch block header for a specified [`EraID`].
    pub(crate) fn read_switch_block_header_by_era_id(
        &self,
        switch_block_era_id: EraId,
    ) -> Result<Option<BlockHeader>, FatalStorageError> {
        let mut txn = self.env.begin_ro_txn()?;
        self.get_switch_block_header_by_era_id(&mut txn, switch_block_era_id)
    }

    /// Retrieves a block header by height.
    /// Returns `None` if they are less than the fault tolerance threshold, or if the block is from
    /// before the most recent emergency upgrade.
    pub(crate) fn read_block_header_and_sufficient_finality_signatures_by_height(
        &self,
        height: u64,
    ) -> Result<Option<BlockHeaderWithMetadata>, FatalStorageError> {
        let mut txn = self.env.begin_ro_txn()?;
        let maybe_block_header_and_finality_signatures =
            self.get_block_header_and_sufficient_finality_signatures_by_height(&mut txn, height)?;
        Ok(maybe_block_header_and_finality_signatures)
    }

    /// Retrieves a block by height.
    /// Returns `None` if they are less than the fault tolerance threshold, or if the block is from
    /// before the most recent emergency upgrade.
    fn read_block_and_sufficient_finality_signatures_by_height(
        &self,
        height: u64,
    ) -> Result<Option<BlockWithMetadata>, FatalStorageError> {
        let mut txn = self.env.begin_ro_txn()?;
        let maybe_block_and_finality_signatures =
            self.get_block_and_sufficient_finality_signatures_by_height(&mut txn, height)?;
        Ok(maybe_block_and_finality_signatures)
    }

    /// Retrieves single block by height by looking it up in the index and returning it.
    pub fn read_block_by_height(&self, height: u64) -> Result<Option<Block>, FatalStorageError> {
        self.get_block_by_height(&mut self.env.begin_ro_txn()?, height)
    }

    /// Retrieves single block and all of its deploys.
    /// If any of the deploys can't be found, returns `Ok(None)`.
    fn read_block_and_deploys_by_hash(
        &self,
        hash: BlockHash,
    ) -> Result<Option<BlockAndDeploys>, FatalStorageError> {
        let block = self.read_block(&hash)?;
        match block {
            None => Ok(None),
            Some(block) => {
                let deploy_hashes = block
                    .deploy_hashes()
                    .iter()
                    .chain(block.transfer_hashes().iter());
                let deploys_count = block.deploy_hashes().len() + block.transfer_hashes().len();
                Ok(self
                    .read_deploys(deploys_count, deploy_hashes)?
                    .map(|deploys| BlockAndDeploys { block, deploys }))
            }
        }
    }

    /// Retrieves block hash by height.
    fn get_block_hash_by_height(
        &self,
        height: u64,
    ) -> Result<Option<BlockHash>, FatalStorageError> {
        Ok(self
            .indices
            .read()?
            .block_height_index
            .get(&height)
            .cloned())
    }

    /// Retrieves single block by height by looking it up in the index and returning it.
    fn get_block_by_height<Tx: Transaction>(
        &self,
        txn: &mut Tx,
        height: u64,
    ) -> Result<Option<Block>, FatalStorageError> {
        self.block_height_index
            .get(&height)
            .and_then(|block_hash| self.get_single_block(txn, block_hash).transpose())
            .transpose()
    }

    /// Retrieves single switch block header by era ID by looking it up in the index and returning
    /// it.
    fn get_switch_block_header_by_era_id<Tx: Transaction>(
        &self,
        txn: &mut Tx,
        era_id: EraId,
    ) -> Result<Option<BlockHeader>, FatalStorageError> {
        debug!(switch_block_era_id_index = ?self.switch_block_era_id_index);
        self.switch_block_era_id_index
            .get(&era_id)
            .and_then(|block_hash| self.get_single_block_header(txn, block_hash).transpose())
            .transpose()
    }

    /// Retrieves a single block header by deploy hash by looking it up in the index and returning
    /// it.
    fn get_block_header_by_deploy_hash<Tx: Transaction>(
        &self,
        txn: &mut Tx,
        deploy_hash: DeployHash,
    ) -> Result<Option<BlockHeader>, FatalStorageError> {
        self.deploy_hash_index
            .get(&deploy_hash)
            .and_then(|block_hash_and_height| {
                self.get_single_block_header(txn, &block_hash_and_height.block_hash)
                    .transpose()
            })
            .transpose()
    }

    /// Retrieves the block hash and height for a deploy hash by looking it up in the index
    /// and returning it.
    fn get_block_hash_and_height_by_deploy_hash(
        &self,
        deploy_hash: DeployHash,
    ) -> Result<Option<BlockHashAndHeight>, FatalStorageError> {
        Ok(self.deploy_hash_index.get(&deploy_hash).copied())
    }

    /// Retrieves the highest block from storage, if one exists. May return an LMDB error.
    fn get_highest_block<Tx: Transaction>(
        &self,
        txn: &mut Tx,
    ) -> Result<Option<Block>, FatalStorageError> {
        self.block_height_index
            .keys()
            .last()
            .and_then(|&height| self.get_block_by_height(txn, height).transpose())
            .transpose()
    }

    /// Retrieves the highest block header from storage, if one exists. May return an LMDB error.
    fn get_highest_block_header<Tx: Transaction>(
        &self,
        txn: &mut Tx,
    ) -> Result<Option<BlockHeader>, FatalStorageError> {
        self.block_height_index
            .iter()
            .last()
            .and_then(|(_, hash_of_highest_block)| {
                self.get_single_block_header(txn, hash_of_highest_block)
                    .transpose()
            })
            .transpose()
    }

    /// Returns vector blocks that satisfy the predicate, starting from the latest one and following
    /// the ancestry chain.
    fn get_blocks_while<F, Tx: Transaction>(
        &self,
        txn: &mut Tx,
        predicate: F,
    ) -> Result<Vec<Block>, FatalStorageError>
    where
        F: Fn(&Block) -> bool,
    {
        let mut next_block = self.get_highest_block(txn)?;
        let mut blocks = Vec::new();
        loop {
            match next_block {
                None => break,
                Some(block) if !predicate(&block) => break,
                Some(block) => {
                    next_block = match block.parent() {
                        None => None,
                        Some(parent_hash) => self.get_single_block(txn, parent_hash)?,
                    };
                    blocks.push(block);
                }
            }
        }
        Ok(blocks)
    }

    /// Returns the vector of blocks that could still have deploys whose TTL hasn't expired yet.
    fn get_finalized_blocks(&self, ttl: TimeDiff) -> Result<Vec<Block>, FatalStorageError> {
        let mut txn = self.env.begin_ro_txn()?;
        // We're interested in deploys whose TTL hasn't expired yet.
        let ttl_not_expired = |block: &Block| block.timestamp().elapsed() < ttl;
        self.get_blocks_while(&mut txn, ttl_not_expired)
    }

    /// Retrieves a single block header in a given transaction from storage
    /// respecting the possible restriction on whether the block
    /// should be present in the available blocks index.
    fn get_single_block_header_restricted<Tx: Transaction>(
        &self,
        txn: &mut Tx,
        block_hash: &BlockHash,
        only_from_available_block_range: bool,
    ) -> Result<Option<BlockHeader>, FatalStorageError> {
        let block_header: BlockHeader = match txn.get_value(self.block_header_db, &block_hash)? {
            Some(block_header) => block_header,
            None => return Ok(None),
        };

        if !(self.should_return_block(block_header.height(), only_from_available_block_range)?) {
            return Ok(None);
        }

        self.validate_block_header_hash(&block_header, block_hash)?;
        Ok(Some(block_header))
    }

    fn get_block_header_by_height_restricted<Tx: Transaction>(
        &self,
        txn: &mut Tx,
        block_height: u64,
        only_from_available_block_range: bool,
    ) -> Result<Option<BlockHeader>, FatalStorageError> {
        let block_hash = match self.block_height_index.get(&block_height) {
            None => return Ok(None),
            Some(block_hash) => block_hash,
        };

        self.get_single_block_header_restricted(txn, block_hash, only_from_available_block_range)
    }

    /// Retrieves a single block header in a given transaction from storage.
    fn get_single_block_header<Tx: Transaction>(
        &self,
        txn: &mut Tx,
        block_hash: &BlockHash,
    ) -> Result<Option<BlockHeader>, FatalStorageError> {
        let block_header: BlockHeader = match txn.get_value(self.block_header_db, &block_hash)? {
            Some(block_header) => block_header,
            None => return Ok(None),
        };
        self.validate_block_header_hash(&block_header, block_hash)?;
        Ok(Some(block_header))
    }

    /// Validates the block header hash against the expected block hash.
    fn validate_block_header_hash(
        &self,
        block_header: &BlockHeader,
        block_hash: &BlockHash,
    ) -> Result<(), FatalStorageError> {
        let found_block_header_hash = block_header.hash(self.verifiable_chunked_hash_activation);
        if found_block_header_hash != *block_hash {
            return Err(FatalStorageError::BlockHeaderNotStoredUnderItsHash {
                queried_block_hash_bytes: block_hash.as_ref().to_vec(),
                found_block_header_hash,
                block_header: Box::new(block_header.clone()),
            });
        };
        Ok(())
    }

    /// Checks whether a block at the given height exists in the block height index (and, since the
    /// index is initialized on startup based on the actual contents of storage, if it exists in
    /// storage).
    fn block_header_exists(&self, block_height: u64) -> bool {
        self.block_height_index.contains_key(&block_height)
    }

    /// Stores block headers in the db and, if successful, updates the in-memory indices.
    /// Returns an error on failure or a boolean indicating whether any of the block headers were
    /// previously known.
    fn put_block_headers(
        &self,
        block_headers: Vec<BlockHeader>,
    ) -> Result<bool, FatalStorageError> {
        let mut txn = self.env.begin_rw_txn()?;
        let mut result = false;

        for block_header in &block_headers {
            let block_header_hash = block_header.hash(self.verifiable_chunked_hash_activation);
            match txn.put_value(
                self.block_header_db,
                &block_header_hash,
                block_header,
                false,
            ) {
                Ok(single_result) => {
                    result = result && single_result;
                }
                Err(err) => {
                    error!(?err, ?block_header_hash, "error when storing block header");
                    txn.abort();
                    return Err(err.into());
                }
            }
        }
        txn.commit()?;
        // Update the indices if and only if we wrote to storage correctly.
        let mut indices = self.indices.write()?;
        for block_header in &block_headers {
            insert_to_block_header_indices(
                &mut indices,
                block_header,
                self.verifiable_chunked_hash_activation,
            )?;
        }
        Ok(result)
    }

    /// Writes a single block body in a separate transaction to storage.
    fn put_single_block_body_v1(
        &self,
        txn: &mut RwTransaction,
        block_body_hash: &Digest,
        block_body: &BlockBody,
    ) -> Result<bool, LmdbExtError> {
        txn.put_value(self.block_body_v1_db, block_body_hash, block_body, true)
            .map_err(Into::into)
    }

    fn put_merkle_block_body_part<'a, T: ToBytes>(
        &self,
        txn: &mut RwTransaction,
        part_database: Database,
        merklized_block_body_part: &MerkleBlockBodyPart<'a, T>,
    ) -> Result<bool, LmdbExtError> {
        // It's possible the value is already present (ie, if it is a block proposer).
        // We put the value and rest hashes in first, since we need that present even if the value
        // is already there.
        if !txn.put_value_bytesrepr(
            self.block_body_v2_db,
            merklized_block_body_part.merkle_linked_list_node_hash(),
            &merklized_block_body_part.value_and_rest_hashes_pair(),
            true,
        )? {
            return Ok(false);
        };

        if !txn.put_value_bytesrepr(
            part_database,
            merklized_block_body_part.value_hash(),
            merklized_block_body_part.value(),
            true,
        )? {
            return Ok(false);
        };
        Ok(true)
    }

    /// Writes a single merklized block body in a separate transaction to storage.
    fn put_single_block_body_v2(
        &self,
        txn: &mut RwTransaction,
        block_body: &BlockBody,
    ) -> Result<bool, LmdbExtError> {
        let merkle_block_body = block_body.merklize();
        let MerkleBlockBody {
            deploy_hashes,
            transfer_hashes,
            proposer,
        } = &merkle_block_body;
        if !self.put_merkle_block_body_part(txn, self.deploy_hashes_db, deploy_hashes)? {
            return Ok(false);
        };
        if !self.put_merkle_block_body_part(txn, self.transfer_hashes_db, transfer_hashes)? {
            return Ok(false);
        };
        if !self.put_merkle_block_body_part(txn, self.proposer_db, proposer)? {
            return Ok(false);
        };
        Ok(true)
    }

    /// Retrieves a block header by hash.
    fn read_block_header_by_hash(
        &self,
        block_hash: &BlockHash,
    ) -> Result<Option<BlockHeader>, FatalStorageError> {
        let mut txn = self.env.begin_ro_txn()?;
        let maybe_block_header = self.get_single_block_header(&mut txn, block_hash)?;
        drop(txn);
        Ok(maybe_block_header)
    }

    /// Retrieves a single block in a separate transaction from storage.
    fn get_single_block<Tx: Transaction>(
        &self,
        txn: &mut Tx,
        block_hash: &BlockHash,
    ) -> Result<Option<Block>, FatalStorageError> {
        let block_header: BlockHeader = match self.get_single_block_header(txn, block_hash)? {
            Some(block_header) => block_header,
            None => return Ok(None),
        };
        let (maybe_block_body, _) = get_body_for_block_header(
            txn,
            &block_header,
            &Databases {
                block_body_v1_db: self.block_body_v1_db,
                block_body_v2_db: self.block_body_v2_db,
                deploy_hashes_db: self.deploy_hashes_db,
                transfer_hashes_db: self.transfer_hashes_db,
                proposer_db: self.proposer_db,
            },
            self.verifiable_chunked_hash_activation,
        );
        let block_body = match maybe_block_body? {
            Some(block_body) => block_body,
            None => {
                info!(
                    ?block_header,
                    "retrieved block header but block body is missing from database"
                );
                return Ok(None);
            }
        };
        let block = Block::new_from_header_and_body(
            block_header,
            block_body,
            self.verifiable_chunked_hash_activation,
        )?;
        Ok(Some(block))
    }

    /// Retrieves a set of deploys from storage, along with their potential finalized approvals.
    fn get_deploys_with_finalized_approvals<Tx: Transaction>(
        &self,
        txn: &mut Tx,
        deploy_hashes: &[DeployHash],
    ) -> Result<SmallVec<[Option<DeployWithFinalizedApprovals>; 1]>, LmdbExtError> {
        deploy_hashes
            .iter()
            .map(|deploy_hash| self.get_deploy_with_finalized_approvals(txn, deploy_hash))
            .collect()
    }

    /// Retrieves a single deploy along with its finalized approvals from storage
    fn get_deploy_with_finalized_approvals<Tx: Transaction>(
        &self,
        txn: &mut Tx,
        deploy_hash: &DeployHash,
    ) -> Result<Option<DeployWithFinalizedApprovals>, LmdbExtError> {
        let maybe_original_deploy = txn.get_value(self.deploy_db, deploy_hash)?;
        if let Some(deploy) = maybe_original_deploy {
            let maybe_finalized_approvals =
                txn.get_value(self.finalized_approvals_db, deploy_hash)?;
            Ok(Some(DeployWithFinalizedApprovals::new(
                deploy,
                maybe_finalized_approvals,
            )))
        } else {
            Ok(None)
        }
    }

    /// Retrieves deploy metadata associated with deploy.
    ///
    /// If no deploy metadata is stored for the specific deploy, an empty metadata instance will be
    /// created, but not stored.
    fn get_deploy_metadata<Tx: Transaction>(
        &self,
        txn: &mut Tx,
        deploy_hash: &DeployHash,
    ) -> Result<Option<DeployMetadata>, FatalStorageError> {
        Ok(txn.get_value(self.deploy_metadata_db, deploy_hash)?)
    }

    /// Retrieves transfers associated with block.
    ///
    /// If no transfers are stored for the block, an empty transfers instance will be
    /// created, but not stored.
    fn get_transfers<Tx: Transaction>(
        &self,
        txn: &mut Tx,
        block_hash: &BlockHash,
    ) -> Result<Option<Vec<Transfer>>, FatalStorageError> {
        Ok(txn.get_value(self.transfer_db, block_hash)?)
    }

    /// Retrieves finality signatures for a block with a given block hash
    fn get_finality_signatures<Tx: Transaction>(
        &self,
        txn: &mut Tx,
        block_hash: &BlockHash,
    ) -> Result<Option<BlockSignatures>, FatalStorageError> {
        Ok(txn.get_value(self.block_metadata_db, block_hash)?)
    }

    /// Retrieves single block header by height by looking it up in the index and returning it;
    /// returns `None` if they are less than the fault tolerance threshold, or if the block is from
    /// before the most recent emergency upgrade.
    fn get_block_and_sufficient_finality_signatures_by_height<Tx: Transaction>(
        &self,
        txn: &mut Tx,
        height: u64,
    ) -> Result<Option<BlockWithMetadata>, FatalStorageError> {
        let BlockHeaderWithMetadata {
            block_header,
            block_signatures,
        } = match self.get_block_header_and_sufficient_finality_signatures_by_height(txn, height)? {
            None => return Ok(None),
            Some(block_header_with_metadata) => block_header_with_metadata,
        };
        let (maybe_block_body, _) = get_body_for_block_header(
            txn,
            &block_header,
            &Databases {
                block_body_v1_db: self.block_body_v1_db,
                block_body_v2_db: self.block_body_v2_db,
                deploy_hashes_db: self.deploy_hashes_db,
                transfer_hashes_db: self.transfer_hashes_db,
                proposer_db: self.proposer_db,
            },
            self.verifiable_chunked_hash_activation,
        );
        if let Some(block_body) = maybe_block_body? {
            Ok(Some(BlockWithMetadata {
                block: Block::new_from_header_and_body(
                    block_header,
                    block_body,
                    self.verifiable_chunked_hash_activation,
                )?,
                finality_signatures: block_signatures,
            }))
        } else {
            debug!(?block_header, "Missing block body for header");
            Ok(None)
        }
    }

    /// Directly returns a deploy from internal store.
    pub fn read_deploy_by_hash(
        &self,
        deploy_hash: DeployHash,
    ) -> Result<Option<Deploy>, FatalStorageError> {
        let mut txn = self.env.begin_ro_txn()?;
        Ok(txn.get_value(self.deploy_db, &deploy_hash)?)
    }

    /// Directly returns all deploys or None if any is missing.
    fn read_deploys<'a, I: Iterator<Item = &'a DeployHash> + 'a>(
        &self,
        deploys_count: usize,
        deploy_hashes: I,
    ) -> Result<Option<Vec<Deploy>>, FatalStorageError> {
        let mut txn = self.env.begin_ro_txn()?;
        let mut result = Vec::with_capacity(deploys_count);
        for deploy_hash in deploy_hashes {
            match txn.get_value(self.deploy_db, deploy_hash)? {
                Some(deploy) => result.push(deploy),
                None => return Ok(None),
            }
        }
        Ok(Some(result))
    }

    /// Stores a set of finalized approvals.
    fn store_finalized_approvals(
        &self,
        deploy_hash: &DeployHash,
        finalized_approvals: &FinalizedApprovals,
    ) -> Result<(), FatalStorageError> {
        let mut txn = self.env.begin_rw_txn()?;
        let maybe_original_deploy: Option<Deploy> = txn.get_value(self.deploy_db, &deploy_hash)?;
        let original_deploy =
            maybe_original_deploy.ok_or(FatalStorageError::UnexpectedFinalizedApprovals {
                deploy_hash: *deploy_hash,
            })?;

        // Only store the finalized approvals if they are different from the original ones.
        if original_deploy.approvals() != finalized_approvals.as_ref() {
            let _ = txn.put_value(
                self.finalized_approvals_db,
                deploy_hash,
                finalized_approvals,
                true,
            )?;
            txn.commit()?;
        }
        Ok(())
    }

    /// Retrieves single block header by height by looking it up in the index and returning it;
    /// returns `None` if they are less than the fault tolerance threshold, or if the block is from
    /// before the most recent emergency upgrade.
    fn get_block_header_and_sufficient_finality_signatures_by_height<Tx: Transaction>(
        &self,
        txn: &mut Tx,
        height: u64,
    ) -> Result<Option<BlockHeaderWithMetadata>, FatalStorageError> {
        let block_hash = match self.block_height_index.get(&height) {
            None => return Ok(None),
            Some(block_hash) => block_hash,
        };
        let block_header = match self.get_single_block_header(txn, block_hash)? {
            None => return Ok(None),
            Some(block_header) => block_header,
        };
        let block_signatures = match self.get_sufficient_finality_signatures(txn, &block_header)? {
            None => return Ok(None),
            Some(signatures) => signatures,
        };
        Ok(Some(BlockHeaderWithMetadata {
            block_header,
            block_signatures,
        }))
    }

    /// Retrieves finality signatures for a block with a given block hash; returns `None` if they
    /// are less than the fault tolerance threshold or if the block is from before the most recent
    /// emergency upgrade.
    fn get_sufficient_finality_signatures<Tx: Transaction>(
        &self,
        txn: &mut Tx,
        block_header: &BlockHeader,
    ) -> Result<Option<BlockSignatures>, FatalStorageError> {
        if let Some(last_emergency_restart) = self.last_emergency_restart {
            if block_header.era_id() <= last_emergency_restart {
                debug!(
                    ?block_header,
                    ?last_emergency_restart,
                    "finality signatures from before last emergency restart requested"
                );
                return Ok(None);
            }
        }
        let block_signatures = match self.get_finality_signatures(
            txn,
            &block_header.hash(self.verifiable_chunked_hash_activation),
        )? {
            None => return Ok(None),
            Some(block_signatures) => block_signatures,
        };
        let switch_block_hash = match self
            .switch_block_era_id_index
            .get(&(block_header.era_id() - 1))
        {
            None => return Ok(None),
            Some(switch_block_hash) => switch_block_hash,
        };
        let switch_block_header = match self.get_single_block_header(txn, switch_block_hash)? {
            None => return Ok(None),
            Some(switch_block_header) => switch_block_header,
        };

        let validator_weights = match switch_block_header.next_era_validator_weights() {
            None => {
                return Err(FatalStorageError::InvalidSwitchBlock(Box::new(
                    switch_block_header,
                )))
            }
            Some(validator_weights) => validator_weights,
        };

        let block_signatures = consensus::get_minimal_set_of_signatures(
            validator_weights,
            self.finality_threshold_fraction,
            block_signatures,
        );

        // `block_signatures` is already an `Option`, which is `None` if there weren't enough
        // signatures to bring the total weight over the threshold.
        Ok(block_signatures)
    }

    /// Retrieves a deploy from the deploy store.
    fn get_deploy(&self, deploy_hash: DeployHash) -> Result<Option<Deploy>, LmdbExtError> {
        self.env
            .begin_ro_txn()
            .map_err(Into::into)
            .and_then(|mut txn| txn.get_value(self.deploy_db, &deploy_hash))
    }

    fn read_block_headers_batch(
        &self,
        block_header_ids: &BlockHeadersBatchId,
    ) -> Result<Option<BlockHeadersBatch>, FatalStorageError> {
        let mut tx = self.env.begin_ro_txn()?;
        let indices = self.indices.read()?;

        let mut headers = Vec::with_capacity(block_header_ids.len() as usize);
        for block_height in block_header_ids.iter() {
            match self.get_block_header_by_height_restricted(
                &mut tx,
                &indices,
                block_height,
                true,
            )? {
                Some(block_header) => headers.push(block_header),
                None => {
                    trace!(?block_height, "block header not found");
                    // Short-circuit, we're all interested in the complete data.
                    return Ok(None);
                }
            }
        }
        Ok(BlockHeadersBatch::from_vec(
            headers,
            block_header_ids,
            self.verifiable_chunked_hash_activation,
        ))
    }

    /// Creates a serialized representation of a `FetchedOrNotFound` and the resulting message.
    ///
    /// If the given item is `Some`, returns a serialization of `FetchedOrNotFound::Fetched`. If
    /// enabled, the given serialization is also added to the in-memory pool.
    ///
    /// If the given item is `None`, returns a non-pooled serialization of
    /// `FetchedOrNotFound::NotFound`.
    fn update_pool_and_send<REv, T>(
        &mut self,
        effect_builder: EffectBuilder<REv>,
        sender: NodeId,
        serialized_id: &[u8],
        id: T::Id,
        opt_item: Option<T>,
    ) -> Result<Effects<Event>, FatalStorageError>
    where
        REv: From<NetworkRequest<Message>> + Send,
        T: Item,
    {
        let fetched_or_not_found = FetchedOrNotFound::from_opt(id, opt_item);
        let serialized = fetched_or_not_found
            .to_serialized()
            .map_err(FatalStorageError::StoredItemSerializationFailure)?;
        let shared: Arc<[u8]> = serialized.into();

        if self.enable_mem_deduplication && fetched_or_not_found.was_found() {
            self.serialized_item_pool
                .put(serialized_id.into(), Arc::downgrade(&shared));
        }

        let message = Message::new_get_response_from_serialized(<T as Item>::TAG, shared);
        Ok(effect_builder.send_message(sender, message).ignore())
    }

    /// Returns `true` if the storage should attempt to return a block. Depending on the
    /// `only_from_available_block_range` flag it should be unconditional or restricted by the
    /// available block range.
    fn should_return_block(
        &self,
        block_height: u64,
        only_from_available_block_range: bool,
    ) -> Result<bool, FatalStorageError> {
        if only_from_available_block_range {
            Ok(self.get_available_block_range()?.contains(block_height))
        } else {
            Ok(true)
        }
    }

    fn get_available_block_range(&self) -> Result<AvailableBlockRange, FatalStorageError> {
        let high = self
            .block_height_index
            .keys()
            .last()
            .copied()
            .unwrap_or_default();
        let low = self.lowest_available_block_height;
        match AvailableBlockRange::new(low, high) {
            Ok(range) => Ok(range),
            Err(error) => {
                error!(%error);
                Ok(AvailableBlockRange::default())
            }
        }
    }

    fn update_lowest_available_block_height(
        &mut self,
        new_height: u64,
    ) -> Result<(), FatalStorageError> {
        // We should update the value if
        // * it wasn't already stored, or
        // * the new value is lower than the available range at startup, or
        // * the new value is 2 or more higher than (after pruning due to hard-reset) the available
        //   range at startup, as that would mean there's a gap of at least one block with
        //   unavailable global state.
        let should_update = {
            let mut txn = self.env.begin_ro_txn()?;
            match txn.get_value_bytesrepr::<_, u64>(
                self.state_store_db,
                &KEY_LOWEST_AVAILABLE_BLOCK_HEIGHT,
            )? {
                Some(height) => {
                    new_height < height || new_height > self.highest_block_at_startup + 1
                }
                None => true,
            }
        };

        if !should_update {
            return Ok(());
        }

        if self.block_height_index.contains_key(&new_height) {
            let mut txn = self.env.begin_rw_txn()?;
            txn.put_value_bytesrepr::<_, u64>(
                self.state_store_db,
                &KEY_LOWEST_AVAILABLE_BLOCK_HEIGHT,
                &new_height,
                true,
            )?;
            txn.commit()?;
            self.lowest_available_block_height = new_height;
        } else {
            error!(
                %new_height,
                "failed to update lowest_available_block_height as not in height index"
            );
            // We don't need to return a fatal error here as an invalid
            // `lowest_available_block_height` is not a critical error.
        }

        Ok(())
    }
}

/// Decodes an item's ID, typically from an incoming request.
fn decode_item_id<T>(raw: &[u8]) -> Result<T::Id, GetRequestError>
where
    T: Item,
{
    bincode::deserialize(raw).map_err(GetRequestError::MalformedIncomingItemId)
}

/// Inserts the relevant entries to the two indices.
///
/// If a duplicate entry is encountered, neither index is updated and an error is returned.
fn insert_to_block_header_indices(
    block_height_index: &mut BTreeMap<u64, BlockHash>,
    switch_block_era_id_index: &mut BTreeMap<EraId, BlockHash>,
    block_header: &BlockHeader,
    verifiable_chunked_hash_activation: EraId,
) -> Result<(), FatalStorageError> {
    let block_hash = block_header.hash(verifiable_chunked_hash_activation);
    if let Some(first) = block_height_index.get(&block_header.height()) {
        if *first != block_hash {
            return Err(FatalStorageError::DuplicateBlockIndex {
                height: block_header.height(),
                first: *first,
                second: block_hash,
            });
        }
    }

    if block_header.is_switch_block() {
        match switch_block_era_id_index.entry(block_header.era_id()) {
            Entry::Vacant(entry) => {
                let _ = entry.insert(block_hash);
            }
            Entry::Occupied(entry) => {
                if *entry.get() != block_hash {
                    return Err(FatalStorageError::DuplicateEraIdIndex {
                        era_id: block_header.era_id(),
                        first: *entry.get(),
                        second: block_hash,
                    });
                }
            }
        }
    }

    let _ = block_height_index.insert(block_header.height(), block_hash);
    Ok(())
}

/// Inserts the relevant entries to the index.
///
/// If a duplicate entry is encountered, index is not updated and an error is returned.
fn insert_to_deploy_index(
    deploy_hash_index: &mut BTreeMap<DeployHash, BlockHashAndHeight>,
    block_hash: BlockHash,
    block_body: &BlockBody,
    block_height: u64,
) -> Result<(), FatalStorageError> {
    if let Some(hash) = block_body
        .deploy_hashes()
        .iter()
        .chain(block_body.transfer_hashes().iter())
        .find(|hash| {
            deploy_hash_index
                .get(hash)
                .map_or(false, |old_block_hash_and_height| {
                    old_block_hash_and_height.block_hash != block_hash
                })
        })
    {
        return Err(FatalStorageError::DuplicateDeployIndex {
            deploy_hash: *hash,
            first: deploy_hash_index[hash],
            second: BlockHashAndHeight::new(block_hash, block_height),
        });
    }

    for hash in block_body
        .deploy_hashes()
        .iter()
        .chain(block_body.transfer_hashes().iter())
    {
        deploy_hash_index.insert(*hash, BlockHashAndHeight::new(block_hash, block_height));
    }

    Ok(())
}

fn should_move_storage_files_to_network_subdir(
    root: &Path,
    file_names: &[&str],
) -> Result<bool, FatalStorageError> {
    let mut files_found = vec![];
    let mut files_not_found = vec![];

    file_names.iter().for_each(|file_name| {
        let file_path = root.join(file_name);

        match file_path.exists() {
            true => files_found.push(file_path),
            false => files_not_found.push(file_path),
        }
    });

    let should_move_files = files_found.len() == file_names.len();

    if !should_move_files && !files_found.is_empty() {
        error!(
            "found storage files: {:?}, missing storage files: {:?}",
            files_found, files_not_found
        );

        return Err(FatalStorageError::MissingStorageFiles {
            missing_files: files_not_found,
        });
    }

    Ok(should_move_files)
}

fn move_storage_files_to_network_subdir(
    root: &Path,
    subdir: &Path,
    file_names: &[&str],
) -> Result<(), FatalStorageError> {
    file_names
        .iter()
        .map(|file_name| {
            let source_path = root.join(file_name);
            let dest_path = subdir.join(file_name);
            fs::rename(&source_path, &dest_path).map_err(|original_error| {
                FatalStorageError::UnableToMoveFile {
                    source_path,
                    dest_path,
                    original_error,
                }
            })
        })
        .collect::<Result<Vec<_>, FatalStorageError>>()?;

    info!(
        "moved files: {:?} from: {:?} to: {:?}",
        file_names, root, subdir
    );
    Ok(())
}

/// On-disk storage configuration.
#[derive(Clone, DataSize, Debug, Deserialize, Serialize)]
#[serde(deny_unknown_fields)]
pub struct Config {
    /// The path to the folder where any files created or read by the storage component will exist.
    ///
    /// If the folder doesn't exist, it and any required parents will be created.
    pub path: PathBuf,
    /// The maximum size of the database to use for the block store.
    ///
    /// The size should be a multiple of the OS page size.
    max_block_store_size: usize,
    /// The maximum size of the database to use for the deploy store.
    ///
    /// The size should be a multiple of the OS page size.
    max_deploy_store_size: usize,
    /// The maximum size of the database to use for the deploy metadata store.
    ///
    /// The size should be a multiple of the OS page size.
    max_deploy_metadata_store_size: usize,
    /// The maximum size of the database to use for the component state store.
    ///
    /// The size should be a multiple of the OS page size.
    max_state_store_size: usize,
    /// Whether or not memory deduplication is enabled.
    enable_mem_deduplication: bool,
    /// How many loads before memory duplication checks for dead references.
    mem_pool_prune_interval: u16,
    /// Maximum number of parallel synchronous storage tasks to spawn.
    max_sync_tasks: u16,
}

impl Default for Config {
    fn default() -> Self {
        Config {
            // No one should be instantiating a config with storage set to default.
            path: "/dev/null".into(),
            max_block_store_size: DEFAULT_MAX_BLOCK_STORE_SIZE,
            max_deploy_store_size: DEFAULT_MAX_DEPLOY_STORE_SIZE,
            max_deploy_metadata_store_size: DEFAULT_MAX_DEPLOY_METADATA_STORE_SIZE,
            max_state_store_size: DEFAULT_MAX_STATE_STORE_SIZE,
            enable_mem_deduplication: true,
            mem_pool_prune_interval: 4096,
            max_sync_tasks: 32,
        }
    }
}

impl Config {
    /// Returns a default `Config` suitable for tests, along with a `TempDir` which must be kept
    /// alive for the duration of the test since its destructor removes the dir from the filesystem.
    #[cfg(test)]
    pub(crate) fn default_for_tests() -> (Self, TempDir) {
        let tempdir = tempfile::tempdir().expect("should get tempdir");
        let path = tempdir.path().join("lmdb");

        let config = Config {
            path,
            ..Default::default()
        };
        (config, tempdir)
    }
}

// Testing code. The functions below allow direct inspection of the storage component and should
// only ever be used when writing tests.
#[cfg(test)]
impl Storage {
    /// Directly returns a deploy from internal store.
    ///
    /// # Panics
    ///
    /// Panics if an IO error occurs.
    pub(crate) fn get_deploy_by_hash(&self, deploy_hash: DeployHash) -> Option<Deploy> {
        let mut txn = self
            .env
            .begin_ro_txn()
            .expect("could not create RO transaction");
        txn.get_value(self.deploy_db, &deploy_hash)
            .expect("could not retrieve value from storage")
    }

    /// Directly returns a deploy metadata from internal store.
    ///
    /// # Panics
    ///
    /// Panics if an IO error occurs.
    pub(crate) fn get_deploy_metadata_by_hash(
        &self,
        deploy_hash: &DeployHash,
    ) -> Option<DeployMetadata> {
        let mut txn = self
            .env
            .begin_ro_txn()
            .expect("could not create RO transaction");
        self.get_deploy_metadata(&mut txn, deploy_hash)
            .expect("could not retrieve deploy metadata from storage")
    }

    /// Directly returns a deploy with finalized approvals from internal store.
    ///
    /// # Panics
    ///
    /// Panics if an IO error occurs.
    pub(crate) fn get_deploy_with_finalized_approvals_by_hash(
        &self,
        deploy_hash: &DeployHash,
    ) -> Option<DeployWithFinalizedApprovals> {
        let mut txn = self
            .env
            .begin_ro_txn()
            .expect("could not create RO transaction");
        self.get_deploy_with_finalized_approvals(&mut txn, deploy_hash)
            .expect("could not retrieve a deploy with finalized approvals from storage")
    }

    /// Reads all known deploy hashes from the internal store.
    ///
    /// # Panics
    ///
    /// Panics on any IO or db corruption error.
    pub(crate) fn get_all_deploy_hashes(&self) -> BTreeSet<DeployHash> {
        let txn = self
            .env
            .begin_ro_txn()
            .expect("could not create RO transaction");

        let mut cursor = txn
            .open_ro_cursor(self.deploy_db)
            .expect("could not create cursor");

        cursor
            .iter()
            .map(|(raw_key, _)| {
                DeployHash::new(Digest::try_from(raw_key).expect("malformed deploy hash in DB"))
            })
            .collect()
    }

    /// Retrieves single switch block by era ID by looking it up in the index and returning it.
    fn get_switch_block_by_era_id<Tx: Transaction>(
        &self,
        txn: &mut Tx,
        era_id: EraId,
    ) -> Result<Option<Block>, FatalStorageError> {
        self.switch_block_era_id_index
            .get(&era_id)
            .and_then(|block_hash| self.get_single_block(txn, block_hash).transpose())
            .transpose()
    }

    /// Get the switch block for a specified era number in a read-only LMDB database transaction.
    ///
    /// # Panics
    ///
    /// Panics on any IO or db corruption error.
    pub(crate) fn transactional_get_switch_block_by_era_id(
        &self,
        switch_block_era_num: u64,
    ) -> Result<Option<Block>, FatalStorageError> {
        let mut txn = self
            .env
            .begin_ro_txn()
            .expect("Could not start read only transaction for lmdb");
        let switch_block = self
            .get_switch_block_by_era_id(&mut txn, EraId::from(switch_block_era_num))
            .expect("LMDB panicked trying to get switch block");
        txn.commit().expect("Could not commit transaction");
        Ok(switch_block)
    }

    /// Retrieves a single block header by height by looking it up in the index and returning it.
    pub fn read_block_header_by_height(
        &self,
        height: u64,
    ) -> Result<Option<BlockHeader>, FatalStorageError> {
        let mut txn = self.env.begin_ro_txn()?;
        self.block_height_index
            .get(&height)
            .and_then(|block_hash| {
                self.get_single_block_header(&mut txn, block_hash)
                    .transpose()
            })
            .transpose()
    }

    /// Retrieves the highest block header from the storage, if one exists.
    pub fn read_highest_block_header(&self) -> Result<Option<BlockHeader>, FatalStorageError> {
        let highest_block_hash = match self.block_height_index.iter().last() {
            Some((_, highest_block_hash)) => highest_block_hash,
            None => return Ok(None),
        };
        self.read_block_header_by_hash(highest_block_hash)
    }
}

fn construct_block_body_to_block_header_reverse_lookup(
    txn: &impl Transaction,
    block_header_db: &Database,
) -> Result<BTreeMap<Digest, BlockHeader>, LmdbExtError> {
    let mut block_body_hash_to_header_map: BTreeMap<Digest, BlockHeader> = BTreeMap::new();
    for (_raw_key, raw_val) in txn.open_ro_cursor(*block_header_db)?.iter() {
        let block_header: BlockHeader = lmdb_ext::deserialize(raw_val)?;
        block_body_hash_to_header_map.insert(block_header.body_hash().to_owned(), block_header);
    }
    Ok(block_body_hash_to_header_map)
}

/// Purges stale entries from the block body database.
fn initialize_block_body_v1_db(
    env: &Environment,
    block_header_db: &Database,
    block_body_v1_db: &Database,
    deleted_block_body_hashes_raw: &HashSet<&[u8]>,
) -> Result<(), FatalStorageError> {
    info!("initializing v1 block body database");
    let mut txn = env.begin_rw_txn()?;

    let block_body_hash_to_header_map =
        construct_block_body_to_block_header_reverse_lookup(&txn, block_header_db)?;

    let mut cursor = txn.open_rw_cursor(*block_body_v1_db)?;

    for (raw_key, _raw_val) in cursor.iter() {
        let block_body_hash =
            Digest::try_from(raw_key).map_err(|err| LmdbExtError::DataCorrupted(Box::new(err)))?;
        if !block_body_hash_to_header_map.contains_key(&block_body_hash) {
            if !deleted_block_body_hashes_raw.contains(raw_key) {
                // This means that the block body isn't referenced by any header, but no header
                // referencing it was just deleted, either
                warn!(?raw_key, "orphaned block body detected");
            }
            info!(?raw_key, "deleting v1 block body");
            cursor.del(WriteFlags::empty())?;
        }
    }

    drop(cursor);

    txn.commit()?;
    info!("v1 block body database initialized");
    Ok(())
}

fn get_merkle_linked_list_node<Tx, T>(
    txn: &mut Tx,
    block_body_v2_db: Database,
    part_database: Database,
    key_to_block_body_db: &Digest,
) -> Result<Option<MerkleLinkedListNode<T>>, LmdbExtError>
where
    Tx: Transaction,
    T: FromBytes,
{
    let (part_to_value_db, merkle_proof_of_rest): (Digest, Digest) =
        match txn.get_value_bytesrepr(block_body_v2_db, key_to_block_body_db)? {
            Some(slice) => slice,
            None => return Ok(None),
        };
    let value = match txn.get_value_bytesrepr(part_database, &part_to_value_db)? {
        Some(value) => value,
        None => return Ok(None),
    };
    Ok(Some(MerkleLinkedListNode::new(value, merkle_proof_of_rest)))
}

/// Retrieves the block body for the given block header.
/// Returns the block body (if existing) along with the information on whether the block uses the v1
/// or v2 hashing scheme.
fn get_body_for_block_header<Tx: Transaction>(
    txn: &mut Tx,
    block_header: &BlockHeader,
    databases: &Databases,
    verifiable_chunked_hash_activation: EraId,
) -> (Result<Option<BlockBody>, LmdbExtError>, bool) {
    match block_header.hashing_algorithm_version(verifiable_chunked_hash_activation) {
        HashingAlgorithmVersion::V1 => (
            get_single_block_body_v1(txn, block_header.body_hash(), databases.block_body_v1_db),
            true,
        ),
        HashingAlgorithmVersion::V2 => (
            get_single_block_body_v2(txn, block_header.body_hash(), databases),
            false,
        ),
    }
}

fn get_single_block_body_v1<Tx: Transaction>(
    txn: &mut Tx,
    block_body_hash: &Digest,
    block_body_v1_db: Database,
) -> Result<Option<BlockBody>, LmdbExtError> {
    txn.get_value(block_body_v1_db, block_body_hash)
}

/// Retrieves a single Merklized block body in a separate transaction from storage.
fn get_single_block_body_v2<Tx: Transaction>(
    txn: &mut Tx,
    block_body_hash: &Digest,
    Databases {
        block_body_v1_db: _,
        block_body_v2_db,
        deploy_hashes_db,
        transfer_hashes_db,
        proposer_db,
    }: &Databases,
) -> Result<Option<BlockBody>, LmdbExtError> {
    let deploy_hashes_with_proof: MerkleLinkedListNode<Vec<DeployHash>> =
        match get_merkle_linked_list_node(
            txn,
            *block_body_v2_db,
            *deploy_hashes_db,
            block_body_hash,
        )? {
            Some(deploy_hashes_with_proof) => deploy_hashes_with_proof,
            None => return Ok(None),
        };
    let transfer_hashes_with_proof: MerkleLinkedListNode<Vec<DeployHash>> =
        match get_merkle_linked_list_node(
            txn,
            *block_body_v2_db,
            *transfer_hashes_db,
            deploy_hashes_with_proof.merkle_proof_of_rest(),
        )? {
            Some(transfer_hashes_with_proof) => transfer_hashes_with_proof,
            None => return Ok(None),
        };
    let proposer_with_proof: MerkleLinkedListNode<PublicKey> = match get_merkle_linked_list_node(
        txn,
        *block_body_v2_db,
        *proposer_db,
        transfer_hashes_with_proof.merkle_proof_of_rest(),
    )? {
        Some(proposer_with_proof) => {
            debug_assert_eq!(
                *proposer_with_proof.merkle_proof_of_rest(),
                Digest::SENTINEL_RFOLD
            );
            proposer_with_proof
        }
        None => return Ok(None),
    };
    let block_body = BlockBody::new(
        proposer_with_proof.take_value(),
        deploy_hashes_with_proof.take_value(),
        transfer_hashes_with_proof.take_value(),
    );

    Ok(Some(block_body))
}

// TODO: remove once we run the garbage collection again
#[allow(dead_code)]
fn garbage_collect_block_body_v2_db(
    txn: &mut RwTransaction,
    block_body_v2_db: &Database,
    deploy_hashes_db: &Database,
    transfer_hashes_db: &Database,
    proposer_db: &Database,
    block_body_hash_to_header_map: &BTreeMap<Digest, BlockHeader>,
    verifiable_chunked_hash_activation: EraId,
) -> Result<(), FatalStorageError> {
    // This will store all the keys that are reachable from a block header, in all the parts
    // databases (we're basically doing a mark-and-sweep below).
    // The entries correspond to: the block_body_v2_db, deploy_hashes_db, transfer_hashes_db,
    // proposer_db respectively.
    let mut live_digests: [HashSet<Digest>; BlockBody::PARTS_COUNT + 1] = [
        HashSet::new(),
        HashSet::new(),
        HashSet::new(),
        HashSet::new(),
    ];

    for (body_hash, header) in block_body_hash_to_header_map {
        if header.hashing_algorithm_version(verifiable_chunked_hash_activation)
            != HashingAlgorithmVersion::V2
        {
            // We're only interested in body hashes for V2 blocks here
            continue;
        }
        let mut current_digest = *body_hash;
        let mut live_digests_index = 1;
        while current_digest != Digest::SENTINEL_RFOLD && !live_digests[0].contains(&current_digest)
        {
            live_digests[0].insert(current_digest);
            let (key_to_part_db, merkle_proof_of_rest): (Digest, Digest) =
                match txn.get_value_bytesrepr(*block_body_v2_db, &current_digest)? {
                    Some(slice) => slice,
                    None => {
                        return Err(FatalStorageError::CouldNotFindBlockBodyPart {
                            block_hash: header.hash(verifiable_chunked_hash_activation),
                            merkle_linked_list_node_hash: current_digest,
                        })
                    }
                };
            if live_digests_index < live_digests.len() {
                live_digests[live_digests_index].insert(key_to_part_db);
            } else {
                return Err(FatalStorageError::UnexpectedBlockBodyPart {
                    block_body_hash: *body_hash,
                    part_hash: key_to_part_db,
                });
            }
            live_digests_index += 1;
            current_digest = merkle_proof_of_rest;
        }
    }

    let databases_to_clean: [(&Database, &str); BlockBody::PARTS_COUNT + 1] = [
        (block_body_v2_db, "deleting v2 block body part"),
        (deploy_hashes_db, "deleting v2 deploy hashes entry"),
        (transfer_hashes_db, "deleting v2 transfer hashes entry"),
        (proposer_db, "deleting v2 proposer entry"),
    ];

    // Clean dead entries from all the databases
    for (index, (database, info_text)) in databases_to_clean.iter().enumerate() {
        let mut cursor = txn.open_rw_cursor(**database)?;
        for (raw_key, _raw_val) in cursor.iter() {
            let key = Digest::try_from(raw_key)
                .map_err(|err| LmdbExtError::DataCorrupted(Box::new(err)))?;
            if !live_digests[index].contains(&key) {
                info!(?raw_key, info_text);
                cursor.del(WriteFlags::empty())?;
            }
        }
        drop(cursor);
    }

    Ok(())
}

/// Purges stale entries from the block metadata database.
fn initialize_block_metadata_db(
    env: &Environment,
    block_metadata_db: &Database,
    deleted_block_hashes: &HashSet<&[u8]>,
) -> Result<(), FatalStorageError> {
    info!("initializing block metadata database");
    let mut txn = env.begin_rw_txn()?;
    let mut cursor = txn.open_rw_cursor(*block_metadata_db)?;

    for (raw_key, _) in cursor.iter() {
        if deleted_block_hashes.contains(raw_key) {
            cursor.del(WriteFlags::empty())?;
            continue;
        }
    }

    drop(cursor);
    txn.commit()?;

    info!("block metadata database initialized");
    Ok(())
}

/// Purges stale entries from the deploy metadata database.
fn initialize_deploy_metadata_db(
    env: &Environment,
    deploy_metadata_db: &Database,
    deleted_deploy_hashes: &HashSet<DeployHash>,
) -> Result<(), LmdbExtError> {
    info!("initializing deploy metadata database");

    let mut txn = env.begin_rw_txn()?;
    deleted_deploy_hashes.iter().for_each(|deleted_deploy_hash| {
        if txn.del(*deploy_metadata_db, deleted_deploy_hash, None).is_err() {
            debug!(%deleted_deploy_hash, "not purging from 'deploy_metadata_db' because not existing");
        }
    });
    txn.commit()?;

    info!("deploy metadata database initialized");
    Ok(())
}<|MERGE_RESOLUTION|>--- conflicted
+++ resolved
@@ -64,12 +64,7 @@
 use static_assertions::const_assert;
 #[cfg(test)]
 use tempfile::TempDir;
-<<<<<<< HEAD
-use tokio::sync::Semaphore;
-use tracing::{debug, error, info, trace, warn};
-=======
 use tracing::{debug, error, info, warn};
->>>>>>> 27e89590
 
 use casper_hashing::Digest;
 use casper_types::{
@@ -1054,7 +1049,6 @@
                 block_header,
                 responder,
             } => {
-<<<<<<< HEAD
                 let block_header_hash = block_header.hash(self.verifiable_chunked_hash_activation);
                 match self.put_block_headers(vec![*block_header]) {
                     Ok(result) => responder.respond(result).ignore(),
@@ -1062,30 +1056,6 @@
                         error!(?err, ?block_header_hash, "error when storing block header");
                         return Err(err);
                     }
-=======
-                let mut txn = self.env.begin_rw_txn()?;
-                if !txn.put_value(
-                    self.block_header_db,
-                    &block_header.hash(self.verifiable_chunked_hash_activation),
-                    &block_header,
-                    false,
-                )? {
-                    error!(
-                        ?block_header,
-                        "Could not insert block header (maybe already inserted?)",
-                    );
-                    txn.abort();
-                    return Ok(responder.respond(false).ignore());
-                }
-
-                {
-                    insert_to_block_header_indices(
-                        &mut self.block_height_index,
-                        &mut self.switch_block_era_id_index,
-                        &block_header,
-                        self.verifiable_chunked_hash_activation,
-                    )?;
->>>>>>> 27e89590
                 }
             }
             StorageRequest::PutHeadersBatch {
@@ -1314,12 +1284,7 @@
         &self,
         height: u64,
     ) -> Result<Option<BlockHash>, FatalStorageError> {
-        Ok(self
-            .indices
-            .read()?
-            .block_height_index
-            .get(&height)
-            .cloned())
+        Ok(self.block_height_index.get(&height).cloned())
     }
 
     /// Retrieves single block by height by looking it up in the index and returning it.
@@ -1514,7 +1479,7 @@
     /// Returns an error on failure or a boolean indicating whether any of the block headers were
     /// previously known.
     fn put_block_headers(
-        &self,
+        &mut self,
         block_headers: Vec<BlockHeader>,
     ) -> Result<bool, FatalStorageError> {
         let mut txn = self.env.begin_rw_txn()?;
@@ -1540,10 +1505,10 @@
         }
         txn.commit()?;
         // Update the indices if and only if we wrote to storage correctly.
-        let mut indices = self.indices.write()?;
         for block_header in &block_headers {
             insert_to_block_header_indices(
-                &mut indices,
+                &mut self.block_height_index,
+                &mut self.switch_block_era_id_index,
                 block_header,
                 self.verifiable_chunked_hash_activation,
             )?;
@@ -1920,19 +1885,13 @@
         block_header_ids: &BlockHeadersBatchId,
     ) -> Result<Option<BlockHeadersBatch>, FatalStorageError> {
         let mut tx = self.env.begin_ro_txn()?;
-        let indices = self.indices.read()?;
 
         let mut headers = Vec::with_capacity(block_header_ids.len() as usize);
         for block_height in block_header_ids.iter() {
-            match self.get_block_header_by_height_restricted(
-                &mut tx,
-                &indices,
-                block_height,
-                true,
-            )? {
+            match self.get_block_header_by_height_restricted(&mut tx, block_height, true)? {
                 Some(block_header) => headers.push(block_header),
                 None => {
-                    trace!(?block_height, "block header not found");
+                    debug!(?block_height, "block header not found");
                     // Short-circuit, we're all interested in the complete data.
                     return Ok(None);
                 }
