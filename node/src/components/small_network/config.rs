--- conflicted
+++ resolved
@@ -48,11 +48,8 @@
             tarpit_version_threshold: None,
             tarpit_duration: TimeDiff::from_seconds(600),
             tarpit_chance: 0.2,
-<<<<<<< HEAD
             max_in_flight_demands: 50,
-=======
             blocklist_retain_duration: TimeDiff::from_seconds(600),
->>>>>>> 354e61ac
         }
     }
 }
@@ -94,13 +91,10 @@
     pub tarpit_duration: TimeDiff,
     /// The chance, expressed as a number between 0.0 and 1.0, of triggering the tarpit.
     pub tarpit_chance: f32,
-<<<<<<< HEAD
     /// Maximum number of demands for objects that can be in-flight.
     pub max_in_flight_demands: u32,
-=======
     /// Duration peers are kept on the block list, before being redeemed.
     pub blocklist_retain_duration: TimeDiff,
->>>>>>> 354e61ac
 }
 
 #[cfg(test)]
