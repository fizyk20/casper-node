//! Consensus service is a component that will be communicating with the reactor.
//! It will receive events (like incoming message event or create new message event)
//! and propagate them to the underlying consensus protocol.
//! It tries to know as little as possible about the underlying consensus. The only thing
//! it assumes is the concept of era/epoch and that each era runs separate consensus instance.
//! Most importantly, it doesn't care about what messages it's forwarding.

use std::{
    collections::HashMap,
    convert::TryInto,
    fmt::{self, Debug, Formatter},
    rc::Rc,
};

use anyhow::Error;
use blake2::{
    digest::{Update, VariableOutput},
    VarBlake2b,
};
use datasize::DataSize;
use itertools::Itertools;
use prometheus::Registry;
use rand::Rng;
use tracing::{error, info, trace, warn};

use casper_execution_engine::{
    core::engine_state::era_validators::GetEraValidatorsRequest, shared::motes::Motes,
};
use casper_types::{
<<<<<<< HEAD
    auction::{ValidatorWeights, BLOCK_REWARD, DEFAULT_UNBONDING_DELAY},
    ProtocolVersion, U512,
=======
    auction::{ValidatorWeights, AUCTION_DELAY, DEFAULT_UNBONDING_DELAY},
    ProtocolVersion,
>>>>>>> 2483d9de
};

use crate::{
    components::{
        chainspec_loader::{Chainspec, HighwayConfig},
        consensus::{
            candidate_block::CandidateBlock,
            cl_context::{ClContext, Keypair},
            consensus_protocol::{
                BlockContext, ConsensusProtocol, ConsensusProtocolResult, EraEnd,
                FinalizedBlock as CpFinalizedBlock,
            },
            metrics::ConsensusMetrics,
            protocols::highway::HighwayProtocol,
            traits::NodeIdT,
            Config, ConsensusMessage, Event, ReactorEventT,
        },
    },
    crypto::{
        asymmetric_key::{self, PublicKey, SecretKey, Signature},
        hash,
    },
    effect::{EffectBuilder, EffectExt, Effects, Responder},
    types::{BlockHash, BlockHeader, CryptoRngCore, FinalizedBlock, ProtoBlock, Timestamp},
    utils::WithDir,
};

pub use self::era::{Era, EraId};

mod era;

#[derive(DataSize)]
pub struct EraSupervisor<I> {
    /// A map of active consensus protocols.
    /// A value is a trait so that we can run different consensus protocol instances per era.
    ///
    /// This map always contains exactly `2 * bonded_eras + 1` entries, with the last one being the
    /// current one.
    active_eras: HashMap<EraId, Era<I>>,
    pub(super) secret_signing_key: Rc<SecretKey>,
    pub(super) public_signing_key: PublicKey,
    current_era: EraId,
    chainspec: Chainspec,
    node_start_time: Timestamp,
    /// The unbonding period, in number of eras. After this many eras, a former validator is
    /// allowed to withdraw their stake, so their signature can't be trusted anymore.
    ///
    /// A node keeps `2 * bonded_eras` past eras around, because the oldest bonded era could still
    /// receive blocks that refer to `bonded_eras` before that.
    bonded_eras: u64,
    #[data_size(skip)]
    metrics: ConsensusMetrics,
}

impl<I> Debug for EraSupervisor<I> {
    fn fmt(&self, formatter: &mut Formatter) -> fmt::Result {
        let ae: Vec<_> = self.active_eras.keys().collect();
        write!(formatter, "EraSupervisor {{ active_eras: {:?}, .. }}", ae)
    }
}

impl<I> EraSupervisor<I>
where
    I: NodeIdT,
{
    /// Creates a new `EraSupervisor`, starting in era 0.
    #[allow(clippy::too_many_arguments)]
    pub(crate) fn new<REv: ReactorEventT<I>>(
        timestamp: Timestamp,
        config: WithDir<Config>,
        effect_builder: EffectBuilder<REv>,
        validator_stakes: Vec<(PublicKey, Motes)>,
        chainspec: &Chainspec,
        genesis_state_root_hash: hash::Digest,
        registry: &Registry,
        mut rng: &mut dyn CryptoRngCore,
    ) -> Result<(Self, Effects<Event<I>>), Error> {
        let (root, config) = config.into_parts();
        let secret_signing_key = Rc::new(config.secret_key_path.load(root)?);
        let public_signing_key = PublicKey::from(secret_signing_key.as_ref());
        let bonded_eras: u64 = DEFAULT_UNBONDING_DELAY - chainspec.genesis.auction_delay;
        let metrics = ConsensusMetrics::new(registry)
            .expect("failure to setup and register ConsensusMetrics");

        let mut era_supervisor = Self {
            active_eras: Default::default(),
            secret_signing_key,
            public_signing_key,
            current_era: EraId(0),
            chainspec: chainspec.clone(),
            node_start_time: Timestamp::now(),
            bonded_eras,
            metrics,
        };

        let results = era_supervisor.new_era(
            EraId(0),
            timestamp,
            validator_stakes,
            vec![], // no banned validators in era 0
            0,      // hardcoded seed for era 0
            chainspec.genesis.highway_config.genesis_era_start_timestamp,
            0, // the first block has height 0
            genesis_state_root_hash,
        );
        let effects = era_supervisor
            .handling_wrapper(effect_builder, &mut rng)
            .handle_consensus_results(EraId(0), results);

        Ok((era_supervisor, effects))
    }

    /// Returns a temporary container with this `EraSupervisor`, `EffectBuilder` and random number
    /// generator, for handling events.
    pub(super) fn handling_wrapper<'a, REv: ReactorEventT<I>>(
        &'a mut self,
        effect_builder: EffectBuilder<REv>,
        rng: &'a mut dyn CryptoRngCore,
    ) -> EraSupervisorHandlingWrapper<'a, I, REv> {
        EraSupervisorHandlingWrapper {
            era_supervisor: self,
            effect_builder,
            rng,
        }
    }

    fn highway_config(&self) -> &HighwayConfig {
        &self.chainspec.genesis.highway_config
    }

    fn booking_block_height(&self, era_id: EraId) -> u64 {
        // The booking block for era N is the last block of era N - AUCTION_DELAY - 1
        // To find it, we get the start height of era N - AUCTION_DELAY and subtract 1
        let after_booking_era_id = EraId(
            era_id
                .0
                .saturating_sub(self.chainspec.genesis.auction_delay),
        );
        self.active_eras
            .get(&after_booking_era_id)
            .expect("should have era after booking block")
            .start_height
            .saturating_sub(1)
    }

    fn key_block_height(&self, _era_id: EraId, start_height: u64) -> u64 {
        // the switch block of the previous era
        // TODO: consider defining the key block as a block further in the past
        start_height.saturating_sub(1)
    }

    fn era_seed(booking_block_hash: BlockHash, key_block_seed: hash::Digest) -> u64 {
        let mut result = [0; hash::Digest::LENGTH];
        let mut hasher = VarBlake2b::new(hash::Digest::LENGTH).expect("should create hasher");

        hasher.update(booking_block_hash);
        hasher.update(key_block_seed);

        hasher.finalize_variable(|slice| {
            result.copy_from_slice(slice);
        });

        u64::from_le_bytes(result[0..std::mem::size_of::<u64>()].try_into().unwrap())
    }

    /// Starts a new era; panics if it already exists.
    #[allow(clippy::too_many_arguments)] // FIXME
    fn new_era(
        &mut self,
        era_id: EraId,
        timestamp: Timestamp,
        validator_stakes: Vec<(PublicKey, Motes)>,
        newly_slashed: Vec<PublicKey>,
        seed: u64,
        start_time: Timestamp,
        start_height: u64,
        state_root_hash: hash::Digest,
    ) -> Vec<ConsensusProtocolResult<I, ClContext>> {
        if self.active_eras.contains_key(&era_id) {
            panic!("{} already exists", era_id);
        }
        self.current_era = era_id;

        info!(
            ?validator_stakes,
            %start_time,
            %timestamp,
            %start_height,
            era = era_id.0,
            "starting era",
        );

        let slashed = era_id
            .iter_other(self.bonded_eras)
            .flat_map(|e_id| &self.active_eras[&e_id].newly_slashed)
            .chain(&newly_slashed)
            .cloned()
            .collect();

        // Activate the era if this node was already running when the era began, it is still
        // ongoing based on its minimum duration, and we are one of the validators.
        let our_id = self.public_signing_key;
        let should_activate = if self.node_start_time >= start_time {
            info!(
                era = era_id.0,
                %self.node_start_time, "not voting; node was not started before the era began",
            );
            false
        } else if !validator_stakes.iter().any(|(v, _)| *v == our_id) {
            info!(era = era_id.0, %our_id, "not voting; not a validator");
            false
        } else {
            info!(era = era_id.0, "start voting");
            true
        };

        let prev_era = era_id
            .checked_sub(1)
            .and_then(|last_era_id| self.active_eras.get(&last_era_id));

        let mut highway = HighwayProtocol::<I, ClContext>::new(
            instance_id(&self.chainspec, state_root_hash, start_height),
            validator_stakes,
            &slashed,
            self.highway_config(),
            prev_era.map(|era| &*era.consensus),
            start_time,
            seed,
        );

        let results = if should_activate {
            let secret = Keypair::new(Rc::clone(&self.secret_signing_key), our_id);
            highway.activate_validator(our_id, secret, timestamp)
        } else {
            Vec::new()
        };

        let era = Era::new(highway, start_height, newly_slashed, slashed);
        let _ = self.active_eras.insert(era_id, era);

        // Remove the era that has become obsolete now. We keep 2 * bonded_eras past eras because
        // the oldest bonded era could still receive blocks that refer to bonded_eras before that.
        if let Some(obsolete_era_id) = era_id.checked_sub(2 * self.bonded_eras + 1) {
            trace!(era = obsolete_era_id.0, "removing obsolete era");
            self.active_eras.remove(&obsolete_era_id);
        }

        results
    }

    /// Returns the current era.
    fn current_era_mut(&mut self) -> &mut Era<I> {
        self.active_eras
            .get_mut(&self.current_era)
            .expect("current era does not exist")
    }

    /// Returns `true` if the specified era is active and bonded.
    fn is_bonded(&self, era_id: EraId) -> bool {
        era_id.0 + self.bonded_eras >= self.current_era.0 && era_id <= self.current_era
    }

    /// Inspect the active eras.
    #[cfg(test)]
    pub(crate) fn active_eras(&self) -> &HashMap<EraId, Era<I>> {
        &self.active_eras
    }
}

/// A mutable `EraSupervisor` reference, together with an `EffectBuilder`.
///
/// This is a short-lived convenience type to avoid passing the effect builder through lots of
/// message calls, and making every method individually generic in `REv`. It is only instantiated
/// for the duration of handling a single event.
pub(super) struct EraSupervisorHandlingWrapper<'a, I, REv: 'static> {
    pub(super) era_supervisor: &'a mut EraSupervisor<I>,
    pub(super) effect_builder: EffectBuilder<REv>,
    pub(super) rng: &'a mut dyn CryptoRngCore,
}

impl<'a, I, REv> EraSupervisorHandlingWrapper<'a, I, REv>
where
    I: NodeIdT,
    REv: ReactorEventT<I>,
{
    /// Applies `f` to the consensus protocol of the specified era.
    fn delegate_to_era<F>(&mut self, era_id: EraId, f: F) -> Effects<Event<I>>
    where
        F: FnOnce(
            &mut dyn ConsensusProtocol<I, ClContext>,
            &mut dyn CryptoRngCore,
        ) -> Vec<ConsensusProtocolResult<I, ClContext>>,
    {
        match self.era_supervisor.active_eras.get_mut(&era_id) {
            None => {
                if era_id > self.era_supervisor.current_era {
                    info!(era = era_id.0, "received message for future era");
                } else {
                    info!(era = era_id.0, "received message for obsolete era");
                }
                Effects::new()
            }
            Some(era) => {
                let results = f(&mut *era.consensus, self.rng);
                self.handle_consensus_results(era_id, results)
            }
        }
    }

    pub(super) fn handle_timer(
        &mut self,
        era_id: EraId,
        timestamp: Timestamp,
    ) -> Effects<Event<I>> {
        self.delegate_to_era(era_id, move |consensus, rng| {
            consensus.handle_timer(timestamp, rng)
        })
    }

    pub(super) fn handle_message(&mut self, sender: I, msg: ConsensusMessage) -> Effects<Event<I>> {
        match msg {
            ConsensusMessage::Protocol { era_id, payload } => {
                // If the era is already unbonded, only accept new evidence, because still-bonded
                // eras could depend on that.
                let evidence_only = !self.era_supervisor.is_bonded(era_id);
                self.delegate_to_era(era_id, move |consensus, rng| {
                    consensus.handle_message(sender, payload, evidence_only, rng)
                })
            }
            ConsensusMessage::EvidenceRequest { era_id, pub_key } => {
                if !self.era_supervisor.is_bonded(era_id) {
                    trace!(era = era_id.0, "not handling message; era too old");
                    return Effects::new();
                }
                era_id
                    .iter_bonded(self.era_supervisor.bonded_eras)
                    .flat_map(|e_id| {
                        self.delegate_to_era(e_id, |consensus, _| {
                            consensus.request_evidence(sender.clone(), &pub_key)
                        })
                    })
                    .collect()
            }
        }
    }

    pub(super) fn handle_new_proto_block(
        &mut self,
        era_id: EraId,
        proto_block: ProtoBlock,
        block_context: BlockContext,
    ) -> Effects<Event<I>> {
        if !self.era_supervisor.is_bonded(era_id) {
            warn!(era = era_id.0, "new proto block in outdated era");
            return Effects::new();
        }
        let mut effects = self
            .effect_builder
            .announce_proposed_proto_block(proto_block.clone())
            .ignore();
        let accusations = era_id
            .iter_bonded(self.era_supervisor.bonded_eras)
            .flat_map(|e_id| self.era(e_id).consensus.validators_with_evidence())
            .unique()
            .filter(|pub_key| !self.era(era_id).slashed.contains(pub_key))
            .cloned()
            .collect();
        let candidate_block = CandidateBlock::new(proto_block, accusations);
        effects.extend(self.delegate_to_era(era_id, move |consensus, rng| {
            consensus.propose(candidate_block, block_context, rng)
        }));
        effects
    }

    pub(super) fn handle_linear_chain_block(
        &mut self,
        block_header: BlockHeader,
        responder: Responder<Signature>,
    ) -> Effects<Event<I>> {
        // TODO - we should only sign if we're a validator for the given era ID.
        let signature = asymmetric_key::sign(
            block_header.hash().inner(),
            &self.era_supervisor.secret_signing_key,
            &self.era_supervisor.public_signing_key,
            self.rng,
        );
        let mut effects = responder.respond(signature).ignore();
        if block_header.era_id() < self.era_supervisor.current_era {
            trace!(era_id = %block_header.era_id(), "executed block in old era");
            return effects;
        }
        if block_header.switch_block() {
            // if the block is a switch block, we have to get the validators for the new era and
            // create it, before we can say we handled the block
            let new_era_id = block_header.era_id().successor();
            let request = GetEraValidatorsRequest::new(
                (*block_header.state_root_hash()).into(),
                new_era_id.0,
                ProtocolVersion::V1_0_0,
            );
            let key_block_height = self
                .era_supervisor
                .key_block_height(new_era_id, block_header.height() + 1);
            let booking_block_height = self.era_supervisor.booking_block_height(new_era_id);
            let effect = self
                .effect_builder
                .create_new_era(request, booking_block_height, key_block_height)
                .event(
                    move |(validators, booking_block, key_block)| Event::CreateNewEra {
                        block_header: Box::new(block_header),
                        booking_block_hash: booking_block
                            .map_or_else(|| Err(booking_block_height), |block| Ok(*block.hash())),
                        key_block_seed: key_block.map_or_else(
                            || Err(key_block_height),
                            |block| Ok(block.header().accumulated_seed()),
                        ),
                        get_validators_result: validators,
                    },
                );
            effects.extend(effect);
        } else {
            // if it's not a switch block, we can already declare it handled
            effects.extend(
                self.effect_builder
                    .announce_block_handled(block_header)
                    .ignore(),
            );
        }
        effects
    }

    pub(super) fn handle_create_new_era(
        &mut self,
        block_header: BlockHeader,
        booking_block_hash: BlockHash,
        key_block_seed: hash::Digest,
        validator_weights: ValidatorWeights,
    ) -> Effects<Event<I>> {
        let validator_stakes = validator_weights
            .into_iter()
            .filter_map(|(key, stake)| match key.try_into() {
                Ok(key) => Some((key, Motes::new(stake))),
                Err(error) => {
                    warn!(%error, "error converting the bonded key");
                    None
                }
            })
            .collect();
        self.era_supervisor
            .current_era_mut()
            .consensus
            .deactivate_validator();
        let newly_slashed = block_header
            .era_end()
            .expect("switch block must have era_end")
            .equivocators
            .clone();
        let era_id = block_header.era_id().successor();
        info!(era = era_id.0, "era created");
        let seed = EraSupervisor::<I>::era_seed(booking_block_hash, key_block_seed);
        trace!(%seed, "the seed for {}: {}", era_id, seed);
        let results = self.era_supervisor.new_era(
            era_id,
            Timestamp::now(), // TODO: This should be passed in.
            validator_stakes,
            newly_slashed,
            seed,
            block_header.timestamp(),
            block_header.height() + 1,
            *block_header.state_root_hash(),
        );
        let mut effects = self.handle_consensus_results(era_id, results);
        effects.extend(
            self.effect_builder
                .announce_block_handled(block_header)
                .ignore(),
        );
        effects
    }

    pub(super) fn resolve_validity(
        &mut self,
        era_id: EraId,
        _sender: I, // TODO: Disconnect from sender if invalid.
        proto_block: ProtoBlock,
        valid: bool,
    ) -> Effects<Event<I>> {
        self.era_supervisor.metrics.proposed_block();
        let mut effects = Effects::new();
        let candidate_blocks = if let Some(era) = self.era_supervisor.active_eras.get_mut(&era_id) {
            era.resolve_validity(&proto_block, valid)
        } else {
            return effects;
        };
        for candidate_block in candidate_blocks {
            effects.extend(self.delegate_to_era(era_id, |consensus, rng| {
                consensus.resolve_validity(&candidate_block, valid, rng)
            }));
        }
        if valid {
            effects.extend(
                self.effect_builder
                    .announce_proposed_proto_block(proto_block)
                    .ignore(),
            );
        }
        effects
    }

    fn handle_consensus_results<T>(&mut self, era_id: EraId, results: T) -> Effects<Event<I>>
    where
        T: IntoIterator<Item = ConsensusProtocolResult<I, ClContext>>,
    {
        results
            .into_iter()
            .flat_map(|result| self.handle_consensus_result(era_id, result))
            .collect()
    }

    /// Returns `true` if any of the most recent eras has evidence against the validator with key
    /// `pub_key`.
    fn has_evidence(&self, era_id: EraId, pub_key: PublicKey) -> bool {
        era_id
            .iter_bonded(self.era_supervisor.bonded_eras)
            .any(|eid| self.era(eid).consensus.has_evidence(&pub_key))
    }

    /// Returns the era with the specified ID. Panics if it does not exist.
    fn era(&self, era_id: EraId) -> &Era<I> {
        &self.era_supervisor.active_eras[&era_id]
    }

    /// Returns the era with the specified ID mutably. Panics if it does not exist.
    fn era_mut(&mut self, era_id: EraId) -> &mut Era<I> {
        self.era_supervisor.active_eras.get_mut(&era_id).unwrap()
    }

    fn handle_consensus_result(
        &mut self,
        era_id: EraId,
        consensus_result: ConsensusProtocolResult<I, ClContext>,
    ) -> Effects<Event<I>> {
        match consensus_result {
            ConsensusProtocolResult::InvalidIncomingMessage(_, sender, error) => {
                // TODO: we will probably want to disconnect from the sender here
                error!(
                    %sender,
                    %error,
                    "invalid incoming message to consensus instance"
                );
                Default::default()
            }
            ConsensusProtocolResult::CreatedGossipMessage(out_msg) => {
                // TODO: we'll want to gossip instead of broadcast here
                self.effect_builder
                    .broadcast_message(era_id.message(out_msg).into())
                    .ignore()
            }
            ConsensusProtocolResult::CreatedTargetedMessage(out_msg, to) => self
                .effect_builder
                .send_message(to, era_id.message(out_msg).into())
                .ignore(),
            ConsensusProtocolResult::ScheduleTimer(timestamp) => {
                let timediff = timestamp.saturating_sub(Timestamp::now());
                self.effect_builder
                    .set_timeout(timediff.into())
                    .event(move |_| Event::Timer { era_id, timestamp })
            }
            ConsensusProtocolResult::CreateNewBlock { block_context } => self
                .effect_builder
                .request_proto_block(block_context, self.rng.gen())
                .event(move |(proto_block, block_context)| Event::NewProtoBlock {
                    era_id,
                    proto_block,
                    block_context,
                }),
            ConsensusProtocolResult::FinalizedBlock(CpFinalizedBlock {
                value,
                timestamp,
                height,
                rewards,
                equivocators,
                proposer,
            }) => {
                self.era_mut(era_id).add_accusations(&equivocators);
                self.era_mut(era_id).add_accusations(value.accusations());
                // If this is the era's last block, it contains rewards. Everyone who is accused in
                // the block or seen as equivocating via the consensus protocol gets slashed.
                let era_end = rewards.map(|rewards| EraEnd {
                    rewards,
                    equivocators: self.era(era_id).accusations(),
                });
                let finalized_block = FinalizedBlock::new(
                    value.proto_block().clone(),
                    timestamp,
                    era_end,
                    era_id,
                    self.era(era_id).start_height + height,
                    proposer,
                );
                self.era_supervisor
                    .metrics
                    .finalized_block(&finalized_block);
                // Announce the finalized proto block.
                let mut effects = self
                    .effect_builder
                    .announce_finalized_block(finalized_block.clone())
                    .ignore();
                // Request execution of the finalized block.
                effects.extend(self.effect_builder.execute_block(finalized_block).ignore());
                effects
            }
            ConsensusProtocolResult::ValidateConsensusValue(sender, candidate_block) => {
                if !self.era_supervisor.is_bonded(era_id) {
                    return Effects::new();
                }
                let proto_block = candidate_block.proto_block().clone();
                let missing_evidence: Vec<PublicKey> = candidate_block
                    .accusations()
                    .iter()
                    .filter(|pub_key| !self.has_evidence(era_id, **pub_key))
                    .cloned()
                    .collect();
                let mut effects = Effects::new();
                for pub_key in missing_evidence.iter().cloned() {
                    let msg = ConsensusMessage::EvidenceRequest { era_id, pub_key };
                    effects.extend(
                        self.effect_builder
                            .send_message(sender.clone(), msg.into())
                            .ignore(),
                    );
                }
                self.era_mut(era_id)
                    .add_candidate(candidate_block, missing_evidence);
                effects.extend(
                    self.effect_builder
                        .validate_block(sender.clone(), proto_block)
                        .event(move |(valid, proto_block)| Event::ResolveValidity {
                            era_id,
                            sender,
                            proto_block,
                            valid,
                        }),
                );
                effects
            }
            ConsensusProtocolResult::NewEvidence(pub_key) => {
                let mut effects = Effects::new();
                for e_id in (era_id.0..=(era_id.0 + self.era_supervisor.bonded_eras)).map(EraId) {
                    let candidate_blocks =
                        if let Some(era) = self.era_supervisor.active_eras.get_mut(&e_id) {
                            era.resolve_evidence(&pub_key)
                        } else {
                            continue;
                        };
                    for candidate_block in candidate_blocks {
                        effects.extend(self.delegate_to_era(e_id, |consensus, rng| {
                            consensus.resolve_validity(&candidate_block, true, rng)
                        }));
                    }
                }
                effects
            }
            ConsensusProtocolResult::SendEvidence(sender, pub_key) => era_id
                .iter_other(self.era_supervisor.bonded_eras)
                .flat_map(|e_id| {
                    self.delegate_to_era(e_id, |consensus, _| {
                        consensus.request_evidence(sender.clone(), &pub_key)
                    })
                })
                .collect(),
        }
    }
}

/// Computes the instance ID for an era, given the state root hash, block height and chainspec.
fn instance_id(
    chainspec: &Chainspec,
    state_root_hash: hash::Digest,
    block_height: u64,
) -> hash::Digest {
    let mut result = [0; hash::Digest::LENGTH];
    let mut hasher = VarBlake2b::new(hash::Digest::LENGTH).expect("should create hasher");

    hasher.update(&chainspec.genesis.name);
    hasher.update(chainspec.genesis.timestamp.millis().to_le_bytes());
    hasher.update(state_root_hash);

    for upgrade_point in chainspec
        .upgrades
        .iter()
        .take_while(|up| up.activation_point.rank <= block_height)
    {
        hasher.update(upgrade_point.activation_point.rank.to_le_bytes());
        if let Some(bytes) = upgrade_point.upgrade_installer_bytes.as_ref() {
            hasher.update(bytes);
        }
        if let Some(bytes) = upgrade_point.upgrade_installer_args.as_ref() {
            hasher.update(bytes);
        }
    }

    hasher.finalize_variable(|slice| {
        result.copy_from_slice(slice);
    });
    result.into()
}<|MERGE_RESOLUTION|>--- conflicted
+++ resolved
@@ -27,13 +27,8 @@
     core::engine_state::era_validators::GetEraValidatorsRequest, shared::motes::Motes,
 };
 use casper_types::{
-<<<<<<< HEAD
-    auction::{ValidatorWeights, BLOCK_REWARD, DEFAULT_UNBONDING_DELAY},
-    ProtocolVersion, U512,
-=======
-    auction::{ValidatorWeights, AUCTION_DELAY, DEFAULT_UNBONDING_DELAY},
+    auction::{ValidatorWeights, DEFAULT_UNBONDING_DELAY},
     ProtocolVersion,
->>>>>>> 2483d9de
 };
 
 use crate::{
