--- conflicted
+++ resolved
@@ -9,11 +9,7 @@
 use serde::{Deserialize, Serialize};
 
 use super::{BlockHeight, CachedState, DeployInfo, FinalizationQueue};
-<<<<<<< HEAD
-use crate::types::{Block, DeployHash, TimeDiff, Timestamp};
-=======
 use crate::types::{Approval, DeployHash, DeployHeader, Timestamp};
->>>>>>> a7f6a648
 
 pub(crate) struct PruneResult {
     pub(crate) total_pruned: usize,
@@ -44,19 +40,12 @@
     pub(super) pending_deploys: HashMap<DeployHash, PendingDeployInfo>,
     /// The collection of transfers pending for inclusion in a block, with a timestamp of when we
     /// received them.
-<<<<<<< HEAD
-    pub(super) pending_transfers: HashMap<DeployHash, (DeployInfo, Timestamp)>,
-    /// The deploys that have already been included in a finalized block, and their earliest known
-    /// expiry date.
-    pub(super) finalized_deploys: HashMap<DeployHash, Timestamp>,
+    pub(super) pending_transfers: HashMap<DeployHash, PendingDeployInfo>,
+    /// The deploys that have already been included in a finalized block.
+    pub(super) finalized_deploys: HashMap<DeployHash, DeployHeader>,
     /// The transfers that have already been included in a finalized block, and their earliest
     /// known expiry date.
     pub(super) finalized_transfers: HashMap<DeployHash, Timestamp>,
-=======
-    pub(super) pending_transfers: HashMap<DeployHash, PendingDeployInfo>,
-    /// The deploys that have already been included in a finalized block.
-    pub(super) finalized_deploys: HashMap<DeployHash, DeployHeader>,
->>>>>>> a7f6a648
     /// The next block height we expect to be finalized.
     /// If we receive a notification of finalization of a later block, we will store it in
     /// finalization_queue.
