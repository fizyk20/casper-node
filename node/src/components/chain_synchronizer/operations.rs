use std::{
    cmp,
    collections::{BTreeMap, VecDeque},
    mem,
    sync::{
        atomic::{AtomicBool, AtomicI64, AtomicU64, Ordering},
        Arc, RwLock,
    },
};

use async_trait::async_trait;
use datasize::DataSize;
use futures::{
    stream::{futures_unordered::FuturesUnordered, StreamExt},
    TryStreamExt,
};
use num::rational::Ratio;
use prometheus::IntGauge;
use quanta::Instant;
use serde::Serialize;
use tokio::sync::Semaphore;
use tracing::{debug, error, info, trace, warn};

use casper_execution_engine::storage::trie::{TrieOrChunk, TrieOrChunkId};
use casper_hashing::Digest;
use casper_types::{bytesrepr::Bytes, EraId, PublicKey, TimeDiff, Timestamp, U512};

use crate::{
    components::{
        chain_synchronizer::{
            error::{Error, FetchBlockHeadersBatchError, FetchTrieError},
            Config, Metrics, ProgressHolder,
        },
        contract_runtime::{BlockAndExecutionEffects, ExecutionPreState},
        fetcher::{FetchResult, FetchedData, FetcherError},
        linear_chain::{self, BlockSignatureError},
    },
    effect::{
        announcements::{
            BlocklistAnnouncement, ChainSynchronizerAnnouncement, ControlAnnouncement,
        },
        requests::{
            ContractRuntimeRequest, FetcherRequest, MarkBlockCompletedRequest, NetworkInfoRequest,
        },
        EffectBuilder,
    },
    storage::StorageRequest,
    types::{
        AvailableBlockRange, Block, BlockAndDeploys, BlockHash, BlockHeader,
        BlockHeaderWithMetadata, BlockHeadersBatch, BlockHeadersBatchId, BlockSignatures,
        BlockWithMetadata, Deploy, DeployHash, FinalizedApprovals, FinalizedApprovalsWithId,
        FinalizedBlock, Item, NodeId,
    },
    utils::work_queue::WorkQueue,
};

const FINALITY_SIGNATURE_FETCH_RETRY_COUNT: usize = 3;
const MAX_HEADERS_BATCH_SIZE: u64 = 1024;

/// Helper struct that is used to measure a time spent in the scope.
/// At the construction time, a reference to the gauge is provided. When the binding to `ScopeTimer`
/// is dropped, the specified gauge is updated with the duration since the scope was entered.
// In the future, this could be replaced with a mechanism that uses `tracing::instrument` attribute
// macro.
struct ScopeTimer<'a> {
    start: Instant,
    gauge: &'a IntGauge,
}

impl<'a> ScopeTimer<'a> {
    fn new(gauge: &'a IntGauge) -> Self {
        Self {
            start: Instant::now(),
            gauge,
        }
    }
}

impl<'a> Drop for ScopeTimer<'a> {
    fn drop(&mut self) {
        self.gauge
            .set(Instant::now().duration_since(self.start).as_secs() as i64);
    }
}

struct ChainSyncContext<'a, REv>
where
    REv: 'static,
{
    effect_builder: &'a EffectBuilder<REv>,
    config: &'a Config,
    trusted_block_header: Option<Arc<BlockHeader>>,
    metrics: &'a Metrics,
    progress: &'a ProgressHolder,
    /// A list of peers which should be asked for data in the near future.
    bad_peer_list: RwLock<VecDeque<NodeId>>,
    /// Number of times peer lists have been filtered.
    filter_count: AtomicI64,
    /// A range of blocks for which we already have all required data stored locally.
    locally_available_block_range_on_start: AvailableBlockRange,
    trie_fetch_limit: Semaphore,
}

impl<'a, REv> ChainSyncContext<'a, REv>
where
    REv: From<StorageRequest> + From<FetcherRequest<BlockHeader>> + From<NetworkInfoRequest>,
{
    /// Returns a new instance suitable for use in the fast-sync task.  It uses the trusted hash
    /// from `config` or else the highest block header in storage as the trust anchor.
    ///
    /// Returns `None` if there is no trusted hash specified in `config` and if storage has no
    /// blocks.  Otherwise returns a new `ChainSyncContext`.
    async fn new_for_fast_sync(
        effect_builder: &'a EffectBuilder<REv>,
        config: &'a Config,
        metrics: &'a Metrics,
        progress: &'a ProgressHolder,
    ) -> Result<ChainSyncContext<'a, REv>, Error> {
        debug_assert!(progress.is_fast_sync());
        let locally_available_block_range_on_start = effect_builder
            .get_available_block_range_from_storage()
            .await;

        let mut ctx = Self {
            effect_builder,
            config,
            trusted_block_header: None,
            metrics,
            progress,
            bad_peer_list: RwLock::new(VecDeque::new()),
            filter_count: AtomicI64::new(0),
            locally_available_block_range_on_start,
            trie_fetch_limit: Semaphore::new(config.max_parallel_trie_fetches()),
        };

        // The config may contain the hash of a block that is known to be on the correct chain. We
        // Also assume that all blocks in storage are correct. Fast sync will use whichever is more
        // recent as a trusted starting point.
        let maybe_stored_header = effect_builder.get_highest_block_header_from_storage().await;
        let maybe_config_header = if let Some(trusted_hash) = config.trusted_hash() {
            Some(*fetch_and_store_initial_trusted_block_header(&ctx, metrics, trusted_hash).await?)
        } else {
            None
        };
        let trusted_block_header = match (maybe_config_header, maybe_stored_header) {
            (Some(config_header), None) => config_header,
            (None, Some(stored_header)) => stored_header,
            (None, None) => {
                debug!("no highest block header found in storage, no trusted header configured");
                return Ok(None);
            }
<<<<<<< HEAD
            None => match effect_builder.get_highest_block_header_from_storage().await {
                Some(block_header) => block_header,
                None => {
                    debug!("no highest block header found in storage");
                    return Err(Error::NoBlocksInStorage);
=======
            (Some(config_header), Some(stored_header)) => {
                if config_header.height() > stored_header.height() {
                    config_header
                } else {
                    if let Some(stored_header_at_same_height) = effect_builder
                        .get_block_header_at_height_from_storage(config_header.height(), false)
                        .await
                    {
                        if stored_header_at_same_height != config_header {
                            return Err(Error::TrustedHeaderOnDifferentFork {
                                config_header: Box::new(config_header),
                                stored_header_at_same_height: Box::new(
                                    stored_header_at_same_height,
                                ),
                            });
                        }
                    }
                    info!(
                        %config_header,
                        %stored_header,
                        "using stored block that is more recent than configured trusted hash"
                    );
                    stored_header
>>>>>>> cbd585c0
                }
            }
        };

        if trusted_block_header.protocol_version() != config.protocol_version() {
            return Err(Error::TrustedHeaderTooEarly {
                trusted_header: Box::new(trusted_block_header),
                current_protocol_version: config.protocol_version(),
                activation_point: config.chainspec().protocol_config.activation_point.era_id(),
            });
        }

        ctx.trusted_block_header = Some(Arc::new(trusted_block_header));

        Ok(ctx)
    }
}

impl<'a, REv> ChainSyncContext<'a, REv>
where
    REv: From<StorageRequest>,
{
    /// Returns a new instance suitable for use in the sync-to-genesis task.  It uses the highest
    /// block from storage's available block range as the trust anchor, as that block should be the
    /// one returned by the fast-sync task run previously, and used in participating mode to begin
    /// executing forwards from.
    async fn new_for_sync_to_genesis(
        effect_builder: &'a EffectBuilder<REv>,
        config: &'a Config,
        metrics: &'a Metrics,
        progress: &'a ProgressHolder,
    ) -> Result<ChainSyncContext<'a, REv>, Error> {
        debug_assert!(progress.is_sync_to_genesis());
        let locally_available_block_range_on_start = effect_builder
            .get_available_block_range_from_storage()
            .await;
        let highest_available_block_height = locally_available_block_range_on_start.high();

        let mut ctx = Self {
            effect_builder,
            config,
            trusted_block_header: None,
            metrics,
            progress,
            bad_peer_list: RwLock::new(VecDeque::new()),
            filter_count: AtomicI64::new(0),
            locally_available_block_range_on_start,
            trie_fetch_limit: Semaphore::new(config.max_parallel_trie_fetches()),
        };

        let trusted_block_header = match effect_builder
            .get_block_header_at_height_from_storage(highest_available_block_height, true)
            .await
        {
            Some(block_header) => block_header,
            None => {
                error!(
                    %highest_available_block_height,
                    "block header should be available in storage"
                );
                return Err(Error::NoHighestBlockHeader);
            }
        };

        ctx.trusted_block_header = Some(Arc::new(trusted_block_header));

        Ok(ctx)
    }
}

impl<'a, REv> ChainSyncContext<'a, REv> {
    /// Returns the trusted block header.
    ///
    /// # Panics
    ///
    /// Will panic if not initialized properly using `ChainSyncContext::new`.
    fn trusted_block_header(&self) -> &BlockHeader {
        self.trusted_block_header
            .as_ref()
            .expect("trusted block header not initialized")
    }

    /// Removes known bad peers from a given peer list.
    ///
    /// Automatically redeems the oldest bad peer after `redemption_interval` filterings.
    fn filter_bad_peers(&self, peers: &mut Vec<NodeId>) {
        {
            let bad_peer_list = self
                .bad_peer_list
                .read()
                .expect("bad peer list lock poisoned");
            // Note: This is currently quadratic in the amount of peers (e.g. in a network with 400
            // out of 401 bad peers, this would result in 160k comparisons), but we estimate that
            // this is fine given the expected low number of bad peers for now. If this proves a
            // problem, proper sets should be used instead.
            //
            // Using a vec is currently convenient because it allows for FIFO-ordered redemption.
            peers.retain(|p| !bad_peer_list.contains(p));
        }

        let redemption_interval = self.config.redemption_interval as i64;
        if redemption_interval != 0
            && self.filter_count.fetch_add(1, Ordering::Relaxed) > redemption_interval
        {
            self.filter_count
                .fetch_sub(redemption_interval, Ordering::Relaxed);

            // Redeem the oldest bad node.
            self.bad_peer_list
                .write()
                .expect("bad peer list lock poisoned")
                .pop_front();
        }
    }

    /// Marks a peer as bad.
    fn mark_bad_peer(&self, peer: NodeId) {
        if self.config.redemption_interval == 0 {
            debug!(%peer, "not marking peer as bad for syncing, redemption is disabled");
            return;
        }

        let mut bad_peer_list = self
            .bad_peer_list
            .write()
            .expect("bad peer list lock poisoned");

        // Note: Like `filter_bad_peers`, this may need to be migrated to use sets instead.
        if bad_peer_list.contains(&peer) {
            debug!(%peer, "peer already marked as bad for syncing");
        } else {
            bad_peer_list.push_back(peer);
            info!(%peer, "marked peer as bad for syncing");
        }
    }

    /// Clears the list of bad peers.
    fn redeem_all(&self) {
        let mut bad_peer_list = self
            .bad_peer_list
            .write()
            .expect("bad peer list lock poisoned");

        let bad_peer_list = mem::take::<VecDeque<NodeId>>(&mut bad_peer_list);
        if !bad_peer_list.is_empty() {
            warn!(
                bad_peer_count = bad_peer_list.len(),
                "redeemed all bad peers"
            )
        }
    }
}

/// Restrict the fan-out for a trie being retrieved by chunks to query at most 10 peers at a time.
const TRIE_CHUNK_FETCH_FAN_OUT: usize = 10;

/// Allows us to decide whether syncing peers can also be used when calling `fetch_retry_forever`.
trait CanUseSyncingNodes {
    fn can_use_syncing_nodes() -> bool {
        true
    }
}

/// Tries and trie chunks can only be retrieved from non-syncing peers to avoid syncing nodes
/// deadlocking while requesting these from each other.
impl CanUseSyncingNodes for TrieOrChunk {
    fn can_use_syncing_nodes() -> bool {
        false
    }
}

/// All other `Item` types can safely be retrieved from syncing peers, as there is no networking
/// backpressure implemented for these fetch requests.
impl CanUseSyncingNodes for BlockHeader {}
impl CanUseSyncingNodes for Block {}
impl CanUseSyncingNodes for Deploy {}
impl CanUseSyncingNodes for BlockAndDeploys {}
impl CanUseSyncingNodes for BlockHeadersBatch {}

/// Returns fully-connected, non-syncing peers that are known to be not banned.
async fn get_filtered_fully_connected_non_syncing_peers<REv>(
    ctx: &ChainSyncContext<'_, REv>,
) -> Vec<NodeId>
where
    REv: From<NetworkInfoRequest>,
{
    let mut peer_list = ctx
        .effect_builder
        .get_fully_connected_non_syncing_peers()
        .await;
    ctx.filter_bad_peers(&mut peer_list);
    peer_list
}

/// Returns fully-connected, syncing and non-syncing peers that are known to be not banned.
async fn get_filtered_fully_connected_peers<REv>(ctx: &ChainSyncContext<'_, REv>) -> Vec<NodeId>
where
    REv: From<NetworkInfoRequest>,
{
    let mut peer_list = ctx.effect_builder.get_fully_connected_peers().await;
    ctx.filter_bad_peers(&mut peer_list);
    peer_list
}

/// Fetches an item. Keeps retrying to fetch until it is successful. Not suited to fetching a block
/// header or block by height, which require verification with finality signatures.
async fn fetch_retry_forever<REv, T>(ctx: &ChainSyncContext<'_, REv>, id: T::Id) -> FetchResult<T>
where
    T: Item + CanUseSyncingNodes + 'static,
    REv: From<FetcherRequest<T>> + From<NetworkInfoRequest>,
{
    let mut attempts = 0_usize;
    loop {
        let new_peer_list = if T::can_use_syncing_nodes() {
            get_filtered_fully_connected_peers(ctx).await
        } else {
            get_filtered_fully_connected_non_syncing_peers(ctx).await
        };

        if new_peer_list.is_empty() && attempts % 100 == 0 {
            warn!(
                attempts,
                item_type = ?T::TAG,
                ?id,
                can_use_syncing_nodes = %T::can_use_syncing_nodes(),
                "failed to attempt to fetch item due to no fully-connected peers"
            );
        }

        for peer in new_peer_list {
            trace!(
                "attempting to fetch {:?} with id {:?} from {:?}",
                T::TAG,
                id,
                peer
            );
            match ctx.effect_builder.fetch::<T>(id, peer).await {
                Ok(fetched_data @ FetchedData::FromStorage { .. }) => {
                    trace!(
                        "did not get {:?} with id {:?} from {:?}, got from storage instead",
                        T::TAG,
                        id,
                        peer
                    );
                    return Ok(fetched_data);
                }
                Ok(fetched_data @ FetchedData::FromPeer { .. }) => {
                    trace!("fetched {:?} with id {:?} from {:?}", T::TAG, id, peer);
                    return Ok(fetched_data);
                }
                Err(FetcherError::Absent { .. }) => {
                    warn!(
                        ?id,
                        tag = ?T::TAG,
                        ?peer,
                        "chain sync could not fetch; trying next peer",
                    );
                    ctx.mark_bad_peer(peer);
                }
                Err(FetcherError::TimedOut { .. }) => {
                    warn!(
                        ?id,
                        tag = ?T::TAG,
                        ?peer,
                        "peer timed out",
                    );
                    ctx.mark_bad_peer(peer);
                }
                Err(error @ FetcherError::CouldNotConstructGetRequest { .. }) => return Err(error),
            }
        }
        tokio::time::sleep(ctx.config.retry_interval()).await;
        attempts += 1;
    }
}

enum TrieAlreadyPresentOrDownloaded {
    AlreadyPresent,
    Downloaded(Bytes),
}

async fn fetch_trie_retry_forever<REv>(
    id: Digest,
    ctx: &ChainSyncContext<'_, REv>,
) -> Result<TrieAlreadyPresentOrDownloaded, FetchTrieError>
where
    REv: From<FetcherRequest<TrieOrChunk>> + From<NetworkInfoRequest>,
{
    let trie_or_chunk =
        match fetch_retry_forever::<_, TrieOrChunk>(ctx, TrieOrChunkId(0, id)).await? {
            FetchedData::FromStorage { .. } => {
                return Ok(TrieAlreadyPresentOrDownloaded::AlreadyPresent)
            }
            FetchedData::FromPeer {
                item: trie_or_chunk,
                ..
            } => *trie_or_chunk,
        };
    let chunk_with_proof = match trie_or_chunk {
        TrieOrChunk::Trie(trie) => return Ok(TrieAlreadyPresentOrDownloaded::Downloaded(trie)),
        TrieOrChunk::ChunkWithProof(chunk_with_proof) => chunk_with_proof,
    };

    debug_assert!(
        chunk_with_proof.proof().index() == 0,
        "Proof index was not 0.  Proof index: {}",
        chunk_with_proof.proof().index()
    );
    let count = chunk_with_proof.proof().count();
    let first_chunk = chunk_with_proof.into_chunk();
    // Start stream iter to get each chunk.
    // Start from 1 because proof.index() == 0.
    // Build a map of the chunks.
    let chunk_map_result = futures::stream::iter(1..count)
        .map(|index| async move {
            match fetch_retry_forever::<_, TrieOrChunk>(ctx, TrieOrChunkId(index, id)).await? {
                FetchedData::FromStorage { .. } => {
                    Err(FetchTrieError::TrieBeingFetchByChunksSomehowFetchedFromStorage)
                }
                FetchedData::FromPeer { item, .. } => match *item {
                    TrieOrChunk::Trie(_) => Err(
                        FetchTrieError::TrieBeingFetchedByChunksSomehowFetchWholeFromPeer {
                            digest: id,
                        },
                    ),
                    TrieOrChunk::ChunkWithProof(chunk_with_proof) => {
                        let index = chunk_with_proof.proof().index();
                        let chunk = chunk_with_proof.into_chunk();
                        Ok((index, chunk))
                    }
                },
            }
        })
        // Do not try to fetch all of the trie chunks at once; only fetch at most
        // TRIE_CHUNK_FETCH_FAN_OUT at a time.
        // Doing `buffer_unordered` followed by `try_collect` here means if one of the
        // fetches fails, then the outstanding futures are canceled.
        .buffer_unordered(TRIE_CHUNK_FETCH_FAN_OUT)
        .try_collect::<BTreeMap<u64, Bytes>>()
        .await;

    // Handle if a parallel process downloaded all the trie chunks before us.
    let mut chunk_map = match chunk_map_result {
        Ok(chunk_map) => chunk_map,
        Err(FetchTrieError::TrieBeingFetchByChunksSomehowFetchedFromStorage) => {
            // trie must have been downloaded by a parallel process...
            return Ok(TrieAlreadyPresentOrDownloaded::AlreadyPresent);
        }
        Err(error) => {
            return Err(error);
        }
    };
    chunk_map.insert(0, first_chunk);

    // Concatenate all of the chunks into a trie
    let trie_bytes = chunk_map.into_values().flat_map(Vec::<u8>::from).collect();
    Ok(TrieAlreadyPresentOrDownloaded::Downloaded(trie_bytes))
}

/// Fetches and stores a block header from the network.
async fn fetch_and_store_block_header<REv>(
    ctx: &ChainSyncContext<'_, REv>,
    block_hash: BlockHash,
) -> Result<Box<BlockHeader>, Error>
where
    REv: From<StorageRequest> + From<FetcherRequest<BlockHeader>> + From<NetworkInfoRequest>,
{
    // Only genesis should have this as previous hash, so no block should ever have it...
    if block_hash == BlockHash::default() {
        return Err(Error::NoSuchBlockHash {
            bogus_block_hash: block_hash,
        });
    }

    // We're querying storage directly and short-circuiting here (before using the fetcher)
    // as joiners don't talk to joiners and in a network comprised only of joining nodes
    // we would never move past the initial sync since we would wait on fetcher
    // trying to query a peer for block but have no peers to query for the data.
    if let Some(stored_block_header) = ctx
        .effect_builder
        .get_block_header_from_storage(block_hash, false)
        .await
    {
        return Ok(Box::new(stored_block_header));
    }

    let fetched_block_header = fetch_retry_forever::<_, BlockHeader>(ctx, block_hash).await?;
    match fetched_block_header {
        FetchedData::FromStorage { item: block_header } => Ok(block_header),
        FetchedData::FromPeer {
            item: block_header, ..
        } => {
            ctx.effect_builder
                .put_block_header_to_storage(block_header.clone())
                .await;
            Ok(block_header)
        }
    }
}

/// Fetches and stores a deploy.
async fn fetch_and_store_deploy<REv>(
    deploy_or_transfer_hash: DeployHash,
    ctx: &ChainSyncContext<'_, REv>,
) -> Result<Box<Deploy>, FetcherError<Deploy>>
where
    REv: From<StorageRequest> + From<FetcherRequest<Deploy>> + From<NetworkInfoRequest>,
{
    // We're querying storage directly and short-circuiting here (before using the fetcher)
    // as joiners don't talk to joiners and in a network comprised only of joining nodes
    // we would never move past the initial sync since we would wait on fetcher
    // trying to query a peer for a deploy but have no peers to query for the data.
    if let Some((stored_deploy, _)) = ctx
        .effect_builder
        .get_deploy_and_metadata_from_storage(deploy_or_transfer_hash)
        .await
    {
        return Ok(Box::new(stored_deploy.discard_finalized_approvals()));
    }

    let fetched_deploy = fetch_retry_forever::<_, Deploy>(ctx, deploy_or_transfer_hash).await?;
    Ok(match fetched_deploy {
        FetchedData::FromStorage { item: deploy } => deploy,
        FetchedData::FromPeer { item: deploy, .. } => {
            ctx.effect_builder
                .put_deploy_to_storage(deploy.clone())
                .await;
            deploy
        }
    })
}

/// Fetches finalized approvals for a deploy.
/// Note: this function doesn't store the approvals. They are intended to be stored after
/// confirming that the execution results match the received block.
async fn fetch_finalized_approvals<REv>(
    deploy_hash: DeployHash,
    peer: NodeId,
    ctx: &ChainSyncContext<'_, REv>,
) -> Result<FinalizedApprovalsWithId, FetcherError<FinalizedApprovalsWithId>>
where
    REv: From<FetcherRequest<FinalizedApprovalsWithId>>,
{
    let fetched_approvals = ctx
        .effect_builder
        .fetch::<FinalizedApprovalsWithId>(deploy_hash, peer)
        .await?;
    match fetched_approvals {
        FetchedData::FromStorage { item: approvals } => Ok(*approvals),
        FetchedData::FromPeer {
            item: approvals, ..
        } => Ok(*approvals),
    }
}

/// Key block info used for verifying finality signatures.
///
/// Can come from either:
///   - A switch block
///   - The global state under a genesis block
///
/// If the data was scraped from genesis, then `era_id` is 0.
/// Otherwise if it came from a switch block it is that switch block's `era_id + 1`.
#[derive(DataSize, Clone, Serialize, Debug)]
pub(crate) struct KeyBlockInfo {
    /// The block hash of the key block
    key_block_hash: BlockHash,
    /// The validator weights for checking finality signatures.
    validator_weights: BTreeMap<PublicKey, U512>,
    /// The time the era started.
    era_start: Timestamp,
    /// The height of the switch block that started this era.
    height: u64,
    /// The era in which the validators are operating
    era_id: EraId,
}

impl KeyBlockInfo {
    pub(crate) fn maybe_from_block_header(block_header: &BlockHeader) -> Option<KeyBlockInfo> {
        block_header
            .next_era_validator_weights()
            .and_then(|next_era_validator_weights| {
                Some(KeyBlockInfo {
                    key_block_hash: block_header.hash(),
                    validator_weights: next_era_validator_weights.clone(),
                    era_start: block_header.timestamp(),
                    height: block_header.height(),
                    era_id: block_header.era_id().checked_add(1)?,
                })
            })
    }

    /// Returns the era in which the validators are operating
    pub(crate) fn era_id(&self) -> EraId {
        self.era_id
    }

    /// Returns the hash of the key block, i.e. the last block before `era_id`.
    pub(crate) fn block_hash(&self) -> &BlockHash {
        &self.key_block_hash
    }

    /// Returns the validator weights for this era.
    pub(crate) fn validator_weights(&self) -> &BTreeMap<PublicKey, U512> {
        &self.validator_weights
    }
}

#[async_trait]
trait BlockOrHeaderWithMetadata: Item<Id = u64> + 'static {
    fn header(&self) -> &BlockHeader;

    fn block_signatures(&self) -> &BlockSignatures;

    async fn store_block_or_header<REv>(&self, effect_builder: EffectBuilder<REv>)
    where
        REv: From<StorageRequest> + Send;
}

#[async_trait]
impl BlockOrHeaderWithMetadata for BlockWithMetadata {
    fn header(&self) -> &BlockHeader {
        self.block.header()
    }

    fn block_signatures(&self) -> &BlockSignatures {
        &self.block_signatures
    }

    async fn store_block_or_header<REv>(&self, effect_builder: EffectBuilder<REv>)
    where
        REv: From<StorageRequest> + Send,
    {
        let block = Box::new(self.block.clone());
        effect_builder.put_block_to_storage(block).await;
    }
}

#[async_trait]
impl BlockOrHeaderWithMetadata for BlockHeaderWithMetadata {
    fn header(&self) -> &BlockHeader {
        &self.block_header
    }

    fn block_signatures(&self) -> &BlockSignatures {
        &self.block_signatures
    }

    async fn store_block_or_header<REv>(&self, effect_builder: EffectBuilder<REv>)
    where
        REv: From<StorageRequest> + Send,
    {
        let header = Box::new(self.block_header.clone());
        effect_builder.put_block_header_to_storage(header).await;
    }
}

/// Fetches the next block or block header from the network by height.
///
/// If the number of fully connected peers is less than the minimum threshold, we retry forever.
///
/// Each retry operation is invoked after the configured retry interval.
async fn fetch_and_store_next<REv, I>(
    parent_header: &BlockHeader,
    key_block_info: &KeyBlockInfo,
    ctx: &ChainSyncContext<'_, REv>,
) -> Result<Option<Box<I>>, Error>
where
    I: BlockOrHeaderWithMetadata,
    REv: From<FetcherRequest<I>>
        + From<NetworkInfoRequest>
        + From<BlocklistAnnouncement>
        + From<StorageRequest>
        + Send,
    Error: From<FetcherError<I>>,
{
    let height = parent_header
        .height()
        .checked_add(1)
        .ok_or_else(|| Error::HeightOverflow {
            parent: Box::new(parent_header.clone()),
        })?;

    loop {
        let peers = prepare_peers_applicable_for_block_fetch(ctx).await;
        let peer_count = peers.len();
        let maybe_item = try_fetch_block_or_block_header_by_height(
            peers,
            ctx,
            height,
            parent_header,
            key_block_info,
        )
        .await?;
        match maybe_item {
            Some(item) => {
                if item.header().protocol_version() < parent_header.protocol_version() {
                    return Err(Error::LowerVersionThanParent {
                        parent: Box::new(parent_header.clone()),
                        child: Box::new(item.header().clone()),
                    });
                }

                if item.header().protocol_version() > ctx.config.protocol_version() {
                    return Err(Error::RetrievedBlockHeaderFromFutureVersion {
                        current_version: ctx.config.protocol_version(),
                        block_header_with_future_version: Box::new(item.header().clone()),
                    });
                }

                return Ok(Some(item));
            }
            None => {
                if peer_count
                    >= ctx
                        .config
                        .minimum_peer_count_threshold_for_block_fetch_retry
                {
                    warn!(
                        %height,
                        attempts_to_get_fully_connected_peers =
                            %ctx.config.max_retries_while_not_connected(),
                        "unable to fetch item despite having enough peers, giving up"
                    );
                    return Ok(None);
                }
                info!(
                    %height,
                    %peer_count,
                    minimum_peer_count_threshold =
                        %ctx.config.minimum_peer_count_threshold_for_block_fetch_retry,
                    "tried fetching with not enough peers, trying again"
                );
                tokio::time::sleep(ctx.config.retry_interval()).await;
            }
        }
    }
}

/// Fetches the next block or block header from the network by height.
/// Returns `Ok(None)` if there are no more peers left.
async fn try_fetch_block_or_block_header_by_height<REv, I>(
    mut peers: Vec<NodeId>,
    ctx: &ChainSyncContext<'_, REv>,
    height: u64,
    parent_header: &BlockHeader,
    key_block_info: &KeyBlockInfo,
) -> Result<Option<Box<I>>, Error>
where
    I: BlockOrHeaderWithMetadata,
    REv: From<FetcherRequest<I>> + From<BlocklistAnnouncement> + From<StorageRequest> + Send,
    Error: From<FetcherError<I>>,
{
    Ok(loop {
        let peer = match peers.pop() {
            Some(peer) => peer,
            None => return Ok(None),
        };
        match ctx.effect_builder.fetch::<I>(height, peer).await {
            Ok(FetchedData::FromStorage { item }) => {
                if *item.header().parent_hash() != parent_header.hash() {
                    return Err(Error::UnexpectedParentHash {
                        parent: Box::new(parent_header.clone()),
                        child: Box::new(item.header().clone()),
                    });
                }
                break Some(item);
            }
            Ok(FetchedData::FromPeer { item, .. }) => {
                if *item.header().parent_hash() != parent_header.hash() {
                    warn!(
                        ?peer,
                        fetched_header = ?item.header(),
                        ?parent_header,
                        "received block with wrong parent from peer",
                    );
                    ctx.effect_builder.announce_disconnect_from_peer(peer).await;
                    continue;
                }

                if key_block_info.era_id() != item.header().era_id() {
                    error!(
                        key_block_info_era_id = key_block_info.era_id().value(),
                        item_header_era_id = item.header().era_id().value(),
                        "mismatch between key block era id and item header era id"
                    );
                }

                if item.block_signatures().proofs.is_empty() {
                    warn!(?peer, ?item, "no block signatures from peer");
                    ctx.effect_builder.announce_disconnect_from_peer(peer).await;
                    continue;
                }

                match linear_chain::check_sufficient_block_signatures(
                    key_block_info.validator_weights(),
                    ctx.config.finality_threshold_fraction(),
                    Some(item.block_signatures()),
                ) {
                    Err(error @ BlockSignatureError::InsufficientWeightForFinality { .. }) => {
                        info!(?error, ?peer, "insufficient block signatures from peer");
                        continue;
                    }
                    Err(error @ BlockSignatureError::BogusValidator { .. }) => {
                        warn!(?error, ?peer, "bogus validator block signature from peer");
                        ctx.effect_builder.announce_disconnect_from_peer(peer).await;
                        continue;
                    }
                    // TODO - make this an error condition once we start using
                    // `get_minimal_set_of_signatures`.
                    Err(BlockSignatureError::TooManySignatures { .. }) => {
                        debug!(?peer, "too many block signatures");
                    }
                    Ok(_) => (),
                }

                if let Err(error) = item.block_signatures().verify() {
                    warn!(
                        ?error,
                        ?peer,
                        "error validating finality signatures from peer"
                    );
                    ctx.effect_builder.announce_disconnect_from_peer(peer).await;
                    continue;
                }

                // Store the block or header itself, and the finality signatures.
                item.store_block_or_header(*ctx.effect_builder).await;
                let sigs = item.block_signatures().clone();
                ctx.effect_builder.put_signatures_to_storage(sigs).await;

                break Some(item);
            }
            Err(FetcherError::Absent { .. }) => {
                warn!(height, tag = ?I::TAG, ?peer, "block by height absent from peer");
                // If the peer we requested doesn't have the item, continue with the next peer
                continue;
            }
            Err(FetcherError::TimedOut { .. }) => {
                warn!(height, tag = ?I::TAG, ?peer, "peer timed out");
                // Peer timed out fetching the item, continue with the next peer
                continue;
            }
            Err(error) => return Err(error.into()),
        }
    })
}

/// Prepares a list of peers applicable for the next fetch operation.
async fn prepare_peers_applicable_for_block_fetch<REv>(
    ctx: &ChainSyncContext<'_, REv>,
) -> Vec<NodeId>
where
    REv: From<NetworkInfoRequest>,
{
    let mut peers = vec![];
    for _ in 0..ctx.config.max_retries_while_not_connected() {
        peers = get_filtered_fully_connected_peers(ctx).await;
        if !peers.is_empty() {
            break;
        }

        // We have no peers left, might as well redeem all the bad ones.
        ctx.redeem_all();
        tokio::time::sleep(ctx.config.retry_interval()).await;
    }
    peers
}

/// Queries all of the peers for a trie, puts the trie found from the network in the trie-store, and
/// returns any outstanding descendant tries.
async fn fetch_and_store_trie<REv>(
    trie_key: Digest,
    ctx: &ChainSyncContext<'_, REv>,
) -> Result<Vec<Digest>, Error>
where
    REv:
        From<FetcherRequest<TrieOrChunk>> + From<NetworkInfoRequest> + From<ContractRuntimeRequest>,
{
    let fetched_trie = fetch_trie_retry_forever(trie_key, ctx).await?;
    match fetched_trie {
        TrieAlreadyPresentOrDownloaded::AlreadyPresent => Ok(ctx
            .effect_builder
            .find_missing_descendant_trie_keys(trie_key)
            .await?),
        TrieAlreadyPresentOrDownloaded::Downloaded(trie_bytes) => Ok(ctx
            .effect_builder
            .put_trie_and_find_missing_descendant_trie_keys(trie_bytes)
            .await?),
    }
}

/// Downloads and stores a block.
async fn fetch_and_store_block_by_hash<REv>(
    block_hash: BlockHash,
    ctx: &ChainSyncContext<'_, REv>,
) -> Result<Box<Block>, FetcherError<Block>>
where
    REv: From<StorageRequest> + From<FetcherRequest<Block>> + From<NetworkInfoRequest>,
{
    let fetched_block = fetch_retry_forever::<_, Block>(ctx, block_hash).await?;
    match fetched_block {
        FetchedData::FromStorage { item: block, .. } => Ok(block),
        FetchedData::FromPeer { item: block, .. } => {
            ctx.effect_builder.put_block_to_storage(block.clone()).await;
            Ok(block)
        }
    }
}

/// Downloads and stores a block with all its deploys.
async fn fetch_and_store_block_with_deploys_by_hash<REv>(
    block_hash: BlockHash,
    ctx: &ChainSyncContext<'_, REv>,
) -> Result<Box<BlockAndDeploys>, FetcherError<BlockAndDeploys>>
where
    REv: From<NetworkInfoRequest> + From<FetcherRequest<BlockAndDeploys>> + From<StorageRequest>,
{
    let start = Timestamp::now();
    let fetched_block = fetch_retry_forever::<_, BlockAndDeploys>(ctx, block_hash).await?;
    let res = match fetched_block {
        FetchedData::FromStorage {
            item: block_and_deploys,
            ..
        } => Ok(block_and_deploys),
        FetchedData::FromPeer {
            item: block_and_deploys,
            ..
        } => {
            ctx.effect_builder
                .put_block_and_deploys_to_storage(block_and_deploys.clone())
                .await;
            Ok(block_and_deploys)
        }
    };
    ctx.metrics
        .observe_fetch_block_and_deploys_duration_seconds(start);
    res
}

/// A worker task that takes trie keys from a queue and downloads the trie.
async fn sync_trie_store_worker<REv>(
    worker_id: usize,
    block_height: u64,
    abort: Arc<AtomicBool>,
    queue: Arc<WorkQueue<Digest>>,
    ctx: &ChainSyncContext<'_, REv>,
) -> Result<(), Error>
where
    REv:
        From<FetcherRequest<TrieOrChunk>> + From<NetworkInfoRequest> + From<ContractRuntimeRequest>,
{
    while let Some(job) = queue.next_job().await {
        let permit = match ctx.trie_fetch_limit.acquire().await {
            Ok(permit) => permit,
            Err(error) => {
                error!(?worker_id, ?job, "semaphore closed unexpectedly");
                // We can't fetch any more tries after this.
                drop(job);
                return Err(Error::SemaphoreError(error));
            }
        };
        trace!(worker_id, trie_key = %job.inner(), "worker downloading trie");
        let child_jobs = fetch_and_store_trie(*job.inner(), ctx)
            .await
            .map_err(|err| {
                abort.store(true, Ordering::Relaxed);
                warn!(?err, trie_key = %job.inner(), "failed to download trie");
                err
            })?;
        trace!(?child_jobs, trie_key = %job.inner(), "downloaded trie node");
        if abort.load(Ordering::Relaxed) {
            return Ok(()); // Another task failed and sent an error.
        }
        for child_job in child_jobs {
            queue.push_job(child_job);
        }
        ctx.progress
            .set_num_tries_to_fetch(block_height, queue.num_jobs());
        drop(job); // Make sure the job gets dropped only when the children are in the queue.
        drop(permit); // Drop permit to allow other workers to acquire it.
    }
    Ok(())
}

/// Synchronizes the trie store under a given state root hash.
async fn sync_trie_store<REv>(
    block_header: &BlockHeader,
    ctx: &ChainSyncContext<'_, REv>,
) -> Result<(), Error>
where
    REv:
        From<FetcherRequest<TrieOrChunk>> + From<NetworkInfoRequest> + From<ContractRuntimeRequest>,
{
    let block_height = block_header.height();
    debug_assert!(ctx.progress.is_fetching_tries(block_height));
    let state_root_hash = *block_header.state_root_hash();
    trace!(?state_root_hash, "syncing trie store");

    if ctx
        .locally_available_block_range_on_start
        .contains(block_height)
    {
        info!(
            locally_available_block_range_on_start = %ctx.locally_available_block_range_on_start,
            block_height,
            "skipping trie store sync because it is already available locally"
        );
        return Ok(());
    }

    let start_instant = Timestamp::now();

    // We're querying storage directly and short-circuiting here (before using the fetcher)
    // as joiners don't talk to joiners and in a network comprised only of joining nodes
    // we would never move past the initial sync since we would wait on fetcher
    // trying to query a peer for a trie but have no peers to query for the data.
    if ctx
        .effect_builder
        .get_trie_full(state_root_hash)
        .await?
        .is_some()
        && ctx
            .effect_builder
            .find_missing_descendant_trie_keys(state_root_hash)
            .await?
            .is_empty()
    {
        ctx.metrics
            .observe_sync_trie_store_duration_seconds(start_instant);
        return Ok(());
    }

    // Flag set by a worker when it encounters an error.
    let abort = Arc::new(AtomicBool::new(false));

    let queue = Arc::new(WorkQueue::default());
    queue.push_job(state_root_hash);
    ctx.progress.set_num_tries_to_fetch(block_height, 1);

    let mut workers: FuturesUnordered<_> = (0..ctx.config.max_parallel_trie_fetches())
        .map(|worker_id| {
            sync_trie_store_worker(worker_id, block_height, abort.clone(), queue.clone(), ctx)
        })
        .collect();
    while let Some(result) = workers.next().await {
        result?; // Return the error if a download failed.
    }

    ctx.metrics
        .observe_sync_trie_store_duration_seconds(start_instant);
    Ok(())
}

/// Fetches the current header and fast-syncs to it.
///
/// Performs the following:
///
///  1. Starting at the trusted block, fetches block headers by iterating forwards towards tip until
///     getting to one from the current era or failing to get a higher one from any peer.
///  2. Starting at that highest synced block, iterates backwards towards genesis, fetching
///     `deploy_max_ttl`'s worth of blocks (for deploy replay protection).
///  3. Starting at the same highest synced block, again iterates backwards, fetching enough block
///     headers to allow consensus to be initialized.
///  4. Fetches the tries under the same highest synced block's state root hash (parallelized
///     tasks).
///
/// Returns the highest synced block header and the corresponding highest synced key block info.
async fn fast_sync<REv>(
    ctx: &ChainSyncContext<'_, REv>,
) -> Result<(BlockHeader, KeyBlockInfo), Error>
where
    REv: From<FetcherRequest<TrieOrChunk>>
        + From<NetworkInfoRequest>
        + From<ContractRuntimeRequest>
        + From<StorageRequest>
        + From<BlocklistAnnouncement>
        + From<FetcherRequest<Block>>
        + From<FetcherRequest<BlockHeader>>
        + From<FetcherRequest<BlockHeaderWithMetadata>>
        + Send,
{
    let _metric = ScopeTimer::new(&ctx.metrics.chain_sync_fast_sync_total_duration_seconds);

    let trusted_key_block_info = get_trusted_key_block_info(ctx).await?;
    let (highest_synced_block_header, highest_synced_key_block_info) =
        fetch_block_headers_up_to_current_era(&trusted_key_block_info, ctx).await?;

    fetch_blocks_for_deploy_replay_protection(
        &highest_synced_block_header,
        &highest_synced_key_block_info,
        ctx,
    )
    .await?;

    fetch_block_headers_needed_for_era_supervisor_initialization(&highest_synced_block_header, ctx)
        .await?;

    // Synchronize the trie store for the highest synced block header.
    ctx.progress.start_fetching_tries_for_fast_sync(
        highest_synced_block_header.height(),
        *highest_synced_block_header.state_root_hash(),
    );
    sync_trie_store(&highest_synced_block_header, ctx).await?;

    Ok((highest_synced_block_header, highest_synced_key_block_info))
}

/// Gets the trusted key block info for a trusted block header.
///
/// Fetches block headers back towards genesis from the trusted hash until we get to a switch block.
/// If the trusted hash _is_ from a switch block, the trusted key block is the same block.
async fn get_trusted_key_block_info<REv>(
    ctx: &ChainSyncContext<'_, REv>,
) -> Result<KeyBlockInfo, Error>
where
    REv: From<StorageRequest> + From<NetworkInfoRequest> + From<FetcherRequest<BlockHeader>>,
{
    let _metric = ScopeTimer::new(
        &ctx.metrics
            .chain_sync_get_trusted_key_block_info_duration_seconds,
    );

    // Fetch each parent hash one by one until we have the switch block info.
    let mut current_header_to_walk_back_from = ctx.trusted_block_header().clone();
    loop {
        if let Some(key_block_info) =
            KeyBlockInfo::maybe_from_block_header(&current_header_to_walk_back_from)
        {
            break Ok(key_block_info);
        }

        if current_header_to_walk_back_from.height() == 0 {
            break Err(Error::HitGenesisBlockTryingToGetTrustedEraValidators {
                trusted_header: ctx.trusted_block_header().clone(),
            });
        }

        current_header_to_walk_back_from =
            *fetch_and_store_block_header(ctx, *current_header_to_walk_back_from.parent_hash())
                .await?;
    }
}

/// Get the highest header which has the same version as ours.
///
/// We keep fetching by height until none of our peers have a block at that height and we are in
/// the current era.
async fn fetch_block_headers_up_to_current_era<REv>(
    trusted_key_block_info: &KeyBlockInfo,
    ctx: &ChainSyncContext<'_, REv>,
) -> Result<(BlockHeader, KeyBlockInfo), Error>
where
    REv: From<FetcherRequest<BlockHeaderWithMetadata>>
        + From<NetworkInfoRequest>
        + From<BlocklistAnnouncement>
        + From<StorageRequest>
        + Send,
{
    let _metric = ScopeTimer::new(&ctx.metrics.chain_sync_fetch_block_headers_duration_seconds);

    let mut highest_synced_block_header = ctx.trusted_block_header().clone();
    let mut highest_synced_key_block_info = trusted_key_block_info.clone();
    loop {
        // If we synced up to the current era, we can consider syncing done.
        if is_current_era(
            &highest_synced_block_header,
            &highest_synced_key_block_info,
            ctx.config,
        ) {
            info!(
                era = highest_synced_block_header.era_id().value(),
                height = highest_synced_block_header.height(),
                timestamp = %highest_synced_block_header.timestamp(),
                "fetched block headers up to the current era",
            );
            break;
        }

        let maybe_fetched_block = fetch_and_store_next::<_, BlockHeaderWithMetadata>(
            &highest_synced_block_header,
            &highest_synced_key_block_info,
            ctx,
        )
        .await?;

        if let Some(higher_block_header_with_metadata) = maybe_fetched_block {
            highest_synced_block_header = higher_block_header_with_metadata.block_header;

            // If the new block is a switch block, update the validator weights, etc...
            if let Some(key_block_info) =
                KeyBlockInfo::maybe_from_block_header(&highest_synced_block_header)
            {
                highest_synced_key_block_info = key_block_info;
            }
        } else {
            // If we timed out, consider syncing done.  The only way we should reach this code
            // branch is if the network just underwent an emergency upgrade, where there was an
            // outage long enough that the highest block of the network now causes `is_current_era`
            // to return `false`.
            info!(
                era = highest_synced_block_header.era_id().value(),
                height = highest_synced_block_header.height(),
                timestamp = %highest_synced_block_header.timestamp(),
                "failed to fetch a higher block header",
            );
            break;
        }
    }
    Ok((highest_synced_block_header, highest_synced_key_block_info))
}

/// Fetch and store all blocks that can contain not-yet-expired deploys. These are needed for
/// replay detection.
async fn fetch_blocks_for_deploy_replay_protection<REv>(
    highest_synced_block_header: &BlockHeader,
    highest_synced_key_block_info: &KeyBlockInfo,
    ctx: &ChainSyncContext<'_, REv>,
) -> Result<(), Error>
where
    REv: From<StorageRequest> + From<FetcherRequest<Block>> + From<NetworkInfoRequest>,
{
    let _metric = ScopeTimer::new(&ctx.metrics.chain_sync_replay_protection_duration_seconds);

    let mut current_header = highest_synced_block_header.clone();
    while highest_synced_key_block_info
        .era_start
        .saturating_diff(current_header.timestamp())
        < ctx.config.deploy_max_ttl()
        && current_header.height() != 0
    {
        current_header = fetch_and_store_block_by_hash(*current_header.parent_hash(), ctx)
            .await?
            .take_header();
    }
    Ok(())
}

/// The era supervisor requires enough switch blocks to be stored in the database to be able to
/// initialize the most recent eras.
async fn fetch_block_headers_needed_for_era_supervisor_initialization<REv>(
    highest_synced_block_header: &BlockHeader,
    ctx: &ChainSyncContext<'_, REv>,
) -> Result<(), Error>
where
    REv: From<StorageRequest> + From<FetcherRequest<BlockHeader>> + From<NetworkInfoRequest>,
{
    let _metric = ScopeTimer::new(&ctx.metrics.chain_sync_era_supervisor_init_duration_seconds);

    let earliest_open_era = ctx
        .config
        .earliest_open_era(highest_synced_block_header.era_id());
    let earliest_era_needed_by_era_supervisor =
        ctx.config.earliest_switch_block_needed(earliest_open_era);
    let mut current_walk_back_header = highest_synced_block_header.clone();
    while current_walk_back_header.era_id() > earliest_era_needed_by_era_supervisor {
        current_walk_back_header =
            *fetch_and_store_block_header(ctx, *current_walk_back_header.parent_hash()).await?;
    }
    Ok(())
}

/// Runs the sync-to-genesis task.
///
/// Performs the following:
///
///  1. Sets the trusted block as the highest available block, as this will be the one returned by
///     the fast-sync task run previously.
///  2. Starting at the trusted block and iterating in batches of `MAX_HEADERS_BATCH_SIZE` at a
///     time, fetches block headers all the way back to genesis (not a parallelized task).
///  3. Starting at genesis and iterating forwards towards tip until we reach the trusted block, in
///     parallelized tasks:
///    a. Fetches the full block and its deploys
///    b. Fetches the tries under that block's state root hash (further parallelized tasks).
///    c. Fetches the block signatures.
pub(super) async fn run_sync_to_genesis_task<REv>(
    effect_builder: EffectBuilder<REv>,
    config: Config,
    metrics: Metrics,
    progress: ProgressHolder,
) -> Result<(), Error>
where
    REv: From<StorageRequest>
        + From<NetworkInfoRequest>
        + From<FetcherRequest<TrieOrChunk>>
        + From<FetcherRequest<BlockAndDeploys>>
        + From<FetcherRequest<BlockSignatures>>
        + From<FetcherRequest<BlockHeadersBatch>>
        + From<ContractRuntimeRequest>
        + From<BlocklistAnnouncement>
        + From<MarkBlockCompletedRequest>
        + From<ChainSynchronizerAnnouncement>
        + Send,
{
    info!("starting chain sync to genesis");
    let _metric = ScopeTimer::new(&metrics.chain_sync_to_genesis_total_duration_seconds);
    progress.start();
    let ctx =
        ChainSyncContext::new_for_sync_to_genesis(&effect_builder, &config, &metrics, &progress)
            .await?;
    fetch_headers_till_genesis(&ctx).await?;
    fetch_blocks_and_state_and_finality_signatures_since_genesis(&ctx).await?;
    effect_builder.announce_finished_chain_syncing().await;
    ctx.progress.finish();
    info!("finished chain sync to genesis");
    Ok(())
}

/// Fetches block headers in batches starting from `trusted_block` till the Genesis.
async fn fetch_headers_till_genesis<REv>(ctx: &ChainSyncContext<'_, REv>) -> Result<(), Error>
where
    REv: From<FetcherRequest<BlockHeadersBatch>>
        + From<NetworkInfoRequest>
        + From<StorageRequest>
        + From<BlocklistAnnouncement>,
{
    let _metric = ScopeTimer::new(&ctx.metrics.chain_sync_fetch_to_genesis_duration_seconds);
    info!(
        trusted_block_height = %ctx.trusted_block_header().height(),
        locally_available_block_range_on_start = %ctx.locally_available_block_range_on_start,
        "starting to fetch headers to genesis",
    );

    let mut lowest_trusted_block_header = ctx.trusted_block_header().clone();

    loop {
        ctx.progress
            .set_fetching_headers_back_to_genesis(lowest_trusted_block_header.height());
        match fetch_block_headers_batch(&lowest_trusted_block_header, ctx).await {
            Ok(new_lowest) => {
                if new_lowest.height() % 1_000 == 0 {
                    info!(?new_lowest, "new lowest trusted block header stored");
                }
                lowest_trusted_block_header = new_lowest;
            }
            Err(err) => {
                // If we get an error here it means something must have gone really wrong.
                // We either get the data from storage or from a peer where we retry ad infinitum if
                // peer times out or item is absent. The only reason we would end up
                // here is if fetcher couldn't construct a fetch request.
                error!(
                    ?err,
                    "failed to download block headers batch with infinite retries"
                );
                return Err(err.into());
            }
        }

        if lowest_trusted_block_header.height() == 0 {
            break;
        }
    }
    Ok(())
}

/// Fetches a batch of block headers, validates and stores in storage.
///
/// Returns either an error or lowest valid block in the chain.
async fn fetch_block_headers_batch<REv>(
    lowest_trusted_block_header: &BlockHeader,
    ctx: &ChainSyncContext<'_, REv>,
) -> Result<BlockHeader, FetchBlockHeadersBatchError>
where
    REv: From<FetcherRequest<BlockHeadersBatch>>
        + From<NetworkInfoRequest>
        + From<StorageRequest>
        + From<BlocklistAnnouncement>,
{
    let batch_id =
        BlockHeadersBatchId::from_known(lowest_trusted_block_header, MAX_HEADERS_BATCH_SIZE);

    loop {
        let fetched_headers_data: FetchedData<BlockHeadersBatch> =
            fetch_retry_forever::<_, BlockHeadersBatch>(ctx, batch_id).await?;
        match fetched_headers_data {
            FetchedData::FromStorage { item } => {
                return item
                    .lowest()
                    .cloned()
                    .ok_or(FetchBlockHeadersBatchError::EmptyBatchFromStorage)
            }
            FetchedData::FromPeer { item, peer } => {
                match BlockHeadersBatch::validate(&*item, &batch_id, lowest_trusted_block_header) {
                    Ok(new_lowest) => {
                        info!(?batch_id, ?peer, "received valid batch of headers");
                        ctx.effect_builder
                            .put_block_headers_batch_to_storage(item.into_inner())
                            .await;
                        return Ok(new_lowest);
                    }
                    Err(err) => {
                        error!(
                            ?err,
                            ?peer,
                            ?batch_id,
                            "block headers batch failed validation. Trying next peer..."
                        );
                        ctx.effect_builder.announce_disconnect_from_peer(peer).await;
                    }
                }
            }
        }
    }
}

/// Fetches blocks, their transactions and tries from Genesis until `trusted_block`.
async fn fetch_blocks_and_state_and_finality_signatures_since_genesis<REv>(
    ctx: &ChainSyncContext<'_, REv>,
) -> Result<(), Error>
where
    REv: From<StorageRequest>
        + From<NetworkInfoRequest>
        + From<FetcherRequest<TrieOrChunk>>
        + From<FetcherRequest<BlockAndDeploys>>
        + From<FetcherRequest<BlockSignatures>>
        + From<NetworkInfoRequest>
        + From<ContractRuntimeRequest>
        + From<BlocklistAnnouncement>
        + From<MarkBlockCompletedRequest>
        + Send,
{
    let _metric = ScopeTimer::new(&ctx.metrics.chain_sync_fetch_forward_duration_seconds);
    info!("syncing blocks and deploys and state since Genesis");

    // NOTE: Currently there's no good way to read the known, highest *FULL* block.
    // Full means that we have:
    //  * the block header
    //  * the block body
    //  * the trie
    // Since we fetch and store each of these independently, we might crash midway through the
    // process and have partial data. We could reindex storages on startup but that had proven to
    // take 30min+ in the past. We need to prioritize correctness over performance so we
    // choose to "re-sync" from Genesis, even if it means we will go through thousands of blocks
    // that we already have. Hopefully, local checks will be fast enough.
    let latest_height_requested: Arc<AtomicU64> = Arc::new(AtomicU64::new(0));

    let mut workers: FuturesUnordered<_> = (0..ctx.config.max_parallel_block_fetches())
        .map(|worker_id| fetch_block_worker(worker_id, latest_height_requested.clone(), ctx))
        .collect();

    while let Some(result) = workers.next().await {
        result?; // Return the error if a download failed.
    }

    Ok(())
}

async fn fetch_block_worker<REv>(
    worker_id: usize,
    latest_height_requested: Arc<AtomicU64>,
    ctx: &ChainSyncContext<'_, REv>,
) -> Result<(), Error>
where
    REv: From<StorageRequest>
        + From<NetworkInfoRequest>
        + From<FetcherRequest<TrieOrChunk>>
        + From<FetcherRequest<BlockAndDeploys>>
        + From<FetcherRequest<BlockSignatures>>
        + From<NetworkInfoRequest>
        + From<ContractRuntimeRequest>
        + From<BlocklistAnnouncement>
        + From<MarkBlockCompletedRequest>
        + Send,
{
    let trusted_block_height = ctx.trusted_block_header().height();
    loop {
        let block_height = latest_height_requested.fetch_add(1, Ordering::SeqCst);
        if block_height >= trusted_block_height {
            info!(%worker_id, ?block_height, ?trusted_block_height, "fetch-block worker finished");
            return Ok(());
        }

        let block_header = ctx
            .effect_builder
            .get_block_header_at_height_from_storage(block_height, false)
            .await
            .ok_or(Error::NoSuchBlockHeight(block_height))?;

        let block_hash = block_header.hash();

        if block_height % 1_000 == 0 {
            info!(
                worker_id,
                ?block_hash,
                ?block_height,
                "syncing block and deploys"
            );
        }
        ctx.progress
            .start_syncing_block_for_sync_forward(block_height);
        match fetch_and_store_block_with_deploys_by_hash(block_hash, ctx).await {
            Ok(fetched_block) => {
                debug_assert_eq!(block_header, *fetched_block.block.header());
                trace!(?block_hash, "downloaded block and deploys");
                // We want to download the trie only when we know we have the block.
                ctx.progress.start_fetching_tries_for_sync_forward(
                    block_height,
                    *block_header.state_root_hash(),
                );
                if let Err(error) = sync_trie_store(&block_header, ctx).await {
                    error!(
                        ?error,
                        ?block_hash,
                        "failed to download trie with infinite retries"
                    );
                    return Err(error);
                }
                ctx.effect_builder.mark_block_completed(block_height).await;
                ctx.metrics.chain_sync_blocks_synced.inc();
            }
            Err(err) => {
                // We're using `fetch_retry_forever` internally so we should never get
                // an error other than `FetcherError::CouldNotConstructGetRequest` that we don't
                // want to retry.
                error!(
                    ?err,
                    ?block_hash,
                    "failed to download block with infinite retries"
                );
            }
        }

        ctx.progress
            .start_fetching_block_signatures_for_sync_forward(block_height);
        fetch_and_store_finality_signatures_by_block_header(block_header, ctx).await?;
        ctx.progress
            .finish_syncing_block_for_sync_forward(block_height);
    }
}

#[derive(Clone, Debug)]
enum HandleSignaturesResult {
    ContinueFetching,
    HaveSufficient,
}

struct BlockSignaturesCollector(Option<BlockSignatures>);

impl BlockSignaturesCollector {
    fn new() -> Self {
        Self(None)
    }

    fn add(&mut self, signatures: BlockSignatures) {
        match &mut self.0 {
            None => {
                self.0 = Some(signatures);
            }
            Some(old_sigs) => {
                for (pub_key, signature) in signatures.proofs {
                    old_sigs.insert_proof(pub_key, signature);
                }
            }
        }
    }

    fn check_if_sufficient(
        &self,
        validator_weights: &BTreeMap<PublicKey, U512>,
        finality_threshold_fraction: Ratio<u64>,
    ) -> Result<(), BlockSignatureError> {
        are_signatures_sufficient_for_sync_to_genesis(
            linear_chain::check_sufficient_block_signatures(
                validator_weights,
                finality_threshold_fraction,
                self.0.as_ref(),
            ),
        )
    }

    fn check_if_sufficient_for_sync_to_genesis(
        &self,
        validator_weights: &BTreeMap<PublicKey, U512>,
        finality_threshold_fraction: Ratio<u64>,
    ) -> Result<(), BlockSignatureError> {
        are_signatures_sufficient_for_sync_to_genesis(
            linear_chain::check_sufficient_block_signatures_with_quorum_formula(
                validator_weights,
                finality_threshold_fraction,
                self.0.as_ref(),
                std::convert::identity,
            ),
        )
    }

    fn into_inner(self) -> Option<BlockSignatures> {
        self.0
    }

    /// Handles the new signatures fetched from peer.
    /// The signatures are validated. In case they don't pass validation, the peer is disconnected
    /// and the `ContinueFetching` is returned. Valid signatures are added to the buffer and then
    /// checked for sufficiency. If they are sufficient `HaveSufficient` is returned, otherwise
    /// `ContinueFetching` is returned.
    async fn handle_incoming_signatures<REv>(
        &mut self,
        block_header: &BlockHeader,
        signatures: BlockSignatures,
        peer: NodeId,
        ctx: &ChainSyncContext<'_, REv>,
    ) -> Result<HandleSignaturesResult, Error>
    where
        REv: From<StorageRequest>
            + From<BlocklistAnnouncement>
            + From<ContractRuntimeRequest>
            + Send,
    {
        if signatures.proofs.is_empty() {
            return Ok(HandleSignaturesResult::ContinueFetching);
        }

        let (era_for_validators_retrieval, validator_weights) =
            linear_chain::era_validator_weights_for_block(block_header, *ctx.effect_builder)
                .await?;

        if let Err(err) = linear_chain::validate_block_signatures(&signatures, &validator_weights) {
            warn!(
                ?peer,
                ?err,
                height = block_header.height(),
                "peer sent invalid finality signatures, banning peer"
            );
            ctx.effect_builder.announce_disconnect_from_peer(peer).await;

            // Try with next peer.
            return Ok(HandleSignaturesResult::ContinueFetching);
        }
        self.add(signatures);

        if self
            .check_if_sufficient(&validator_weights, ctx.config.finality_threshold_fraction())
            .is_ok()
        {
            debug!(
                block_header_hash = %block_header.hash(),
                height = block_header.height(),
                %era_for_validators_retrieval,
                "fetched sufficient finality signatures"
            );
            Ok(HandleSignaturesResult::HaveSufficient)
        } else {
            Ok(HandleSignaturesResult::ContinueFetching)
        }
    }
}

/// Fetches the finality signatures from the given peer. In case of timeout, it'll retry up to
/// `retries` times. Other errors interrupt the process immediately.
async fn fetch_finality_signatures_with_retry<REv>(
    block_hash: BlockHash,
    peer: NodeId,
    retries: usize,
    ctx: &ChainSyncContext<'_, REv>,
) -> Result<FetchedData<BlockSignatures>, FetcherError<BlockSignatures>>
where
    REv: From<FetcherRequest<BlockSignatures>>,
{
    for _ in 0..retries {
        let maybe_signatures = ctx
            .effect_builder
            .fetch::<BlockSignatures>(block_hash, peer)
            .await;
        match maybe_signatures {
            Ok(result) => return Ok(result),
            Err(FetcherError::TimedOut { .. }) => continue,
            Err(_) => return maybe_signatures,
        }
    }

    Err(FetcherError::TimedOut {
        id: block_hash,
        peer,
    })
}

async fn fetch_and_store_finality_signatures_by_block_header<REv>(
    block_header: BlockHeader,
    ctx: &ChainSyncContext<'_, REv>,
) -> Result<(), Error>
where
    REv: From<StorageRequest>
        + From<NetworkInfoRequest>
        + From<FetcherRequest<BlockSignatures>>
        + From<BlocklistAnnouncement>
        + From<ContractRuntimeRequest>
        + Send,
{
    let start = Timestamp::now();
    let peer_list = get_filtered_fully_connected_peers(ctx).await;

    let mut sig_collector = BlockSignaturesCollector::new();

    let block_header_hash = block_header.hash();

    for peer in peer_list {
        let fetched_signatures = fetch_finality_signatures_with_retry(
            block_header_hash,
            peer,
            FINALITY_SIGNATURE_FETCH_RETRY_COUNT,
            ctx,
        )
        .await;

        let signatures = match fetched_signatures {
            Ok(FetchedData::FromStorage { .. }) => {
                trace!(
                    ?block_header_hash,
                    ?peer,
                    "fetched FinalitySignatures from storage",
                );
                // We're guaranteed that if the signatures are in our local storage, they fulfill
                // the sufficiency requirement for the default quorum fraction.
                return Ok(());
            }
            Ok(FetchedData::FromPeer { item, .. }) => {
                trace!(
                    ?block_header_hash,
                    ?peer,
                    "fetched FinalitySignatures from peer"
                );
                *item
            }
            Err(err) => {
                trace!(
                    ?block_header_hash,
                    ?peer,
                    ?err,
                    "error fetching FinalitySignatures"
                );
                continue;
            }
        };

        if let HandleSignaturesResult::HaveSufficient = sig_collector
            .handle_incoming_signatures(&block_header, signatures, peer, ctx)
            .await?
        {
            // Sufficient signatures were fetched from peers, store them and finish fetching for
            // this block.
            finalize_finality_signature_fetch(ctx, start, sig_collector).await;
            return Ok(());
        };
    }

    // We run out of peers, but still don't have sufficient finality signatures according to the
    // default quorum fraction. However, in the "sync to genesis" process, we can consider
    // finality signatures as valid when their total weight is at least
    // `finality_threshold_fraction` of the total validator weights.
    let (_, validator_weights) =
        linear_chain::era_validator_weights_for_block(&block_header, *ctx.effect_builder).await?;
    sig_collector.check_if_sufficient_for_sync_to_genesis(
        &validator_weights,
        ctx.config.finality_threshold_fraction(),
    )?;
    info!(
        height = block_header.height(),
        "block below default finality signatures threshold, but enough for sync to genesis"
    );
    finalize_finality_signature_fetch(ctx, start, sig_collector).await;
    Ok(())
}

/// Returns true if the output from consensus can be interpreted as "sufficient finality signatures
/// for the sync to genesis process".
///
/// We need to make sure that for "sync_to_genesis" the `TooManySignatures` error should be
/// interpreted as Ok, so we're not hit by the anti-spam mechanism (i.e.: a mechanism that protects
/// against peers that send too many finality signatures during normal chain operation).
fn are_signatures_sufficient_for_sync_to_genesis(
    result: Result<(), BlockSignatureError>,
) -> Result<(), BlockSignatureError> {
    match result {
        Err(err) if !matches!(err, BlockSignatureError::TooManySignatures { .. }) => Err(err),
        Err(_) | Ok(_) => Ok(()),
    }
}

/// Puts the signatures to storage and updates the fetch metric.
async fn finalize_finality_signature_fetch<REv>(
    ctx: &ChainSyncContext<'_, REv>,
    start: Timestamp,
    sig_collector: BlockSignaturesCollector,
) where
    REv: From<StorageRequest>,
{
    ctx.metrics
        .observe_fetch_finality_signatures_duration_seconds(start);
    if let Some(finality_signatures) = sig_collector.into_inner() {
        let block_hash = finality_signatures.block_hash;
        ctx.effect_builder
            .put_signatures_to_storage(finality_signatures)
            .await;
        trace!(?block_hash, "stored FinalitySignatures");
    }
}

/// Runs the initial chain synchronization task ("fast sync").
pub(super) async fn run_fast_sync_task<REv>(
    effect_builder: EffectBuilder<REv>,
    config: Config,
    metrics: Metrics,
    progress: ProgressHolder,
) -> Result<BlockHeader, Error>
where
    REv: From<StorageRequest>
        + From<NetworkInfoRequest>
        + From<ContractRuntimeRequest>
        + From<FetcherRequest<Block>>
        + From<FetcherRequest<BlockHeader>>
        + From<FetcherRequest<BlockAndDeploys>>
        + From<FetcherRequest<BlockWithMetadata>>
        + From<FetcherRequest<BlockHeaderWithMetadata>>
        + From<FetcherRequest<Deploy>>
        + From<FetcherRequest<FinalizedApprovalsWithId>>
        + From<FetcherRequest<TrieOrChunk>>
        + From<BlocklistAnnouncement>
        + From<MarkBlockCompletedRequest>
        + From<ControlAnnouncement>
        + Send,
{
    info!("fast syncing chain");
    let _metric = ScopeTimer::new(&metrics.chain_sync_total_duration_seconds);
    progress.start();

    let ctx =
        ChainSyncContext::new_for_fast_sync(&effect_builder, &config, &metrics, &progress).await?;
    verify_trusted_block_header(&ctx)?;

    // We should have at least one block header in storage now as a result of calling
    // `ChainSyncContext::new_for_fast_sync`.
    let mut highest_block_header =
        match effect_builder.get_highest_block_header_from_storage().await {
            Some(block_header) => block_header,
            None => return Err(Error::NoHighestBlockHeader),
        };

    let (highest_synced_block_header, highest_synced_key_block_info) = fast_sync(&ctx).await?;

    // Iterate forwards, fetching each full block and deploys but executing each block to generate
    // global state. Stop once we get to a block in the current era.
    let highest_synced_block_header = fetch_and_execute_blocks(
        &highest_synced_block_header,
        highest_synced_key_block_info,
        &ctx,
    )
    .await?;

    // If we just committed an emergency upgrade and are re-syncing right after this, potentially
    // the call to `fast_sync` and `execute_blocks` could yield a `highest_synced_block_header`
    // which is lower than the `highest_block_header` (which is the immediate switch block of the
    // upgrade).  Ensure we take the actual highest block to allow consensus to be initialised
    // properly.
    if highest_synced_block_header.height() > highest_block_header.height() {
        highest_block_header = highest_synced_block_header;
    }

    ctx.effect_builder
        .mark_block_completed(highest_block_header.height())
        .await;

    info!(
        era_id = ?highest_block_header.era_id(),
        height = highest_block_header.height(),
        now = %Timestamp::now(),
        block_timestamp = %highest_block_header.timestamp(),
        "finished initial chain sync",
    );

    Ok(highest_block_header)
}

async fn fetch_and_store_initial_trusted_block_header<REv>(
    ctx: &ChainSyncContext<'_, REv>,
    metrics: &Metrics,
    trusted_hash: BlockHash,
) -> Result<Box<BlockHeader>, Error>
where
    REv: From<StorageRequest> + From<FetcherRequest<BlockHeader>> + From<NetworkInfoRequest>,
{
    let _metric = ScopeTimer::new(
        &metrics.chain_sync_fetch_and_store_initial_trusted_block_header_duration_seconds,
    );
    ctx.progress
        .start_fetching_trusted_block_header(trusted_hash);
    let trusted_block_header = fetch_and_store_block_header(ctx, trusted_hash).await?;
    Ok(trusted_block_header)
}

fn verify_trusted_block_header<REv>(ctx: &ChainSyncContext<'_, REv>) -> Result<(), Error> {
    if ctx.trusted_block_header().protocol_version() > ctx.config.protocol_version() {
        return Err(Error::RetrievedBlockHeaderFromFutureVersion {
            current_version: ctx.config.protocol_version(),
            block_header_with_future_version: Box::new(ctx.trusted_block_header().clone()),
        });
    }

    let era_duration: TimeDiff = cmp::max(
        ctx.config.min_round_length() * ctx.config.min_era_height(),
        ctx.config.era_duration(),
    );

    if ctx.trusted_block_header().timestamp()
        + era_duration
            * ctx
                .config
                .unbonding_delay()
                .saturating_sub(ctx.config.auction_delay())
        < Timestamp::now()
    {
        warn!(
            ?ctx.trusted_block_header,
            "timestamp of trusted hash is older than \
             era_duration * (unbonding_delay - auction_delay)"
        );
    };

    Ok(())
}

async fn retry_execution_with_approvals_from_peer<REv>(
    deploys: &mut [Deploy],
    transfers: &mut [Deploy],
    peer: NodeId,
    block: &Block,
    execution_pre_state: &ExecutionPreState,
    ctx: &ChainSyncContext<'_, REv>,
) -> Result<BlockAndExecutionEffects, Error>
where
    REv: From<FetcherRequest<FinalizedApprovalsWithId>> + From<ContractRuntimeRequest>,
{
    for deploy in deploys.iter_mut().chain(transfers.iter_mut()) {
        let new_approvals = fetch_finalized_approvals(*deploy.id(), peer, ctx).await?;
        deploy.replace_approvals(new_approvals.into_inner());
    }
    Ok(ctx
        .effect_builder
        .execute_finalized_block(
            block.protocol_version(),
            execution_pre_state.clone(),
            FinalizedBlock::from(block.clone()),
            deploys.to_owned(),
            transfers.to_owned(),
        )
        .await?)
}

/// Executes forwards from the block after `highest_synced_block_header` until we can get no higher
/// block from any peer, or the block we executed is in the current era.
async fn fetch_and_execute_blocks<REv>(
    highest_synced_block_header: &BlockHeader,
    highest_synced_key_block_info: KeyBlockInfo,
    ctx: &ChainSyncContext<'_, REv>,
) -> Result<BlockHeader, Error>
where
    REv: From<FetcherRequest<BlockWithMetadata>>
        + From<FetcherRequest<FinalizedApprovalsWithId>>
        + From<FetcherRequest<Deploy>>
        + From<NetworkInfoRequest>
        + From<ContractRuntimeRequest>
        + From<BlocklistAnnouncement>
        + From<StorageRequest>
        + From<MarkBlockCompletedRequest>
        + From<ControlAnnouncement>
        + Send,
{
    let _metric = ScopeTimer::new(&ctx.metrics.chain_sync_execute_blocks_duration_seconds);

    // Execute blocks to get to current.
    let mut execution_pre_state = ExecutionPreState::from_block_header(highest_synced_block_header);
    info!(
        era_id = ?highest_synced_block_header.era_id(),
        height = highest_synced_block_header.height(),
        now = %Timestamp::now(),
        block_timestamp = %highest_synced_block_header.timestamp(),
        "fetching and executing blocks to synchronize to current",
    );

    let mut highest_synced_block_header = highest_synced_block_header.clone();
    let mut key_block_info = highest_synced_key_block_info;
    loop {
        ctx.progress.start_fetching_block_and_deploys_to_execute(
            highest_synced_block_header.height().saturating_add(1),
        );
        let result = fetch_and_store_next::<_, BlockWithMetadata>(
            &highest_synced_block_header,
            &key_block_info,
            ctx,
        )
        .await?;
        let block = match result {
            None => {
                let in_current_era =
                    is_current_era(&highest_synced_block_header, &key_block_info, ctx.config);
                info!(
                    era = highest_synced_block_header.era_id().value(),
                    in_current_era,
                    height = highest_synced_block_header.height(),
                    timestamp = %highest_synced_block_header.timestamp(),
                    "couldn't download a higher block; finishing syncing",
                );
                break;
            }
            Some(block_with_metadata) => block_with_metadata.block,
        };

        let mut deploys = fetch_and_store_deploys(block.deploy_hashes().iter(), ctx).await?;

        let mut transfers = fetch_and_store_deploys(block.transfer_hashes().iter(), ctx).await?;

        info!(
            era_id = ?block.header().era_id(),
            height = block.height(),
            now = %Timestamp::now(),
            block_timestamp = %block.timestamp(),
            "executing block",
        );
        ctx.progress.start_executing_block(block.height());
        let block_and_execution_effects = ctx
            .effect_builder
            .execute_finalized_block(
                block.protocol_version(),
                execution_pre_state.clone(),
                FinalizedBlock::from(block.clone()),
                deploys.clone(),
                transfers.clone(),
            )
            .await?;

        let mut blocks_match = block == *block_and_execution_effects.block();

        let mut attempts = 0;
        while !blocks_match {
            // Could be wrong approvals - fetch new sets of approvals from a single peer and retry.
            for peer in get_filtered_fully_connected_peers(ctx).await {
                attempts += 1;
                warn!(
                    fetched_block=%block,
                    executed_block=%block_and_execution_effects.block(),
                    attempts,
                    "retrying execution due to deploy approvals mismatch"
                );
                ctx.progress.retry_executing_block(block.height(), attempts);
                let block_and_execution_effects = retry_execution_with_approvals_from_peer(
                    &mut deploys,
                    &mut transfers,
                    peer,
                    &block,
                    &execution_pre_state,
                    ctx,
                )
                .await?;
                debug!(block_hash=%block.hash(), "finish - re-executing finalized block");
                blocks_match = block == *block_and_execution_effects.block();
                if blocks_match {
                    break;
                }
                warn!(
                    %peer,
                    "block executed with approvals from this peer doesn't match the received \
                    block; blocking peer"
                );
                ctx.effect_builder.announce_disconnect_from_peer(peer).await;
            }
        }

        // Matching now - store new approval sets for the deploys.
        for deploy in deploys.into_iter().chain(transfers.into_iter()) {
            ctx.effect_builder
                .store_finalized_approvals(
                    *deploy.id(),
                    FinalizedApprovals::new(deploy.approvals().clone()),
                )
                .await;
        }
        ctx.effect_builder
            .mark_block_completed(block_and_execution_effects.block().height())
            .await;

        highest_synced_block_header = block.take_header();
        execution_pre_state = ExecutionPreState::from_block_header(&highest_synced_block_header);

        if let Some(new_key_block_info) =
            KeyBlockInfo::maybe_from_block_header(&highest_synced_block_header)
        {
            key_block_info = new_key_block_info;
        }

        // If we managed to sync up to the current era, stop - we'll have to sync the consensus
        // protocol state, anyway.
        if is_current_era(&highest_synced_block_header, &key_block_info, ctx.config) {
            info!(
                era = highest_synced_block_header.era_id().value(),
                height = highest_synced_block_header.height(),
                timestamp = %highest_synced_block_header.timestamp(),
                "synchronized up to the current era; finishing syncing",
            );
            break;
        }
    }
    Ok(highest_synced_block_header)
}

async fn fetch_and_store_deploys<REv>(
    hashes: impl Iterator<Item = &DeployHash>,
    ctx: &ChainSyncContext<'_, REv>,
) -> Result<Vec<Deploy>, Error>
where
    REv: From<StorageRequest>
        + From<FetcherRequest<Deploy>>
        + From<NetworkInfoRequest>
        + From<ControlAnnouncement>,
{
    let start_instant = Timestamp::now();

    let hashes: Vec<_> = hashes.cloned().collect();

    // We want to use `buffer_unordered` to avoid being blocked on any particularly slow fetch
    // attempts (which could happen if we used for example `stream::buffered`), but we also need to
    // ensure the fetched deploys are returned from this function in the order as specified in the
    // `hashes` iterator.  Hence we keep track of the index of each of these hashes in the `Vec` of
    // fetched deploys to allow for sorting on completion of the stream.
    let mut indexed_deploys: Vec<(usize, Deploy)> = Vec::with_capacity(hashes.len());
    let mut stream = futures::stream::iter(hashes.into_iter().enumerate())
        .map(|(index, hash)| async move { (index, fetch_and_store_deploy(hash, ctx).await) })
        .buffer_unordered(ctx.config.max_parallel_deploy_fetches());
    while let Some((index, result)) = stream.next().await {
        let deploy = result?;
        trace!("fetched {:?}", deploy);
        indexed_deploys.push((index, *deploy));
    }

    indexed_deploys.sort();
    let deploys = indexed_deploys
        .into_iter()
        .map(|(_index, deploy)| deploy)
        .collect();
    ctx.metrics
        .observe_fetch_deploys_duration_seconds(start_instant);
    Ok(deploys)
}

/// Returns `true` if `highest_synced_block` indicates that we're currently in an ongoing era.
///
/// The ongoing era is either the one in which `highest_synced_block` was created, or in the case
/// where `highest_synced_block` is a switch block, it is the era immediately following it.
pub(super) fn is_current_era(
    highest_synced_block: &BlockHeader,
    trusted_key_block_info: &KeyBlockInfo,
    config: &Config,
) -> bool {
    is_current_era_given_current_timestamp(
        highest_synced_block,
        trusted_key_block_info,
        config,
        Timestamp::now(),
    )
}

fn is_current_era_given_current_timestamp(
    highest_synced_block: &BlockHeader,
    trusted_key_block_info: &KeyBlockInfo,
    config: &Config,
    current_timestamp: Timestamp,
) -> bool {
    let KeyBlockInfo {
        era_start, height, ..
    } = trusted_key_block_info;

    // If the minimum era duration has not yet run out, the era is still current.
    if current_timestamp.saturating_diff(*era_start) < config.era_duration() {
        return true;
    }

    // Otherwise estimate the earliest possible end of this era based on how many blocks remain.
    let remaining_blocks_in_this_era = config
        .min_era_height()
        .saturating_sub(highest_synced_block.height() - *height);
    let time_since_highest_synced_block =
        current_timestamp.saturating_diff(highest_synced_block.timestamp());
    time_since_highest_synced_block < config.min_round_length() * remaining_blocks_in_this_era
}

#[cfg(test)]
mod tests {
    use std::iter;

    use casper_types::{testing::TestRng, EraId, PublicKey, SecretKey};

    use super::*;
    use crate::{
        components::consensus::EraReport,
        types::{Block, BlockPayload, Chainspec, ChainspecRawBytes, FinalizedBlock, NodeConfig},
        utils::Loadable,
        SmallNetworkConfig,
    };

    /// Creates a block for testing, with the given data, and returns its header.
    ///
    /// The other fields are filled in with defaults, since they are not used in these tests.
    fn create_block(
        timestamp: Timestamp,
        era_id: EraId,
        height: u64,
        switch_block: bool,
    ) -> BlockHeader {
        let secret_key = SecretKey::doc_example();
        let public_key = PublicKey::from(secret_key);

        let maybe_era_report = switch_block.then(|| EraReport {
            equivocators: Default::default(),
            rewards: Default::default(),
            inactive_validators: Default::default(),
        });
        let next_era_validator_weights =
            switch_block.then(|| iter::once((public_key.clone(), 100.into())).collect());

        let block_payload = BlockPayload::new(
            Default::default(), // deploy hashes
            Default::default(), // transfer hashes
            Default::default(), // accusations
            false,              // random bit
        );

        let finalized_block = FinalizedBlock::new(
            block_payload,
            maybe_era_report,
            timestamp,
            era_id,
            height,
            public_key,
        );

        Block::new(
            Default::default(), // parent block hash
            Default::default(), // parent random seed
            Default::default(), // state root hash
            finalized_block,
            next_era_validator_weights,
            Default::default(), // protocol version
        )
        .expect("failed to create block for tests")
        .take_header()
    }

    #[test]
    fn test_is_current_era() {
        let (mut chainspec, _) = <(Chainspec, ChainspecRawBytes)>::from_resources("local");

        let genesis_time = chainspec
            .protocol_config
            .activation_point
            .genesis_timestamp()
            .expect("test expects genesis timestamp in chainspec");
        let min_round_length = chainspec.highway_config.min_round_length();

        // Configure eras to have at least 10 blocks but to last at least 20 minimum-length rounds.
        let era_duration = min_round_length * 20;
        let minimum_era_height = 10;
        chainspec.core_config.era_duration = era_duration;
        chainspec.core_config.minimum_era_height = minimum_era_height;
        let config = Config::new(
            Arc::new(chainspec),
            NodeConfig::default(),
            SmallNetworkConfig::default(),
        );

        // We assume era 6 started after six minimum era durations, at block 100.
        let era6_start = genesis_time + era_duration * 6;
        let switch_block5 = create_block(era6_start, EraId::from(5), 100, true);

        let trusted_switch_block_info5 = KeyBlockInfo::maybe_from_block_header(&switch_block5)
            .expect("no switch block info for switch block");

        // If we are still within the minimum era duration the era is current, even if we have the
        // required number of blocks (115 - 100 > 10).
        let block_time = era6_start + era_duration - 10.into();
        let now = block_time + 5.into();
        let block = create_block(block_time, EraId::from(6), 115, false);
        assert!(is_current_era_given_current_timestamp(
            &block,
            &trusted_switch_block_info5,
            &config,
            now
        ));

        // If the minimum duration has passed but we we know we don't have all blocks yet, it's
        // also still current. There are still five blocks missing but only four rounds have
        // passed.
        let block_time = era6_start + era_duration * 2;
        let now = block_time + min_round_length * 4;
        let block = create_block(block_time, EraId::from(6), 105, false);
        assert!(is_current_era_given_current_timestamp(
            &block,
            &trusted_switch_block_info5,
            &config,
            now
        ));

        // If both criteria are satisfied, the era could have ended.
        let block_time = era6_start + era_duration * 2;
        let now = block_time + min_round_length * 5;
        let block = create_block(block_time, EraId::from(6), 105, false);
        assert!(!is_current_era_given_current_timestamp(
            &block,
            &trusted_switch_block_info5,
            &config,
            now
        ));
    }

    #[test]
    fn validates_signatures_sufficiency_for_sync_to_genesis() {
        let consensus_verdict = Ok(());
        assert!(are_signatures_sufficient_for_sync_to_genesis(consensus_verdict).is_ok());

        let mut rng = TestRng::new();
        let consensus_verdict = Err(BlockSignatureError::TooManySignatures {
            trusted_validator_weights: BTreeMap::new(),
            block_signatures: Box::new(BlockSignatures::new(
                BlockHash::random(&mut rng),
                EraId::from(0),
            )),
            signature_weight: Box::new(U512::from(0u16)),
            weight_minus_minimum: Box::new(U512::from(0u16)),
            total_validator_weight: Box::new(U512::from(0u16)),
            fault_tolerance_fraction: Ratio::new_raw(1, 2),
        });
        assert!(are_signatures_sufficient_for_sync_to_genesis(consensus_verdict).is_ok());

        let consensus_verdict = Err(BlockSignatureError::InsufficientWeightForFinality {
            trusted_validator_weights: BTreeMap::new(),
            block_signatures: Some(Box::new(BlockSignatures::new(
                BlockHash::random(&mut rng),
                EraId::from(0),
            ))),
            signature_weight: Some(Box::new(U512::from(0u16))),
            total_validator_weight: Box::new(U512::from(0u16)),
            fault_tolerance_fraction: Ratio::new_raw(1, 2),
        });
        assert!(are_signatures_sufficient_for_sync_to_genesis(consensus_verdict).is_err());

        let consensus_verdict = Err(BlockSignatureError::BogusValidator {
            trusted_validator_weights: BTreeMap::new(),
            block_signatures: Box::new(BlockSignatures::new(
                BlockHash::random(&mut rng),
                EraId::from(0),
            )),
            bogus_validator_public_key: Box::new(PublicKey::random_ed25519(&mut rng)),
        });
        assert!(are_signatures_sufficient_for_sync_to_genesis(consensus_verdict).is_err());
    }
}<|MERGE_RESOLUTION|>--- conflicted
+++ resolved
@@ -147,15 +147,8 @@
             (None, Some(stored_header)) => stored_header,
             (None, None) => {
                 debug!("no highest block header found in storage, no trusted header configured");
-                return Ok(None);
-            }
-<<<<<<< HEAD
-            None => match effect_builder.get_highest_block_header_from_storage().await {
-                Some(block_header) => block_header,
-                None => {
-                    debug!("no highest block header found in storage");
-                    return Err(Error::NoBlocksInStorage);
-=======
+                return Err(Error::NoBlocksInStorage);
+            }
             (Some(config_header), Some(stored_header)) => {
                 if config_header.height() > stored_header.height() {
                     config_header
@@ -179,7 +172,6 @@
                         "using stored block that is more recent than configured trusted hash"
                     );
                     stored_header
->>>>>>> cbd585c0
                 }
             }
         };
