//! LMDB extensions.
//!
//! Various traits and helper functions to extend the lower level LMDB functions. Unifies
//! lower-level storage errors from lmdb and serialization issues.
//!
//! ## Serialization
//!
//! The module also centralizes settings and methods for serialization for all parts of storage.
//!
//! Serialization errors are unified into a generic, type erased `std` error to allow for easy
//! interchange of the serialization format if desired.

use lmdb::{Database, RwTransaction, Transaction, WriteFlags};
use serde::{de::DeserializeOwned, Serialize};
use thiserror::Error;

/// Error wrapper for lower-level storage errors.
///
/// Used to classify storage errors, allowing more accurate reporting on potential issues and
/// crashes. Indicates how to proceed (clearing storage entirely or just restarting) in most cases.
///
/// Note that accessing a storage with an incompatible version of this software is also considered a
/// case of corruption.
#[derive(Debug, Error)]
pub enum LmdbExtError {
    /// The internal database is corrupted and can probably not be salvaged.
    #[error("internal storage corrupted: {0}")]
    LmdbCorrupted(lmdb::Error),
    /// The data stored inside the internal database is corrupted or formatted wrong.
    #[error("internal data corrupted: {0}")]
    DataCorrupted(Box<dyn std::error::Error + Send + Sync>),
    /// A resource has been exhausted at runtime, restarting (potentially with different settings)
    /// might fix the problem. Storage integrity is still intact.
    #[error("storage exhausted resource (but still intact): {0}")]
    ResourceExhausted(lmdb::Error),
    /// Error neither corruption nor resource exhaustion occurred, likely a programming error.
    #[error("unknown LMDB or serialization error, likely from a bug: {0}")]
    Other(Box<dyn std::error::Error + Send + Sync>),
<<<<<<< HEAD
    /// The internal database is corrupted and can probably not be salvaged.
    #[error(
        "Block header not stored under its hash. \
         Queried block hash: {queried_block_hash}, \
         Found block header hash: {found_block_header_hash}, \
         Block header: {block_header}"
    )]
    BlockHeaderNotStoredUnderItsHash {
        queried_block_hash: BlockHash,
        found_block_header_hash: BlockHash,
        block_header: Box<BlockHeader>,
    },
    #[error(
        "No block header corresponding to block body found in LMDB. \
         Block body hash: {block_body_hash:?}, \
         Hashing algorithm version: {hashing_algorithm_version:?}, \
         Block body: {block_body:?}"
    )]
    NoBlockHeaderForBlockBody {
        block_body_hash: Digest,
        hashing_algorithm_version: HashingAlgorithmVersion,
        block_body: Box<BlockBody>,
    },
    #[error(
        "Unexpected hashing algorithm version. \
         Expected: {expected_hashing_algorithm_version:?}, \
         Actual: {actual_hashing_algorithm_version:?}"
    )]
    UnexpectedHashingAlgorithmVersion {
        expected_hashing_algorithm_version: HashingAlgorithmVersion,
        actual_hashing_algorithm_version: HashingAlgorithmVersion,
    },
    #[error(transparent)]
    BlockValidationError(#[from] BlockValidationError),
    #[error(
        "Block body does not have correct Merkle root for its hash. \
         Block body hash: {block_body_hash}, \
         Merkle root: {merkle_root}"
    )]
    IncorrectBlockBodyMerkleRoot {
        block_body_hash: Digest,
        merkle_root: Digest,
    },
    #[error(
        "Could not find block body part with Merkle linked list node hash: \
         {merkle_linked_list_node_hash:?}"
    )]
    CouldNotFindBlockBodyPart {
        block_hash: BlockHash,
        merkle_linked_list_node_hash: Digest,
    },
    #[error(
        "Found an unexpected part of a block body in the database: \
        {part_hash:?}"
    )]
    UnexpectedBlockBodyPart {
        block_body_hash: Digest,
        part_hash: Digest,
    },
=======
>>>>>>> 6e917ff4
}

// Classifies an `lmdb::Error` according to our scheme. This one of the rare cases where we accept a
// blanked `From<>` implementation for error type conversion.
impl From<lmdb::Error> for LmdbExtError {
    fn from(lmdb_error: lmdb::Error) -> Self {
        match lmdb_error {
            lmdb::Error::PageNotFound
            | lmdb::Error::Corrupted
            | lmdb::Error::Panic
            | lmdb::Error::VersionMismatch
            | lmdb::Error::Invalid
            | lmdb::Error::Incompatible => LmdbExtError::LmdbCorrupted(lmdb_error),

            lmdb::Error::MapFull
            | lmdb::Error::DbsFull
            | lmdb::Error::ReadersFull
            | lmdb::Error::TlsFull
            | lmdb::Error::TxnFull
            | lmdb::Error::CursorFull
            | lmdb::Error::PageFull
            | lmdb::Error::MapResized => LmdbExtError::ResourceExhausted(lmdb_error),

            lmdb::Error::NotFound
            | lmdb::Error::BadRslot
            | lmdb::Error::BadTxn
            | lmdb::Error::BadValSize
            | lmdb::Error::BadDbi
            | lmdb::Error::KeyExist
            | lmdb::Error::Other(_) => LmdbExtError::Other(Box::new(lmdb_error)),
        }
    }
}

/// Additional methods on transaction.
pub(super) trait TransactionExt {
    /// Helper function to load a value from a database.
    fn get_value<K: AsRef<[u8]>, V: DeserializeOwned>(
        &mut self,
        db: Database,
        key: &K,
    ) -> Result<Option<V>, LmdbExtError>;
}

/// Additional methods on write transactions.
pub(super) trait WriteTransactionExt {
    /// Helper function to write a value to a database.
    ///
    /// Returns `true` if the value has actually been written, `false` if the key already existed.
    ///
    /// Setting `overwrite` to true will cause the value to always be written instead.
    fn put_value<K: AsRef<[u8]>, V: Serialize>(
        &mut self,
        db: Database,
        key: &K,
        value: &V,
        overwrite: bool,
    ) -> Result<bool, LmdbExtError>;
}

impl<T> TransactionExt for T
where
    T: Transaction,
{
    #[inline]
    fn get_value<K: AsRef<[u8]>, V: DeserializeOwned>(
        &mut self,
        db: Database,
        key: &K,
    ) -> Result<Option<V>, LmdbExtError> {
        match self.get(db, key) {
            // Deserialization failures are likely due to storage corruption.
            Ok(raw) => deserialize(raw).map(Some),
            Err(lmdb::Error::NotFound) => Ok(None),
            Err(err) => Err(err.into()),
        }
    }
}

impl WriteTransactionExt for RwTransaction<'_> {
    fn put_value<K: AsRef<[u8]>, V: Serialize>(
        &mut self,
        db: Database,
        key: &K,
        value: &V,
        overwrite: bool,
    ) -> Result<bool, LmdbExtError> {
        let buffer = serialize(value)?;

        let flags = if overwrite {
            WriteFlags::empty()
        } else {
            WriteFlags::NO_OVERWRITE
        };

        match self.put(db, key, &buffer, flags) {
            Ok(()) => Ok(true),
            // If we did not add the value due to it already existing, just return `false`.
            Err(lmdb::Error::KeyExist) => Ok(false),
            Err(err) => Err(err.into()),
        }
    }
}

/// Deserializes from a buffer.
#[inline(always)]
pub(super) fn deserialize<T: DeserializeOwned>(raw: &[u8]) -> Result<T, LmdbExtError> {
    bincode::deserialize(raw).map_err(|err| LmdbExtError::DataCorrupted(Box::new(err)))
}

/// Serializes into a buffer.
#[inline(always)]
pub(super) fn serialize<T: Serialize>(value: &T) -> Result<Vec<u8>, LmdbExtError> {
    bincode::serialize(value).map_err(|err| LmdbExtError::Other(Box::new(err)))
}<|MERGE_RESOLUTION|>--- conflicted
+++ resolved
@@ -36,68 +36,6 @@
     /// Error neither corruption nor resource exhaustion occurred, likely a programming error.
     #[error("unknown LMDB or serialization error, likely from a bug: {0}")]
     Other(Box<dyn std::error::Error + Send + Sync>),
-<<<<<<< HEAD
-    /// The internal database is corrupted and can probably not be salvaged.
-    #[error(
-        "Block header not stored under its hash. \
-         Queried block hash: {queried_block_hash}, \
-         Found block header hash: {found_block_header_hash}, \
-         Block header: {block_header}"
-    )]
-    BlockHeaderNotStoredUnderItsHash {
-        queried_block_hash: BlockHash,
-        found_block_header_hash: BlockHash,
-        block_header: Box<BlockHeader>,
-    },
-    #[error(
-        "No block header corresponding to block body found in LMDB. \
-         Block body hash: {block_body_hash:?}, \
-         Hashing algorithm version: {hashing_algorithm_version:?}, \
-         Block body: {block_body:?}"
-    )]
-    NoBlockHeaderForBlockBody {
-        block_body_hash: Digest,
-        hashing_algorithm_version: HashingAlgorithmVersion,
-        block_body: Box<BlockBody>,
-    },
-    #[error(
-        "Unexpected hashing algorithm version. \
-         Expected: {expected_hashing_algorithm_version:?}, \
-         Actual: {actual_hashing_algorithm_version:?}"
-    )]
-    UnexpectedHashingAlgorithmVersion {
-        expected_hashing_algorithm_version: HashingAlgorithmVersion,
-        actual_hashing_algorithm_version: HashingAlgorithmVersion,
-    },
-    #[error(transparent)]
-    BlockValidationError(#[from] BlockValidationError),
-    #[error(
-        "Block body does not have correct Merkle root for its hash. \
-         Block body hash: {block_body_hash}, \
-         Merkle root: {merkle_root}"
-    )]
-    IncorrectBlockBodyMerkleRoot {
-        block_body_hash: Digest,
-        merkle_root: Digest,
-    },
-    #[error(
-        "Could not find block body part with Merkle linked list node hash: \
-         {merkle_linked_list_node_hash:?}"
-    )]
-    CouldNotFindBlockBodyPart {
-        block_hash: BlockHash,
-        merkle_linked_list_node_hash: Digest,
-    },
-    #[error(
-        "Found an unexpected part of a block body in the database: \
-        {part_hash:?}"
-    )]
-    UnexpectedBlockBodyPart {
-        block_body_hash: Digest,
-        part_hash: Digest,
-    },
-=======
->>>>>>> 6e917ff4
 }
 
 // Classifies an `lmdb::Error` according to our scheme. This one of the rare cases where we accept a
