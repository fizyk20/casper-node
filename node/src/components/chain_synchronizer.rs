--- conflicted
+++ resolved
@@ -10,13 +10,6 @@
 use datasize::DataSize;
 use prometheus::Registry;
 use tracing::{debug, error, info};
-
-<<<<<<< HEAD
-use casper_execution_engine::core::engine_state::{self, genesis::GenesisSuccess, UpgradeSuccess};
-use casper_types::{EraId, PublicKey, Timestamp};
-=======
-use casper_execution_engine::storage::trie::TrieOrChunk;
->>>>>>> 94f66e7c
 
 use crate::{
     components::Component,
@@ -34,13 +27,8 @@
     storage::StorageRequest,
     types::{
         Block, BlockAndDeploys, BlockHeader, BlockHeaderWithMetadata, BlockHeadersBatch,
-<<<<<<< HEAD
-        BlockPayload, BlockSignatures, BlockWithMetadata, Chainspec, Deploy,
-        FinalizedApprovalsWithId, FinalizedBlock, NodeConfig, NodeState, TrieOrChunk,
-=======
         BlockSignatures, BlockWithMetadata, Chainspec, Deploy, FinalizedApprovalsWithId,
-        NodeConfig, NodeState,
->>>>>>> 94f66e7c
+        NodeConfig, NodeState, TrieOrChunk,
     },
     NodeRng, SmallNetworkConfig,
 };
