--- conflicted
+++ resolved
@@ -23,23 +23,9 @@
     global_state::trie::TrieRaw,
 };
 use casper_types::{
-<<<<<<< HEAD
     bytesrepr::{self, FromBytes, ToBytes},
-    BlockIdentifier, Digest, GlobalStateIdentifier, Peers, ProtocolVersion, SignedBlock, TimeDiff,
+    BlockIdentifier, Digest, EntityAddr, GlobalStateIdentifier, Key,Peers, ProtocolVersion, SignedBlock, StoredValue,TimeDiff,
     Transaction,
-=======
-    addressable_entity::NamedKeyAddr,
-    binary_port::{
-        self, BinaryRequest, BinaryRequestHeader, BinaryRequestTag, BinaryResponse,
-        BinaryResponseAndRequest, DbRawBytesSpec, DictionaryItemIdentifier, GetRequest,
-        GetTrieFullResult, GlobalStateQueryResult, GlobalStateRequest, InformationRequest,
-        InformationRequestTag, NodeStatus, ReactorStateName, RecordId,
-        TransactionWithExecutionInfo,
-    },
-    bytesrepr::{self, FromBytes, ToBytes},
-    BlockHeader, BlockIdentifier, Digest, EntityAddr, GlobalStateIdentifier, Key, Peers,
-    ProtocolVersion, SignedBlock, StoredValue, TimeDiff, Timestamp, Transaction,
->>>>>>> 873c0275
 };
 use datasize::DataSize;
 use futures::{future::BoxFuture, FutureExt};
@@ -479,7 +465,6 @@
         .query_global_state(QueryRequest::new(state_root_hash, base_key, path))
         .await
     {
-<<<<<<< HEAD
         QueryResult::Success { value, proofs } => BinaryResponse::from_value(
             GlobalStateQueryResult::new(*value, proofs),
             protocol_version,
@@ -495,14 +480,7 @@
         QueryResult::Failure(_) => {
             let error_code = ErrorCode::FailedQuery;
             BinaryResponse::new_error(error_code, protocol_version)
-=======
-        QueryResult::Success { value, proofs } => {
-            Ok(Some(GlobalStateQueryResult::new(*value, proofs)))
->>>>>>> 873c0275
-        }
-        QueryResult::RootNotFound => Err(binary_port::ErrorCode::RootNotFound),
-        QueryResult::ValueNotFound(_) => Err(binary_port::ErrorCode::NotFound),
-        QueryResult::Failure(_) => Err(binary_port::ErrorCode::QueryFailedToExecute),
+        }
     }
 }
 
