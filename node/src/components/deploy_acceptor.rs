--- conflicted
+++ resolved
@@ -33,12 +33,8 @@
         EffectBuilder, EffectExt, Effects, Responder,
     },
     types::{
-<<<<<<< HEAD
         chainspec::DeployConfig, BlockHeader, Chainspec, Deploy, DeployConfigurationFailure,
-        NodeId, Timestamp,
-=======
-        chainspec::DeployConfig, Block, Chainspec, Deploy, DeployConfigurationFailure, Timestamp,
->>>>>>> 53ff12a5
+        Timestamp,
     },
     utils::Source,
     NodeRng,
