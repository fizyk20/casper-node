--- conflicted
+++ resolved
@@ -14,20 +14,12 @@
 
 use casper_execution_engine::engine_state::MAX_PAYMENT;
 use casper_types::{
-<<<<<<< HEAD
-    account::AccountHash, system::auction::ARG_AMOUNT, AddressableEntity, CLValue, Chainspec,
-    ContractHash, ContractIdentifier, ContractPackageHash, ContractPackageIdentifier,
-    ContractVersion, ContractVersionKey, Deploy, DeployConfig, DeployConfigurationFailure, Digest,
-    ExecutableDeployItem, ExecutableDeployItemIdentifier, Key, Package, ProtocolVersion,
-    StoredValue, Timestamp, U512,
-=======
     account::{Account, AccountHash},
     system::auction::ARG_AMOUNT,
-    BlockHash, BlockHeader, Chainspec, Contract, ContractHash, ContractIdentifier, ContractPackage,
+    BlockHash, BlockHeader, Chainspec, Contract, ContractHash, ContractIdentifier, AddressableEntity, CLValue,
     ContractPackageHash, ContractPackageIdentifier, ContractVersion, ContractVersionKey, Deploy,
     DeployConfig, DeployConfigurationFailure, Digest, ExecutableDeployItem,
-    ExecutableDeployItemIdentifier, Key, ProtocolVersion, Timestamp, U512,
->>>>>>> ec492b7e
+    ExecutableDeployItemIdentifier, Key, ProtocolVersion, Timestamp, U512, StoredValue,  Package,
 };
 
 use crate::{
