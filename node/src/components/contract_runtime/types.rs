--- conflicted
+++ resolved
@@ -4,13 +4,8 @@
 
 use casper_execution_engine::engine_state::GetEraValidatorsRequest;
 use casper_types::{
-<<<<<<< HEAD
-    BlockV2, DeployHash, DeployHeader, Digest, EraId, ExecutionResult, ProtocolVersion, PublicKey,
-    U512,
-=======
     execution::{Effects, ExecutionResult},
-    Block, DeployHash, DeployHeader, Digest, EraId, ProtocolVersion, PublicKey, U512,
->>>>>>> cb547b0e
+    BlockV2, DeployHash, DeployHeader, Digest, EraId, ProtocolVersion, PublicKey, U512,
 };
 
 use crate::types::ApprovalsHashes;
