--- conflicted
+++ resolved
@@ -3,11 +3,8 @@
 use casper_execution_engine::engine_state::WasmV1Result;
 use datasize::DataSize;
 use serde::Serialize;
-<<<<<<< HEAD
 use thiserror::Error;
-=======
 use tracing::{debug, trace};
->>>>>>> 4232609c
 
 use casper_execution_engine::engine_state::Error as EngineStateError;
 use casper_storage::{
@@ -15,18 +12,11 @@
     data_access_layer::{BalanceHoldResult, BiddingResult, EraValidatorsRequest, TransferResult},
 };
 use casper_types::{
-    binary_port,
     contract_messages::Messages,
-<<<<<<< HEAD
-    execution::{Effects, ExecutionResult},
-    BlockHash, BlockHeaderV2, BlockV2, Digest, EraId, ProtocolVersion, PublicKey, Timestamp,
-    TransactionHash, TransactionHeader, U512,
-=======
     execution::{Effects, ExecutionResult, ExecutionResultV2},
-    BlockHash, BlockHeaderV2, BlockV2, DeployHash, DeployHeader, Digest, EraId, InvalidDeploy,
-    InvalidTransaction, InvalidTransactionV1, ProtocolVersion, PublicKey, Transaction,
+    BlockHash, BlockHeaderV2, BlockV2, DeployHash, DeployHeader, Digest, EraId, Gas, InvalidDeploy,
+    InvalidTransaction, InvalidTransactionV1, ProtocolVersion, PublicKey, Timestamp, Transaction,
     TransactionHash, TransactionHeader, TransactionV1Hash, TransactionV1Header, U512,
->>>>>>> 4232609c
 };
 
 use crate::contract_runtime::NewUserRequestError;
@@ -111,14 +101,14 @@
                 ExecutionResultV2::Failure {
                     effects: effects.clone(),
                     transfers: wasm_v1_result.transfers().clone(),
-                    cost: wasm_v1_result.consumed().value(),
+                    gas: wasm_v1_result.consumed(),
                     error_message: format!("{:?}", error),
                 }
             } else {
                 ExecutionResultV2::Success {
                     effects: effects.clone(),
                     transfers: wasm_v1_result.transfers().clone(),
-                    cost: wasm_v1_result.consumed().value(),
+                    gas: wasm_v1_result.consumed(),
                 }
             }
         };
@@ -137,7 +127,7 @@
         transaction_hash: TransactionHash,
         transaction_header: TransactionHeader,
         transfer_result: TransferResult,
-        cost: U512,
+        gas: Gas,
     ) -> ExecutionArtifactOutcome {
         trace!(
             ?transaction_hash,
@@ -164,7 +154,7 @@
                     transaction_header,
                     ExecutionResult::V2(ExecutionResultV2::Success {
                         effects: transfer_effects.clone(),
-                        cost,
+                        gas,
                         transfers,
                     }),
                     Messages::default(),
@@ -179,7 +169,7 @@
         transaction_hash: TransactionHash,
         transaction_header: TransactionHeader,
         bidding_result: BiddingResult,
-        cost: U512,
+        gas: Gas,
     ) -> ExecutionArtifactOutcome {
         trace!(?transaction_hash, ?bidding_result, "bidding result");
         match bidding_result {
@@ -190,7 +180,7 @@
                     transaction_header,
                     ExecutionResult::V2(ExecutionResultV2::Failure {
                         effects: Effects::new(),
-                        cost,
+                        gas,
                         transfers: vec![],
                         error_message: format!("{:?}", tce),
                     }),
@@ -208,7 +198,7 @@
                     transaction_header,
                     ExecutionResult::V2(ExecutionResultV2::Success {
                         effects: bidding_effects.clone(),
-                        cost,
+                        gas,
                         transfers: vec![],
                     }),
                     Messages::default(),
@@ -228,7 +218,7 @@
         if hold_result.is_root_not_found() {
             return ExecutionArtifactOutcome::RootNotFound;
         }
-        let hold_cost = U512::zero(); // we don't charge for the hold itself.
+        let hold_cost = Gas::zero(); // we don't charge for the hold itself.
         let hold_effects = hold_result.effects();
         if !hold_result.is_fully_covered() {
             let error_message = hold_result.error_message();
@@ -238,7 +228,7 @@
                 ExecutionResult::V2(ExecutionResultV2::Failure {
                     effects: hold_effects.clone(),
                     transfers: vec![],
-                    cost: hold_cost,
+                    gas: hold_cost,
                     error_message: error_message.clone(),
                 }),
                 Messages::default(),
@@ -251,7 +241,7 @@
                 ExecutionResult::V2(ExecutionResultV2::Success {
                     effects: hold_effects.clone(),
                     transfers: vec![],
-                    cost: hold_cost,
+                    gas: hold_cost,
                 }),
                 Messages::default(),
             ));
@@ -268,7 +258,7 @@
         self.push_failure(
             transaction_hash,
             transaction_header,
-            format!("{:?}", invalid_transaction),
+            invalid_transaction.to_string(),
         );
     }
 
@@ -276,7 +266,7 @@
         &mut self,
         transaction_hash: TransactionHash,
         transaction_header: TransactionHeader,
-        cost: U512,
+        gas: Gas,
     ) {
         let msg = "failed to resolve auction method".to_string();
         let artifact = ExecutionArtifact::new(
@@ -286,7 +276,7 @@
                 effects: Effects::new(),
                 transfers: vec![],
                 error_message: msg.clone(),
-                cost,
+                gas,
             }),
             Messages::default(),
         );
@@ -305,7 +295,7 @@
             transaction_header,
             ExecutionResult::V2(ExecutionResultV2::Failure {
                 effects: Effects::new(),
-                cost: U512::zero(),
+                gas: Gas::zero(),
                 transfers: vec![],
                 error_message,
             }),
@@ -314,11 +304,10 @@
         self.artifacts.push(execution_artifact);
     }
 
-    pub fn execution_results(&self) -> Vec<&ExecutionResult> {
+    pub fn execution_results(&self) -> impl Iterator<Item = &ExecutionResult> {
         self.artifacts
             .iter()
             .map(|artifact| &artifact.execution_result)
-            .collect::<Vec<&ExecutionResult>>()
     }
 
     pub fn take(self) -> Vec<ExecutionArtifact> {
@@ -343,10 +332,7 @@
     ) -> Self {
         Self {
             transaction_hash,
-<<<<<<< HEAD
             transaction_header,
-=======
-            header,
             execution_result,
             messages,
         }
@@ -361,7 +347,7 @@
     ) -> Self {
         Self {
             transaction_hash: TransactionHash::Deploy(deploy_hash),
-            header: TransactionHeader::Deploy(header),
+            transaction_header: TransactionHeader::Deploy(header),
             execution_result,
             messages,
         }
@@ -376,8 +362,7 @@
     ) -> Self {
         Self {
             transaction_hash: TransactionHash::V1(transaction_hash),
-            header: TransactionHeader::V1(header),
->>>>>>> 4232609c
+            transaction_header: TransactionHeader::V1(header),
             execution_result,
             messages,
         }
