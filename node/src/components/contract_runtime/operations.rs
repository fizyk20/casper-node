--- conflicted
+++ resolved
@@ -1075,18 +1075,6 @@
                 block_header.block_hash(),
             ))
         } else {
-<<<<<<< HEAD
-            let session_input_data = transaction.to_session_input_data();
-            let wasm_v1_result = match WasmV1Request::new_session(
-                *state_root_hash,
-                block_time.into(),
-                gas_limit,
-                &session_input_data,
-            ) {
-                Ok(wasm_v1_request) => execution_engine_v1.execute(state_provider, wasm_v1_request),
-                Err(error) => WasmV1Result::invalid_executable_item(gas_limit, error),
-            };
-=======
             let block_info = BlockInfo::new(
                 *state_root_hash,
                 block_time.into(),
@@ -1101,7 +1089,6 @@
                     }
                     Err(error) => WasmV1Result::invalid_executable_item(gas_limit, error),
                 };
->>>>>>> 078e98e6
             SpeculativeExecutionResult::WasmV1(utils::spec_exec_from_wasm_v1_result(
                 wasm_v1_result,
                 block_header.block_hash(),
