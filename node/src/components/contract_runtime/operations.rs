--- conflicted
+++ resolved
@@ -338,19 +338,12 @@
             ProofHandling::NoProofs,
         ));
 
-<<<<<<< HEAD
         let lane_id = transaction.transaction_lane();
 
         let allow_execution = {
             let is_not_penalized = !balance_identifier.is_penalty();
-            let sufficient_balance = initial_balance_result.is_sufficient(cost);
+            let sufficient_balance = post_payment_balance_result.is_sufficient(cost);
             let is_supported = chainspec.is_supported(lane_id);
-=======
-        let allow_execution = {
-            let is_supported = chainspec.is_supported(category);
-            let is_not_penalized = !balance_identifier.is_penalty();
-            let sufficient_balance = post_payment_balance_result.is_sufficient(cost);
->>>>>>> 874eae20
             trace!(%transaction_hash, ?sufficient_balance, ?is_not_penalized, ?is_supported, "payment preprocessing");
             is_not_penalized && sufficient_balance && is_supported
         };
