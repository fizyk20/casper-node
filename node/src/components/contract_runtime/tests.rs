--- conflicted
+++ resolved
@@ -397,18 +397,14 @@
 mod trie_chunking_tests {
     use std::sync::Arc;
 
-<<<<<<< HEAD
     use prometheus::Registry;
     use tempfile::tempdir;
 
     use casper_execution_engine::engine_state::engine_config::DEFAULT_FEE_HANDLING;
-    use casper_storage::global_state::{state::StateProvider, trie::Trie};
-=======
     use casper_storage::global_state::{
         state::{CommitProvider, StateProvider},
         trie::Trie,
     };
->>>>>>> 62231472
     use casper_types::{
         account::AccountHash,
         bytesrepr,
