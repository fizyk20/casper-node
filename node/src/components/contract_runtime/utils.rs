--- conflicted
+++ resolved
@@ -19,12 +19,8 @@
         exec_queue::{ExecQueue, QueueItem},
         execute_finalized_block,
         metrics::Metrics,
-<<<<<<< HEAD
-        rewards, BlockAndExecutionArtifacts, ExecutionPreState, StepOutcome,
-=======
-        rewards, BlockAndExecutionResults, BlockExecutionError, ExecutionPreState,
-        StepEffectsAndUpcomingEraValidators,
->>>>>>> 873c0275
+        rewards, BlockAndExecutionArtifacts, BlockExecutionError, ExecutionPreState,
+        StepOutcome,
     },
     effect::{
         announcements::{ContractRuntimeAnnouncement, FatalAnnouncement, MetaBlockAnnouncement},
@@ -34,7 +30,6 @@
     fatal,
     types::{ExecutableBlock, MetaBlock, MetaBlockState},
 };
-<<<<<<< HEAD
 
 use casper_binary_port::SpeculativeExecutionResult;
 use casper_execution_engine::engine_state::{ExecutionEngineV1, WasmV1Result};
@@ -51,8 +46,6 @@
     sync::{Arc, Mutex},
 };
 use tracing::{debug, error};
-=======
->>>>>>> 873c0275
 
 /// Maximum number of resource intensive tasks that can be run in parallel.
 ///
@@ -135,9 +128,6 @@
         });
     }
 
-<<<<<<< HEAD
-    let BlockAndExecutionArtifacts {
-=======
     let maybe_next_era_gas_price = if is_era_end {
         let block_max_standard_count = chainspec.transaction_config.block_max_standard_count;
         let block_max_mint_count = chainspec.transaction_config.block_max_mint_count;
@@ -200,8 +190,7 @@
         None
     };
 
-    let BlockAndExecutionResults {
->>>>>>> 873c0275
+    let BlockAndExecutionArtifacts {
         block,
         approvals_hashes,
         execution_artifacts,
