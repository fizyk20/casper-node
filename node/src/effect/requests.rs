//! Request effects.
//!
//! Requests typically ask other components to perform a service and report back the result. See the
//! top-level module documentation for details.

use std::{
    borrow::Cow,
    collections::{BTreeMap, HashMap, HashSet},
    fmt::{self, Debug, Display, Formatter},
    mem,
    sync::Arc,
};

use datasize::DataSize;
use serde::Serialize;
use smallvec::SmallVec;
use static_assertions::const_assert;

use casper_execution_engine::{
    core::engine_state::{
        self,
        balance::{BalanceRequest, BalanceResult},
        era_validators::GetEraValidatorsError,
        genesis::GenesisSuccess,
        get_bids::{GetBidsRequest, GetBidsResult},
        query::{QueryRequest, QueryResult},
        UpgradeConfig, UpgradeSuccess,
    },
    storage::trie::{TrieOrChunk, TrieOrChunkId},
};
use casper_hashing::Digest;
use casper_types::{
    bytesrepr::Bytes, system::auction::EraValidators, EraId, ExecutionResult, Key, ProtocolVersion,
    PublicKey, TimeDiff, Transfer, URef,
};

use crate::{
    components::{
        block_validator::ValidatingBlock,
        chainspec_loader::CurrentRunInfo,
        consensus::{BlockContext, ClContext, ValidatorChange},
        contract_runtime::{
            BlockAndExecutionEffects, BlockExecutionError, EraValidatorsRequest, ExecutionPreState,
        },
        deploy_acceptor::Error,
        fetcher::FetchResult,
    },
    contract_runtime::SpeculativeExecutionState,
    effect::{AutoClosingResponder, Responder},
    rpcs::{chain::BlockIdentifier, docs::OpenRpcSchema},
    types::{
        AvailableBlockRange, Block, BlockAndDeploys, BlockHash, BlockHeader,
        BlockHeaderWithMetadata, BlockHeadersBatch, BlockHeadersBatchId, BlockPayload,
        BlockSignatures, BlockWithMetadata, Chainspec, ChainspecInfo, ChainspecRawBytes, Deploy,
        DeployHash, DeployMetadataExt, DeployWithFinalizedApprovals, FinalizedApprovals,
        FinalizedBlock, Item, NodeId, StatusFeed,
    },
    utils::{DisplayIter, Source},
};

// Redirection for reactor macro.
#[allow(unused_imports)]
pub(crate) use super::diagnostics_port::DumpConsensusStateRequest;

const _STORAGE_REQUEST_SIZE: usize = mem::size_of::<StorageRequest>();
const_assert!(_STORAGE_REQUEST_SIZE < 89);

/// A metrics request.
#[derive(Debug)]
pub(crate) enum MetricsRequest {
    /// Render current node metrics as prometheus-formatted string.
    RenderNodeMetricsText {
        /// Responder returning the rendered metrics or `None`, if an internal error occurred.
        responder: Responder<Option<String>>,
    },
}

impl Display for MetricsRequest {
    fn fmt(&self, formatter: &mut Formatter<'_>) -> fmt::Result {
        match self {
            MetricsRequest::RenderNodeMetricsText { .. } => write!(formatter, "get metrics text"),
        }
    }
}

const _NETWORK_EVENT_SIZE: usize = mem::size_of::<NetworkRequest<String>>();
const_assert!(_NETWORK_EVENT_SIZE < 89);

/// A networking request.
#[derive(Debug, Serialize)]
#[must_use]
pub(crate) enum NetworkRequest<P> {
    /// Send a message on the network to a specific peer.
    SendMessage {
        /// Message destination.
        dest: Box<NodeId>,
        /// Message payload.
        payload: Box<P>,
        /// If `true`, the responder will be called early after the message has been queued, not
        /// waiting until it has passed to the kernel.
        respond_after_queueing: bool,
        /// Responder to be called when the message has been *buffered for sending*.
        #[serde(skip_serializing)]
        auto_closing_responder: AutoClosingResponder<()>,
    },
    /// Send a message on the network to all peers.
    /// Note: This request is deprecated and should be phased out, as not every network
    ///       implementation is likely to implement broadcast support.
    Broadcast {
        /// Message payload.
        payload: Box<P>,
        /// Responder to be called when all messages are queued.
        #[serde(skip_serializing)]
        auto_closing_responder: AutoClosingResponder<()>,
    },
    /// Gossip a message to a random subset of peers.
    Gossip {
        /// Payload to gossip.
        payload: Box<P>,
        /// Number of peers to gossip to. This is an upper bound, otherwise best-effort.
        count: usize,
        /// Node IDs of nodes to exclude from gossiping to.
        #[serde(skip_serializing)]
        exclude: HashSet<NodeId>,
        /// Responder to be called when all messages are queued.
        #[serde(skip_serializing)]
        auto_closing_responder: AutoClosingResponder<HashSet<NodeId>>,
    },
}

impl<P> NetworkRequest<P> {
    /// Transform a network request by mapping the contained payload.
    ///
    /// This is a replacement for a `From` conversion that is not possible without specialization.
    pub(crate) fn map_payload<F, P2>(self, wrap_payload: F) -> NetworkRequest<P2>
    where
        F: FnOnce(P) -> P2,
    {
        match self {
            NetworkRequest::SendMessage {
                dest,
                payload,
                respond_after_queueing,
                auto_closing_responder,
            } => NetworkRequest::SendMessage {
                dest,
                payload: Box::new(wrap_payload(*payload)),
                respond_after_queueing,
                auto_closing_responder,
            },
            NetworkRequest::Broadcast {
                payload,
                auto_closing_responder,
            } => NetworkRequest::Broadcast {
                payload: Box::new(wrap_payload(*payload)),
                auto_closing_responder,
            },
            NetworkRequest::Gossip {
                payload,
                count,
                exclude,
                auto_closing_responder,
            } => NetworkRequest::Gossip {
                payload: Box::new(wrap_payload(*payload)),
                count,
                exclude,
                auto_closing_responder,
            },
        }
    }
}

impl<P> Display for NetworkRequest<P>
where
    P: Display,
{
    fn fmt(&self, formatter: &mut Formatter<'_>) -> fmt::Result {
        match self {
            NetworkRequest::SendMessage { dest, payload, .. } => {
                write!(formatter, "send to {}: {}", dest, payload)
            }
            NetworkRequest::Broadcast { payload, .. } => {
                write!(formatter, "broadcast: {}", payload)
            }
            NetworkRequest::Gossip { payload, .. } => write!(formatter, "gossip: {}", payload),
        }
    }
}

/// A networking info request.
#[derive(Debug)]
pub(crate) enum NetworkInfoRequest {
    /// Get incoming and outgoing peers.
    Peers {
        /// Responder to be called with all connected peers.
        /// Responds with a map from [NodeId]s to a socket address, represented as a string.
        responder: Responder<BTreeMap<NodeId, String>>,
    },
    /// Get the peers in random order.
    FullyConnectedPeers {
        /// Responder to be called with all connected in random order peers.
        responder: Responder<Vec<NodeId>>,
    },
    /// Get only non-joiner peers in random order.
    FullyConnectedNonJoinerPeers {
        /// Responder to be called with all connected non-joiner peers in random order.
        responder: Responder<Vec<NodeId>>,
    },
}

impl Display for NetworkInfoRequest {
    fn fmt(&self, formatter: &mut Formatter<'_>) -> fmt::Result {
        match self {
            NetworkInfoRequest::Peers { responder: _ } => {
                write!(formatter, "get peers-to-socket-address map")
            }
            NetworkInfoRequest::FullyConnectedPeers { responder: _ } => {
                write!(formatter, "get fully connected peers")
            }
            NetworkInfoRequest::FullyConnectedNonJoinerPeers { responder: _ } => {
                write!(formatter, "get fully connected non-joiner peers")
            }
        }
    }
}

/// A gossip request.
///
/// This request usually initiates gossiping process of the specifed item. Note that the gossiper
/// will fetch the item itself, so only the ID is needed.
///
/// The responder will be called as soon as the gossiper has initiated the process.
// Note: This request should eventually entirely replace `ItemReceived`.
#[derive(Debug, Serialize)]
#[must_use]
pub(crate) struct BeginGossipRequest<T>
where
    T: Item,
{
    /// The ID of the item received.
    pub(crate) item_id: T::Id,
    /// The origin of this request.
    pub(crate) source: Source,
    /// Responder to notify that gossiping is complete.
    pub(crate) responder: Responder<()>,
}

impl<T> Display for BeginGossipRequest<T>
where
    T: Item,
{
    fn fmt(&self, f: &mut Formatter<'_>) -> fmt::Result {
        write!(f, "begin gossip of {} from {}", self.item_id, self.source)
    }
}

#[derive(Debug, Serialize)]
/// A storage request.
pub(crate) enum StorageRequest {
    /// Store given block.
    PutBlock {
        /// Block to be stored.
        block: Box<Block>,
        /// Responder to call with the result.  Returns true if the block was stored on this
        /// attempt or false if it was previously stored.
        responder: Responder<bool>,
    },
    /// Store given block and its deploys.
    PutBlockAndDeploys {
        /// Block to be stored.
        block: Box<BlockAndDeploys>,
        /// Responder to call on success.  Failure is a fatal error.
        responder: Responder<()>,
    },
    /// Retrieve block with given hash.
    GetBlock {
        /// Hash of block to be retrieved.
        block_hash: BlockHash,
        /// Responder to call with the result.  Returns `None` is the block doesn't exist in local
        /// storage.
        responder: Responder<Option<Block>>,
    },
    /// Retrieve block and deploys with given hash.
    GetBlockAndDeploys {
        /// Hash of block to be retrieved.
        block_hash: BlockHash,
        /// Responder to call with the result.  Returns `None` is the block doesn't exist in local
        /// storage.
        responder: Responder<Option<BlockAndDeploys>>,
    },
    /// Retrieve highest block.
    GetHighestBlock {
        /// Responder.
        responder: Responder<Option<Block>>,
    },
    /// Retrieve highest block header.
    GetHighestBlockHeader {
        /// Responder.
        responder: Responder<Option<BlockHeader>>,
    },
    /// Retrieve switch block header with given era ID.
    GetSwitchBlockHeaderAtEraId {
        /// Era ID of the switch block.
        era_id: EraId,
        /// Responder.
        responder: Responder<Option<BlockHeader>>,
    },
    /// Retrieve the header of the block containing the deploy.
    GetBlockHeaderForDeploy {
        /// Hash of the deploy.
        deploy_hash: DeployHash,
        /// Responder.
        responder: Responder<Option<BlockHeader>>,
    },
    /// Retrieve block header with given hash.
    GetBlockHeader {
        /// Hash of block to get header of.
        block_hash: BlockHash,
        /// Flag indicating whether storage should check the block availability before trying to
        /// retrieve it.
        only_from_available_block_range: bool,
        /// Responder to call with the result.  Returns `None` is the block header doesn't exist in
        /// local storage.
        responder: Responder<Option<BlockHeader>>,
    },
    GetBlockHeaderByHeight {
        /// Height of block to get header of.
        block_height: u64,
        /// Flag indicating whether storage should check the block availability before trying to
        /// retrieve it.
        only_from_available_block_range: bool,
        /// Responder to call with the result.  Returns `None` is the block header doesn't exist in
        /// local storage.
        responder: Responder<Option<BlockHeader>>,
    },
    /// Checks if a block header at the given height exists in storage.
    CheckBlockHeaderExistence {
        /// Height of the block to check.
        block_height: u64,
        /// Responder to call with the result.
        responder: Responder<bool>,
    },
    /// Retrieve block header with sufficient finality signatures by height.
    GetBlockHeaderAndSufficientFinalitySignaturesByHeight {
        /// Height of block to get header of.
        block_height: u64,
        /// Responder to call with the result.  Returns `None` if the block header doesn't exist in
        /// local storage.
        responder: Responder<Option<BlockHeaderWithMetadata>>,
    },
    /// Retrieves a block header with sufficient finality signatures by height.
    GetBlockAndSufficientFinalitySignaturesByHeight {
        /// Height of block to get header of.
        block_height: u64,
        /// Responder to call with the result.  Returns `None` if the block header doesn't exist or
        /// does not have sufficient finality signatures by height.
        responder: Responder<Option<BlockWithMetadata>>,
    },
    /// Retrieve all transfers in a block with given hash.
    GetBlockTransfers {
        /// Hash of block to get transfers of.
        block_hash: BlockHash,
        /// Responder to call with the result.  Returns `None` is the transfers do not exist in
        /// local storage under the block_hash provided.
        responder: Responder<Option<Vec<Transfer>>>,
    },
    /// Store given deploy.
    PutDeploy {
        /// Deploy to store.
        deploy: Box<Deploy>,
        /// Responder to call with the result.  Returns true if the deploy was stored on this
        /// attempt or false if it was previously stored.
        responder: Responder<bool>,
    },
    /// Retrieve deploys with given hashes.
    GetDeploys {
        /// Hashes of deploys to be retrieved.
        deploy_hashes: Vec<DeployHash>,
        /// Responder to call with the results.
        responder: Responder<SmallVec<[Option<DeployWithFinalizedApprovals>; 1]>>,
    },
    /// Retrieve finalized blocks that whose deploy TTL hasn't expired yet.
    GetFinalizedBlocks {
        /// Maximum TTL of block we're interested in.
        /// I.e. we don't want deploys from blocks that are older than this.
        ttl: TimeDiff,
        /// Responder to call with the results.
        responder: Responder<Vec<Block>>,
    },
    /// Store execution results for a set of deploys of a single block.
    ///
    /// Will return a fatal error if there are already execution results known for a specific
    /// deploy/block combination and a different result is inserted.
    ///
    /// Inserting the same block/deploy combination multiple times with the same execution results
    /// is not an error and will silently be ignored.
    PutExecutionResults {
        /// Hash of block.
        block_hash: Box<BlockHash>,
        /// Mapping of deploys to execution results of the block.
        execution_results: HashMap<DeployHash, ExecutionResult>,
        /// Responder to call when done storing.
        responder: Responder<()>,
    },
    /// Retrieve deploy and its metadata.
    GetDeployAndMetadata {
        /// Hash of deploy to be retrieved.
        deploy_hash: DeployHash,
        /// Responder to call with the results.
        responder: Responder<Option<(DeployWithFinalizedApprovals, DeployMetadataExt)>>,
    },
    /// Retrieve block and its metadata by its hash.
    GetBlockAndMetadataByHash {
        /// The hash of the block.
        block_hash: BlockHash,
        /// Flag indicating whether storage should check the block availability before trying to
        /// retrieve it.
        only_from_available_block_range: bool,
        /// The responder to call with the results.
        responder: Responder<Option<BlockWithMetadata>>,
    },
    /// Retrieve block and its metadata at a given height.
    GetBlockAndMetadataByHeight {
        /// The height of the block.
        block_height: BlockHeight,
        /// Flag indicating whether storage should check the block availability before trying to
        /// retrieve it.
        only_from_available_block_range: bool,
        /// The responder to call with the results.
        responder: Responder<Option<BlockWithMetadata>>,
    },
    /// Get the highest block and its metadata.
    GetHighestBlockWithMetadata {
        /// The responder to call the results with.
        responder: Responder<Option<BlockWithMetadata>>,
    },
    /// Get finality signatures for a Block hash.
    GetBlockSignatures {
        /// The hash for the request.
        block_hash: BlockHash,
        /// Responder to call with the result.
        responder: Responder<Option<BlockSignatures>>,
    },
    /// Gets finality signatures for a block with a given block hash; returns `None` if they
    /// are less than the fault tolerance threshold or if the block is from before the most recent
    /// emergency upgrade.
    GetSufficientBlockSignatures {
        /// The hash for the request.
        block_hash: BlockHash,
        /// Responder to call with the result.
        responder: Responder<Option<BlockSignatures>>,
    },
    /// Store finality signatures.
    PutBlockSignatures {
        /// Signatures that are to be stored.
        signatures: BlockSignatures,
        /// Responder to call with the result, if true then the signatures were successfully
        /// stored.
        responder: Responder<bool>,
    },
    /// Store a block header.
    PutBlockHeader {
        /// Block header that is to be stored.
        block_header: Box<BlockHeader>,
        /// Responder to call with the result, if true then the block header was successfully
        /// stored.
        responder: Responder<bool>,
    },
    /// Store a batch of block headers.
    PutHeadersBatch {
        /// Batch of block headers to be stored.
        block_headers: Vec<BlockHeader>,
        /// Responder to call with the result, if true then the block headers were successfully
        /// stored.
        responder: Responder<bool>,
    },
    /// Read batch of block headers by their heights.
    GetHeadersBatch {
        block_headers_id: BlockHeadersBatchId,
        responder: Responder<Option<BlockHeadersBatch>>,
    },
<<<<<<< HEAD
    /// Update the lowest available block height in storage.
    // Note - this is a request rather than an announcement as the chain synchronizer needs to
    // ensure the request has been completed before it can exit, i.e. it awaits the response.
    // Otherwise, the joiner reactor might exit before handling the announcement and it would go
    // un-actioned.
    UpdateLowestAvailableBlockHeight {
        /// The new height.
        height: u64,
        /// Responder to call when complete.
        responder: Responder<()>,
=======
    /// Read block hash by its height.
    GetBlockHashByHeight {
        /// Block's height.
        block_height: u64,
        /// Responder to call when complete.
        responder: Responder<Option<BlockHash>>,
>>>>>>> f4c284cb
    },
    /// Retrieve the height range of fully available blocks (not just block headers). Returns
    /// `[u64::MAX, u64::MAX]` when there are no sequences.
    GetAvailableBlockRange {
        /// Responder to call with the result.
        responder: Responder<AvailableBlockRange>,
    },
    /// Store a set of finalized approvals for a specific deploy.
    StoreFinalizedApprovals {
        /// The deploy hash to store the finalized approvals for.
        deploy_hash: DeployHash,
        /// The set of finalized approvals.
        finalized_approvals: FinalizedApprovals,
        /// Responder, responded to once the approvals are written.
        responder: Responder<()>,
    },
}

impl Display for StorageRequest {
    fn fmt(&self, formatter: &mut Formatter<'_>) -> fmt::Result {
        match self {
            StorageRequest::PutBlock { block, .. } => write!(formatter, "put {}", block),
            StorageRequest::PutBlockAndDeploys {
                block: block_deploys,
                ..
            } => {
                write!(
                    formatter,
                    "put block and deploys {}",
                    block_deploys.block.hash()
                )
            }
            StorageRequest::GetBlock { block_hash, .. } => write!(formatter, "get {}", block_hash),
            StorageRequest::GetBlockAndDeploys { block_hash, .. } => {
                write!(formatter, "get block and deploys {}", block_hash)
            }
            StorageRequest::GetHighestBlock { .. } => write!(formatter, "get highest block"),
            StorageRequest::GetHighestBlockHeader { .. } => {
                write!(formatter, "get highest block header")
            }
            StorageRequest::GetSwitchBlockHeaderAtEraId { era_id, .. } => {
                write!(formatter, "get switch block header at era id {}", era_id)
            }
            StorageRequest::GetBlockHeaderForDeploy { deploy_hash, .. } => {
                write!(formatter, "get block header for deploy {}", deploy_hash)
            }
            StorageRequest::GetBlockHeader { block_hash, .. } => {
                write!(formatter, "get {}", block_hash)
            }
            StorageRequest::GetBlockHeaderByHeight { block_height, .. } => {
                write!(formatter, "get header for height {}", block_height)
            }
            StorageRequest::CheckBlockHeaderExistence { block_height, .. } => {
                write!(formatter, "check existence {}", block_height)
            }
            StorageRequest::GetBlockTransfers { block_hash, .. } => {
                write!(formatter, "get transfers for {}", block_hash)
            }
            StorageRequest::PutDeploy { deploy, .. } => write!(formatter, "put {}", deploy),
            StorageRequest::GetDeploys { deploy_hashes, .. } => {
                write!(formatter, "get {}", DisplayIter::new(deploy_hashes.iter()))
            }
            StorageRequest::PutExecutionResults { block_hash, .. } => {
                write!(formatter, "put execution results for {}", block_hash)
            }
            StorageRequest::GetDeployAndMetadata { deploy_hash, .. } => {
                write!(formatter, "get deploy and metadata for {}", deploy_hash)
            }
            StorageRequest::GetBlockAndMetadataByHash { block_hash, .. } => {
                write!(
                    formatter,
                    "get block and metadata for block with hash: {}",
                    block_hash
                )
            }
            StorageRequest::GetBlockAndMetadataByHeight { block_height, .. } => {
                write!(
                    formatter,
                    "get block and metadata for block at height: {}",
                    block_height
                )
            }
            StorageRequest::GetHighestBlockWithMetadata { .. } => {
                write!(formatter, "get highest block with metadata")
            }
            StorageRequest::GetBlockSignatures { block_hash, .. } => {
                write!(
                    formatter,
                    "get finality signatures for block hash {}",
                    block_hash
                )
            }
            StorageRequest::GetSufficientBlockSignatures { block_hash, .. } => {
                write!(
                    formatter,
                    "get sufficient finality signatures for block hash {}",
                    block_hash
                )
            }
            StorageRequest::PutBlockSignatures { .. } => {
                write!(formatter, "put finality signatures")
            }
            StorageRequest::GetFinalizedBlocks { ttl, .. } => {
                write!(formatter, "get finalized blocks, ttl: {:?}", ttl)
            }
            StorageRequest::GetBlockHeaderAndSufficientFinalitySignaturesByHeight {
                block_height,
                ..
            } => {
                write!(
                    formatter,
                    "get block and metadata for block by height: {}",
                    block_height
                )
            }
            StorageRequest::PutBlockHeader { block_header, .. } => {
                write!(formatter, "put block header: {}", block_header)
            }
            StorageRequest::GetBlockAndSufficientFinalitySignaturesByHeight {
                block_height,
                ..
            } => {
                write!(
                    formatter,
                    "get block and sufficient finality signatures by height: {}",
                    block_height
                )
            }
            StorageRequest::GetAvailableBlockRange { .. } => {
                write!(formatter, "get available block range",)
            }
            StorageRequest::StoreFinalizedApprovals { deploy_hash, .. } => {
                write!(formatter, "finalized approvals for deploy {}", deploy_hash)
            }
            StorageRequest::PutHeadersBatch { .. } => {
                write!(formatter, "put block headers batch to storage")
            }
            StorageRequest::GetHeadersBatch {
                block_headers_id, ..
            } => {
                write!(formatter, "get block headers batch: {}", block_headers_id)
            }
        }
    }
}

/// A request to mark a block at a specific height completed.
///
/// A block is considered complete if
///
/// * the block header and the actual block are persisted in storage,
/// * all of its deploys are persisted in storage, and
/// * the global state root the block refers to has no missing dependencies locally.

// Note - this is a request rather than an announcement as the chain synchronizer needs to ensure
// the request has been completed before it can exit, i.e. it awaits the response. Otherwise, the
// joiner reactor might exit before handling the announcement and it would go un-actioned.
#[derive(Debug, Serialize)]
pub(crate) struct MarkBlockCompletedRequest {
    /// Height of the block that was completed.
    pub block_height: u64,
    /// Responder indicating that the change has been recorded.
    pub responder: Responder<()>,
}

impl Display for MarkBlockCompletedRequest {
    fn fmt(&self, f: &mut Formatter<'_>) -> fmt::Result {
        write!(f, "block completed: height {}", self.block_height)
    }
}

/// State store request.
#[derive(DataSize, Debug, Serialize)]
#[repr(u8)]
pub(crate) enum StateStoreRequest {
    /// Stores a piece of state to storage.
    Save {
        /// Key to store under.
        key: Cow<'static, [u8]>,
        /// Value to store, already serialized.
        #[serde(skip_serializing)]
        data: Vec<u8>,
        /// Notification when storing is complete.
        responder: Responder<()>,
    },
    /// Loads a piece of state from storage.
    Load {
        /// Key to load from.
        key: Cow<'static, [u8]>,
        /// Responder for value, if found, returning the previously passed in serialization form.
        responder: Responder<Option<Vec<u8>>>,
    },
}

impl Display for StateStoreRequest {
    fn fmt(&self, f: &mut Formatter<'_>) -> fmt::Result {
        match self {
            StateStoreRequest::Save { key, data, .. } => {
                write!(
                    f,
                    "save data under {} ({} bytes)",
                    base16::encode_lower(key),
                    data.len()
                )
            }
            StateStoreRequest::Load { key, .. } => {
                write!(f, "load data from key {}", base16::encode_lower(key))
            }
        }
    }
}

/// Details of a request for a list of deploys to propose in a new block.
#[derive(DataSize, Debug)]
pub(crate) struct BlockPayloadRequest {
    /// The context in which the new block will be proposed.
    pub(crate) context: BlockContext<ClContext>,
    /// The height of the next block to be finalized at the point the request was made.
    /// This is _only_ a way of expressing how many blocks have been finalized at the moment the
    /// request was made. Block Proposer uses this in order to determine if there might be any
    /// deploys that are neither in `past_deploys`, nor among the finalized deploys it knows of.
    pub(crate) next_finalized: u64,
    /// A list of validators reported as malicious in this block.
    pub(crate) accusations: Vec<PublicKey>,
    /// Random bit with which to construct the `BlockPayload` requested.
    pub(crate) random_bit: bool,
    /// Responder to call with the result.
    pub(crate) responder: Responder<Arc<BlockPayload>>,
}

/// A `BlockProposer` request.
#[derive(DataSize, Debug)]
#[must_use]
pub(crate) enum BlockProposerRequest {
    /// Request a list of deploys to propose in a new block.
    RequestBlockPayload(BlockPayloadRequest),
}

impl Display for BlockProposerRequest {
    fn fmt(&self, formatter: &mut Formatter<'_>) -> fmt::Result {
        match self {
            BlockProposerRequest::RequestBlockPayload(BlockPayloadRequest {
                context,
                next_finalized,
                responder: _,
                accusations: _,
                random_bit: _,
            }) => write!(
                formatter,
                "list for inclusion: instant {} height {} next_finalized {}",
                context.timestamp(),
                context.height(),
                next_finalized
            ),
        }
    }
}

/// Abstract RPC request.
///
/// An RPC request is an abstract request that does not concern itself with serialization or
/// transport.
#[derive(Debug)]
#[must_use]
pub(crate) enum RpcRequest {
    /// Submit a deploy to be announced.
    SubmitDeploy {
        /// The deploy to be announced.
        deploy: Box<Deploy>,
        /// Responder to call.
        responder: Responder<Result<(), Error>>,
    },
    /// If `maybe_identifier` is `Some`, return the specified block if it exists, else `None`.  If
    /// `maybe_identifier` is `None`, return the latest block.
    GetBlock {
        /// The identifier (can either be a hash or the height) of the block to be retrieved.
        maybe_id: Option<BlockIdentifier>,
        /// Flag indicating whether storage should check the block availability before trying to
        /// retrieve it.
        only_from_available_block_range: bool,
        /// Responder to call with the result.
        responder: Responder<Option<BlockWithMetadata>>,
    },
    /// Return transfers for block by hash (if any).
    GetBlockTransfers {
        /// The hash of the block to retrieve transfers for.
        block_hash: BlockHash,
        /// Responder to call with the result.
        responder: Responder<Option<Vec<Transfer>>>,
    },
    /// Query the global state at the given root hash.
    QueryGlobalState {
        /// The state root hash.
        state_root_hash: Digest,
        /// Hex-encoded `casper_types::Key`.
        base_key: Key,
        /// The path components starting from the key as base.
        path: Vec<String>,
        /// Responder to call with the result.
        responder: Responder<Result<QueryResult, engine_state::Error>>,
    },
    /// Query the global state at the given root hash.
    QueryEraValidators {
        /// The global state hash.
        state_root_hash: Digest,
        /// The protocol version.
        protocol_version: ProtocolVersion,
        /// Responder to call with the result.
        responder: Responder<Result<EraValidators, GetEraValidatorsError>>,
    },
    /// Get the bids at the given root hash.
    GetBids {
        /// The global state hash.
        state_root_hash: Digest,
        /// Responder to call with the result.
        responder: Responder<Result<GetBidsResult, engine_state::Error>>,
    },

    /// Query the global state at the given root hash.
    GetBalance {
        /// The state root hash.
        state_root_hash: Digest,
        /// The purse URef.
        purse_uref: URef,
        /// Responder to call with the result.
        responder: Responder<Result<BalanceResult, engine_state::Error>>,
    },
    /// Return the specified deploy and metadata if it exists, else `None`.
    GetDeploy {
        /// The hash of the deploy to be retrieved.
        hash: DeployHash,
        /// Whether to return finalized approvals.
        finalized_approvals: bool,
        /// Responder to call with the result.
        responder: Responder<Option<(Deploy, DeployMetadataExt)>>,
    },
    /// Return the connected peers.
    GetPeers {
        /// Responder to call with the result.
        responder: Responder<BTreeMap<NodeId, String>>,
    },
    /// Return string formatted status or `None` if an error occurred.
    GetStatus {
        /// Responder to call with the result.
        responder: Responder<StatusFeed>,
    },
    /// Return the height range of fully available blocks.
    GetAvailableBlockRange {
        /// Responder to call with the result.
        responder: Responder<AvailableBlockRange>,
    },
    /// Executs a deploy against a specified block, returning the effects.
    /// Does not commit the effects. This is a "read-only" action.
    SpeculativeDeployExecute {
        /// Block header representing the state on top of which we will run the deploy.
        block_header: BlockHeader,
        /// Deploy to execute.
        deploy: Box<Deploy>,
        /// Responder.
        responder: Responder<Result<Option<ExecutionResult>, engine_state::Error>>,
    },
}

impl Display for RpcRequest {
    fn fmt(&self, formatter: &mut Formatter<'_>) -> fmt::Result {
        match self {
            RpcRequest::SubmitDeploy { deploy, .. } => write!(formatter, "submit {}", *deploy),
            RpcRequest::GetBlock {
                maybe_id: Some(BlockIdentifier::Hash(hash)),
                ..
            } => write!(formatter, "get {}", hash),
            RpcRequest::GetBlock {
                maybe_id: Some(BlockIdentifier::Height(height)),
                ..
            } => write!(formatter, "get {}", height),
            RpcRequest::GetBlock { maybe_id: None, .. } => write!(formatter, "get latest block"),
            RpcRequest::GetBlockTransfers { block_hash, .. } => {
                write!(formatter, "get transfers {}", block_hash)
            }

            RpcRequest::QueryGlobalState {
                state_root_hash,
                base_key,
                path,
                ..
            } => write!(
                formatter,
                "query {}, base_key: {}, path: {:?}",
                state_root_hash, base_key, path
            ),
            RpcRequest::QueryEraValidators {
                state_root_hash, ..
            } => write!(formatter, "auction {}", state_root_hash),
            RpcRequest::GetBids {
                state_root_hash, ..
            } => {
                write!(formatter, "bids {}", state_root_hash)
            }
            RpcRequest::GetBalance {
                state_root_hash,
                purse_uref,
                ..
            } => write!(
                formatter,
                "balance {}, purse_uref: {}",
                state_root_hash, purse_uref
            ),
            RpcRequest::GetDeploy {
                hash,
                finalized_approvals,
                ..
            } => write!(
                formatter,
                "get {} (finalized approvals: {})",
                hash, finalized_approvals
            ),
            RpcRequest::GetPeers { .. } => write!(formatter, "get peers"),
            RpcRequest::GetStatus { .. } => write!(formatter, "get status"),
            RpcRequest::GetAvailableBlockRange { .. } => {
                write!(formatter, "get available block range")
            }
            RpcRequest::SpeculativeDeployExecute { .. } => write!(formatter, "execute deploy"),
        }
    }
}

/// Abstract REST request.
///
/// An REST request is an abstract request that does not concern itself with serialization or
/// transport.
#[derive(Debug)]
#[must_use]
pub(crate) enum RestRequest {
    /// Return string formatted status or `None` if an error occurred.
    Status {
        /// Responder to call with the result.
        responder: Responder<StatusFeed>,
    },
    /// Return string formatted, prometheus compatible metrics or `None` if an error occurred.
    Metrics {
        /// Responder to call with the result.
        responder: Responder<Option<String>>,
    },
    /// Returns schema of client-facing JSON-RPCs in OpenRPC format.
    RpcSchema {
        /// Responder to call with the result
        responder: Responder<OpenRpcSchema>,
    },
}

impl Display for RestRequest {
    fn fmt(&self, formatter: &mut Formatter<'_>) -> fmt::Result {
        match self {
            RestRequest::Status { .. } => write!(formatter, "get status"),
            RestRequest::Metrics { .. } => write!(formatter, "get metrics"),
            RestRequest::RpcSchema { .. } => write!(formatter, "get openrpc"),
        }
    }
}

/// A contract runtime request.
#[derive(Debug, Serialize)]
#[must_use]
pub(crate) enum ContractRuntimeRequest {
    /// A request to enqueue a `FinalizedBlock` for execution.
    EnqueueBlockForExecution {
        /// A `FinalizedBlock` to enqueue.
        finalized_block: FinalizedBlock,
        /// The deploys for that `FinalizedBlock`
        deploys: Vec<Deploy>,
        /// The transfers for that `FinalizedBlock`
        transfers: Vec<Deploy>,
    },
    /// Commit genesis chainspec.
    CommitGenesis {
        /// The chainspec.
        chainspec: Arc<Chainspec>,
        /// The chainspec files' raw bytes.
        chainspec_raw_bytes: Arc<ChainspecRawBytes>,
        /// Responder to call with the result.
        responder: Responder<Result<GenesisSuccess, engine_state::Error>>,
    },
    /// A request to run upgrade.
    Upgrade {
        /// Upgrade config.
        #[serde(skip_serializing)]
        upgrade_config: Box<UpgradeConfig>,
        /// Responder to call with the upgrade result.
        responder: Responder<Result<UpgradeSuccess, engine_state::Error>>,
    },
    /// A query request.
    Query {
        /// Query request.
        #[serde(skip_serializing)]
        query_request: QueryRequest,
        /// Responder to call with the query result.
        responder: Responder<Result<QueryResult, engine_state::Error>>,
    },
    /// A balance request.
    GetBalance {
        /// Balance request.
        #[serde(skip_serializing)]
        balance_request: BalanceRequest,
        /// Responder to call with the balance result.
        responder: Responder<Result<BalanceResult, engine_state::Error>>,
    },
    /// Returns validator weights.
    GetEraValidators {
        /// Get validators weights request.
        #[serde(skip_serializing)]
        request: EraValidatorsRequest,
        /// Responder to call with the result.
        responder: Responder<Result<EraValidators, GetEraValidatorsError>>,
    },
    /// Return bids at a given state root hash
    GetBids {
        /// Get bids request.
        #[serde(skip_serializing)]
        get_bids_request: GetBidsRequest,
        /// Responder to call with the result.
        responder: Responder<Result<GetBidsResult, engine_state::Error>>,
    },
    /// Check if validator is bonded in the future era (identified by `era_id`).
    IsBonded {
        /// State root hash of the LFB.
        state_root_hash: Digest,
        /// Validator public key.
        public_key: PublicKey,
        /// Era ID in which validator should be bonded in.
        era_id: EraId,
        /// Protocol version at the `state_root_hash`.
        protocol_version: ProtocolVersion,
        /// Responder,
        responder: Responder<Result<bool, GetEraValidatorsError>>,
    },
    /// Get a trie or chunk by its ID.
    GetTrie {
        /// The ID of the trie (or chunk of a trie) to be read.
        trie_or_chunk_id: TrieOrChunkId,
        /// Responder to call with the result.
        responder: Responder<Result<Option<TrieOrChunk>, engine_state::Error>>,
    },
    /// Get a trie by its ID.
    GetTrieFull {
        /// The ID of the trie to be read.
        trie_key: Digest,
        /// Responder to call with the result.
        responder: Responder<Result<Option<Bytes>, engine_state::Error>>,
    },
    /// Insert a trie into global storage
    PutTrie {
        /// The hash of the value to get from the `TrieStore`
        trie_bytes: Bytes,
        /// Responder to call with the result. Contains the missing descendants of the inserted
        /// trie.
        responder: Responder<Result<Vec<Digest>, engine_state::Error>>,
    },
    /// Find the missing descendants for a trie key
    FindMissingDescendantTrieKeys {
        /// The trie key to find the missing descendants for.
        trie_key: Digest,
        /// The responder to call with the result.
        responder: Responder<Result<Vec<Digest>, engine_state::Error>>,
    },
    /// Execute a provided protoblock
    ExecuteBlock {
        /// The protocol version of the block to execute.
        protocol_version: ProtocolVersion,
        /// The state of the storage and blockchain to use to make the new block.
        execution_pre_state: ExecutionPreState,
        /// The finalized block to execute; must have the same height as the child height specified
        /// by the `execution_pre_state`.
        finalized_block: FinalizedBlock,
        /// The deploys for the block to execute; must correspond to the deploy hashes of the
        /// `finalized_block` in that order.
        deploys: Vec<Deploy>,
        /// The transfers for the block to execute; must correspond to the transfer hashes of the
        /// `finalized_block` in that order.
        transfers: Vec<Deploy>,
        /// Responder to call with the result.
        responder: Responder<Result<BlockAndExecutionEffects, BlockExecutionError>>,
    },
    /// Execute deploys without commiting results
    SpeculativeDeployExecution {
        /// Hash of a block on top of which to execute the deploy.
        execution_prestate: SpeculativeExecutionState,
        /// Deploy to execute.
        deploy: Box<Deploy>,
        /// Results
        responder: Responder<Result<Option<ExecutionResult>, engine_state::Error>>,
    },
}

impl Display for ContractRuntimeRequest {
    fn fmt(&self, formatter: &mut Formatter<'_>) -> fmt::Result {
        match self {
            ContractRuntimeRequest::EnqueueBlockForExecution {
                finalized_block,
                deploys: _,
                transfers: _,
            } => {
                write!(formatter, "finalized_block: {}", finalized_block)
            }

            ContractRuntimeRequest::CommitGenesis { chainspec, .. } => {
                write!(
                    formatter,
                    "commit genesis {}",
                    chainspec.protocol_config.version
                )
            }

            ContractRuntimeRequest::Upgrade { upgrade_config, .. } => {
                write!(formatter, "upgrade request: {:?}", upgrade_config)
            }

            ContractRuntimeRequest::Query { query_request, .. } => {
                write!(formatter, "query request: {:?}", query_request)
            }

            ContractRuntimeRequest::GetBalance {
                balance_request, ..
            } => write!(formatter, "balance request: {:?}", balance_request),

            ContractRuntimeRequest::GetEraValidators { request, .. } => {
                write!(formatter, "get era validators: {:?}", request)
            }

            ContractRuntimeRequest::GetBids {
                get_bids_request, ..
            } => {
                write!(formatter, "get bids request: {:?}", get_bids_request)
            }

            ContractRuntimeRequest::IsBonded {
                public_key, era_id, ..
            } => {
                write!(formatter, "is {} bonded in era {}", public_key, era_id)
            }
            ContractRuntimeRequest::GetTrie {
                trie_or_chunk_id, ..
            } => {
                write!(formatter, "get trie_or_chunk_id: {}", trie_or_chunk_id)
            }
            ContractRuntimeRequest::GetTrieFull { trie_key, .. } => {
                write!(formatter, "get trie_key: {}", trie_key)
            }
            ContractRuntimeRequest::PutTrie { trie_bytes, .. } => {
                write!(formatter, "trie: {:?}", trie_bytes)
            }
            ContractRuntimeRequest::ExecuteBlock {
                finalized_block, ..
            } => {
                write!(formatter, "Execute finalized block: {}", finalized_block)
            }
            ContractRuntimeRequest::FindMissingDescendantTrieKeys { trie_key, .. } => {
                write!(formatter, "Find missing descendant trie keys: {}", trie_key)
            }
            ContractRuntimeRequest::SpeculativeDeployExecution {
                execution_prestate,
                deploy,
                ..
            } => {
                write!(
                    formatter,
                    "Execute {} on {}",
                    deploy.id(),
                    execution_prestate.state_root_hash
                )
            }
        }
    }
}

/// Fetcher related requests.
#[derive(Debug, Serialize)]
#[must_use]
pub(crate) struct FetcherRequest<T>
where
    T: Item,
{
    /// The ID of the item to be retrieved.
    pub(crate) id: T::Id,
    /// The peer id of the peer to be asked if the item is not held locally
    pub(crate) peer: NodeId,
    /// Responder to call with the result.
    pub(crate) responder: Responder<FetchResult<T>>,
}

impl<T: Item> Display for FetcherRequest<T> {
    fn fmt(&self, formatter: &mut Formatter<'_>) -> fmt::Result {
        write!(formatter, "request item by id {}", self.id)
    }
}

/// A block validator request.
#[derive(Debug)]
#[must_use]
pub(crate) struct BlockValidationRequest {
    /// The block to be validated.
    pub(crate) block: ValidatingBlock,
    /// The sender of the block, which will be asked to provide all missing deploys.
    pub(crate) sender: NodeId,
    /// Responder to call with the result.
    ///
    /// Indicates whether or not validation was successful.
    pub(crate) responder: Responder<bool>,
}

impl Display for BlockValidationRequest {
    fn fmt(&self, f: &mut Formatter<'_>) -> fmt::Result {
        let BlockValidationRequest { block, sender, .. } = self;
        write!(f, "validate block {} from {}", block, sender)
    }
}

type BlockHeight = u64;

#[derive(DataSize, Debug)]
#[must_use]
/// Consensus component requests.
pub(crate) enum ConsensusRequest {
    /// Request for our public key, and if we're a validator, the next round length.
    Status(Responder<Option<(PublicKey, Option<TimeDiff>)>>),
    /// Request for a list of validator status changes, by public key.
    ValidatorChanges(Responder<BTreeMap<PublicKey, Vec<(EraId, ValidatorChange)>>>),
}

/// ChainspecLoader component requests.
#[derive(Debug, Serialize)]
#[allow(clippy::enum_variant_names)]
pub(crate) enum ChainspecLoaderRequest {
    /// Chainspec info request.
    GetChainspecInfo(Responder<ChainspecInfo>),
    /// Request for information about the current run.
    GetCurrentRunInfo(Responder<CurrentRunInfo>),
    /// Request for the chainspec file bytes with the genesis_accounts and global_state bytes, if
    /// they are present.
    GetChainspecRawBytes(Responder<Arc<ChainspecRawBytes>>),
}

impl Display for ChainspecLoaderRequest {
    fn fmt(&self, f: &mut Formatter<'_>) -> std::fmt::Result {
        match self {
            ChainspecLoaderRequest::GetChainspecInfo(_) => write!(f, "get chainspec info"),
            ChainspecLoaderRequest::GetCurrentRunInfo(_) => write!(f, "get current run info"),
            ChainspecLoaderRequest::GetChainspecRawBytes(_) => write!(f, "get chainspec raw bytes"),
        }
    }
}<|MERGE_RESOLUTION|>--- conflicted
+++ resolved
@@ -479,26 +479,6 @@
         block_headers_id: BlockHeadersBatchId,
         responder: Responder<Option<BlockHeadersBatch>>,
     },
-<<<<<<< HEAD
-    /// Update the lowest available block height in storage.
-    // Note - this is a request rather than an announcement as the chain synchronizer needs to
-    // ensure the request has been completed before it can exit, i.e. it awaits the response.
-    // Otherwise, the joiner reactor might exit before handling the announcement and it would go
-    // un-actioned.
-    UpdateLowestAvailableBlockHeight {
-        /// The new height.
-        height: u64,
-        /// Responder to call when complete.
-        responder: Responder<()>,
-=======
-    /// Read block hash by its height.
-    GetBlockHashByHeight {
-        /// Block's height.
-        block_height: u64,
-        /// Responder to call when complete.
-        responder: Responder<Option<BlockHash>>,
->>>>>>> f4c284cb
-    },
     /// Retrieve the height range of fully available blocks (not just block headers). Returns
     /// `[u64::MAX, u64::MAX]` when there are no sequences.
     GetAvailableBlockRange {
