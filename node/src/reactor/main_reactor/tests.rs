mod binary_port;

use std::{
    collections::{BTreeMap, BTreeSet},
    convert::TryFrom,
    iter,
    net::SocketAddr,
    str::FromStr,
    sync::Arc,
    time::Duration,
};

use either::Either;
use num::Zero;
use num_rational::Ratio;
use num_traits::One;
use rand::Rng;
use tempfile::TempDir;
use tokio::time::{self, error::Elapsed};
use tracing::{error, info};

use casper_storage::{
    data_access_layer::{BidsRequest, BidsResult, QueryRequest, QueryResult::*},
    global_state::state::{StateProvider, StateReader},
    tracking_copy::TrackingCopyError,
};
use casper_types::{
    execution::{ExecutionResult, ExecutionResultV2, Transform, TransformKind},
    system::{
        auction::{BidAddr, BidKind, BidsExt, DelegationRate},
        mint, AUCTION,
    },
    testing::TestRng,
<<<<<<< HEAD
    AccountConfig, AccountsConfig, ActivationPoint, AddressableEntityHash, AvailableBlockRange,
    Block, BlockHash, BlockHeader, BlockV2, CLValue, Chainspec, ChainspecRawBytes,
    ConsensusProtocolName, Deploy, EntityAddr, EraId, Key, Motes, NextUpgrade, ProtocolVersion,
    PublicKey, Rewards, SecretKey, StoredValue, SystemEntityRegistry, TimeDiff, Timestamp,
    Transaction, TransactionHash, ValidatorConfig, U512,
=======
    AccountConfig, AccountsConfig, ActivationPoint, AddressableEntityHash, Block, BlockHash,
    BlockHeader, BlockV2, CLValue, Chainspec, ChainspecRawBytes, ConsensusProtocolName, Deploy,
    EntityAddr, EraId, Key, Motes, ProtocolVersion, PublicKey, Rewards, SecretKey, StoredValue,
    SystemEntityRegistry, TimeDiff, Timestamp, Transaction, TransactionHash,
    TransactionWithFinalizedApprovals, ValidatorConfig, U512,
>>>>>>> f1616eaf
};

use crate::{
    components::{
        consensus::{
            self, ClContext, ConsensusMessage, HighwayMessage, HighwayVertex, NewBlockPayload,
        },
        gossiper, network, storage,
    },
    effect::{
        incoming::ConsensusMessageIncoming,
        requests::{ContractRuntimeRequest, NetworkRequest},
        EffectExt,
    },
    failpoints::FailpointActivation,
    protocol::Message,
    reactor::{
        main_reactor::{Config, MainEvent, MainReactor, ReactorState},
        Reactor, Runner,
    },
    testing::{
        self, filter_reactor::FilterReactor, network::TestingNetwork, ConditionCheckReactor,
    },
    types::{
<<<<<<< HEAD
        BlockPayload, DeployOrTransferHash, ExitCode, NodeId, SyncHandling,
        TransactionWithFinalizedApprovals,
=======
        AvailableBlockRange, BlockPayload, DeployOrTransferHash, DeployWithFinalizedApprovals,
        ExitCode, NodeId, SyncHandling,
>>>>>>> f1616eaf
    },
    utils::{External, Loadable, Source, RESOURCES_PATH},
    WithDir,
};

const ERA_ZERO: EraId = EraId::new(0);
const ERA_ONE: EraId = EraId::new(1);
const ERA_TWO: EraId = EraId::new(2);
const ERA_THREE: EraId = EraId::new(3);
const TEN_SECS: Duration = Duration::from_secs(10);
const ONE_MIN: Duration = Duration::from_secs(60);

type Nodes = testing::network::Nodes<FilterReactor<MainReactor>>;

impl Runner<ConditionCheckReactor<FilterReactor<MainReactor>>> {
    fn main_reactor(&self) -> &MainReactor {
        self.reactor().inner().inner()
    }
}

enum InitialStakes {
    FromVec(Vec<u128>),
    Random { count: usize },
    AllEqual { count: usize, stake: u128 },
}

/// Options to allow overriding default chainspec and config settings.
struct ConfigsOverride {
    era_duration: TimeDiff,
    minimum_block_time: TimeDiff,
    minimum_era_height: u64,
    unbonding_delay: u64,
    round_seigniorage_rate: Ratio<u64>,
    consensus_protocol: ConsensusProtocolName,
    finders_fee: Ratio<u64>,
    finality_signature_proportion: Ratio<u64>,
    signature_rewards_max_delay: u64,
    storage_multiplier: u8,
}

impl Default for ConfigsOverride {
    fn default() -> Self {
        ConfigsOverride {
            era_duration: TimeDiff::from_millis(0), // zero means use the default value
            minimum_block_time: "1second".parse().unwrap(),
            minimum_era_height: 2,
            unbonding_delay: 3,
            round_seigniorage_rate: Ratio::new(1, 100),
            consensus_protocol: ConsensusProtocolName::Zug,
            finders_fee: Ratio::new(1, 4),
            finality_signature_proportion: Ratio::new(1, 3),
            signature_rewards_max_delay: 5,
            storage_multiplier: 1,
        }
    }
}

struct NodeContext {
    id: NodeId,
    secret_key: Arc<SecretKey>,
    config: Config,
    storage_dir: TempDir,
}

struct TestFixture {
    rng: TestRng,
    node_contexts: Vec<NodeContext>,
    network: TestingNetwork<FilterReactor<MainReactor>>,
    chainspec: Arc<Chainspec>,
    chainspec_raw_bytes: Arc<ChainspecRawBytes>,
}

impl TestFixture {
    /// Sets up a new fixture with the number of nodes indicated by `initial_stakes`.
    ///
    /// Runs the network until all nodes are initialized (i.e. none of their reactor states are
    /// still `ReactorState::Initialize`).
    async fn new(initial_stakes: InitialStakes, spec_override: Option<ConfigsOverride>) -> Self {
        let mut rng = TestRng::new();
        let stake_values = match initial_stakes {
            InitialStakes::FromVec(stakes) => {
                stakes.into_iter().map(|stake| stake.into()).collect()
            }
            InitialStakes::Random { count } => {
                // By default we use very large stakes so we would catch overflow issues.
                iter::from_fn(|| Some(U512::from(rng.gen_range(100..999)) * U512::from(u128::MAX)))
                    .take(count)
                    .collect()
            }
            InitialStakes::AllEqual { count, stake } => {
                vec![stake.into(); count]
            }
        };

        let secret_keys: Vec<Arc<SecretKey>> = (0..stake_values.len())
            .map(|_| Arc::new(SecretKey::random(&mut rng)))
            .collect();

        let stakes = secret_keys
            .iter()
            .zip(stake_values)
            .map(|(secret_key, stake)| (PublicKey::from(secret_key.as_ref()), stake))
            .collect();
        Self::new_with_keys(rng, secret_keys, stakes, spec_override).await
    }

    async fn new_with_keys(
        mut rng: TestRng,
        secret_keys: Vec<Arc<SecretKey>>,
        stakes: BTreeMap<PublicKey, U512>,
        spec_override: Option<ConfigsOverride>,
    ) -> Self {
        testing::init_logging();

        // Load the `local` chainspec.
        let (mut chainspec, chainspec_raw_bytes) =
            <(Chainspec, ChainspecRawBytes)>::from_resources("local");

        let min_motes = 1_000_000_000_000u64; // 1000 token
        let max_motes = min_motes * 100; // 100_000 token
        let balance = U512::from(rng.gen_range(min_motes..max_motes));

        // Override accounts with those generated from the keys.
        let accounts = stakes
            .into_iter()
            .map(|(public_key, bonded_amount)| {
                let validator_config =
                    ValidatorConfig::new(Motes::new(bonded_amount), DelegationRate::zero());
                AccountConfig::new(public_key, Motes::new(balance), Some(validator_config))
            })
            .collect();
        let delegators = vec![];
        let administrators = vec![];
        chainspec.network_config.accounts_config =
            AccountsConfig::new(accounts, delegators, administrators);

        // Allow 2 seconds startup time per validator.
        let genesis_time = Timestamp::now() + TimeDiff::from_seconds(secret_keys.len() as u32 * 2);
        info!(
            "creating test chain configuration, genesis: {}",
            genesis_time
        );
        chainspec.protocol_config.activation_point = ActivationPoint::Genesis(genesis_time);
        chainspec.core_config.finality_threshold_fraction = Ratio::new(34, 100);
        chainspec.core_config.era_duration = TimeDiff::from_millis(0);
        chainspec.core_config.auction_delay = 1;
        chainspec.core_config.validator_slots = 100;
        let ConfigsOverride {
            era_duration,
            minimum_block_time,
            minimum_era_height,
            unbonding_delay,
            round_seigniorage_rate,
            consensus_protocol,
            finders_fee,
            finality_signature_proportion,
            signature_rewards_max_delay,
            storage_multiplier,
        } = spec_override.unwrap_or_default();
        if era_duration != TimeDiff::from_millis(0) {
            chainspec.core_config.era_duration = era_duration;
        }
        chainspec.core_config.minimum_block_time = minimum_block_time;
        chainspec.core_config.minimum_era_height = minimum_era_height;
        chainspec.core_config.unbonding_delay = unbonding_delay;
        chainspec.core_config.round_seigniorage_rate = round_seigniorage_rate;
        chainspec.core_config.consensus_protocol = consensus_protocol;
        chainspec.core_config.finders_fee = finders_fee;
        chainspec.core_config.finality_signature_proportion = finality_signature_proportion;
        chainspec.highway_config.maximum_round_length =
            chainspec.core_config.minimum_block_time * 2;
        chainspec.core_config.signature_rewards_max_delay = signature_rewards_max_delay;

        let mut fixture = TestFixture {
            rng,
            node_contexts: vec![],
            network: TestingNetwork::new(),
            chainspec: Arc::new(chainspec),
            chainspec_raw_bytes: Arc::new(chainspec_raw_bytes),
        };

        for secret_key in secret_keys {
            let (config, storage_dir) =
                fixture.create_node_config(secret_key.as_ref(), None, storage_multiplier);
            fixture.add_node(secret_key, config, storage_dir).await;
        }

        fixture
            .run_until(
                move |nodes: &Nodes| {
                    nodes.values().all(|runner| {
                        !matches!(runner.main_reactor().state, ReactorState::Initialize)
                    })
                },
                Duration::from_secs(20),
            )
            .await;

        fixture
    }

    /// Access the environments RNG.
    #[inline(always)]
    pub fn rng_mut(&mut self) -> &mut TestRng {
        &mut self.rng
    }

    /// Returns the highest complete block from node 0.
    ///
    /// Panics if there is no such block.
    #[track_caller]
    fn highest_complete_block(&self) -> Block {
        let node_0 = self
            .node_contexts
            .first()
            .expect("should have at least one node")
            .id;
        self.network
            .nodes()
            .get(&node_0)
            .expect("should have node 0")
            .main_reactor()
            .storage()
            .get_highest_complete_block()
            .expect("should not error reading db")
            .expect("node 0 should have a complete block")
    }

    #[track_caller]
    fn switch_block(&self, era: EraId) -> BlockV2 {
        let node_0 = self
            .node_contexts
            .first()
            .expect("should have at least one node")
            .id;
        self.network
            .nodes()
            .get(&node_0)
            .expect("should have node 0")
            .main_reactor()
            .storage()
            .read_switch_block_by_era_id(era)
            .and_then(|block| BlockV2::try_from(block).ok())
            .unwrap_or_else(|| panic!("node 0 should have a switch block V2 for {}", era))
    }

    #[track_caller]
    fn create_node_config(
        &mut self,
        secret_key: &SecretKey,
        maybe_trusted_hash: Option<BlockHash>,
        storage_multiplier: u8,
    ) -> (Config, TempDir) {
        // Set the network configuration.
        let network_cfg = match self.node_contexts.first() {
            Some(first_node) => {
                let known_address =
                    SocketAddr::from_str(&first_node.config.network.bind_address).unwrap();
                network::Config::default_local_net(known_address.port())
            }
            None => {
                let port = testing::unused_port_on_localhost();
                network::Config::default_local_net_first_node(port)
            }
        };
        let mut cfg = Config {
            network: network_cfg,
            gossip: gossiper::Config::new_with_small_timeouts(),
            binary_port_server: crate::BinaryPortConfig {
                allow_request_get_all_values: true,
                allow_request_get_trie: true,
                ..Default::default()
            },
            ..Default::default()
        };

        // Additionally set up storage in a temporary directory.
        let (storage_cfg, temp_dir) = storage::Config::new_for_tests(storage_multiplier);
        // ...and the secret key for our validator.
        {
            let secret_key_path = temp_dir.path().join("secret_key");
            secret_key
                .to_file(secret_key_path.clone())
                .expect("could not write secret key");
            cfg.consensus.secret_key_path = External::Path(secret_key_path);
        }
        cfg.storage = storage_cfg;
        cfg.node.trusted_hash = maybe_trusted_hash;
        cfg.contract_runtime.max_global_state_size =
            Some(1024 * 1024 * storage_multiplier as usize);

        (cfg, temp_dir)
    }

    /// Adds a node to the network.
    ///
    /// If a previously-removed node is to be re-added, then the `secret_key`, `config` and
    /// `storage_dir` returned in the `NodeContext` during removal should be used here in order to
    /// ensure the same storage dir is used across both executions.
    async fn add_node(
        &mut self,
        secret_key: Arc<SecretKey>,
        config: Config,
        storage_dir: TempDir,
    ) -> NodeId {
        let (id, _) = self
            .network
            .add_node_with_config_and_chainspec(
                WithDir::new(RESOURCES_PATH.join("local"), config.clone()),
                Arc::clone(&self.chainspec),
                Arc::clone(&self.chainspec_raw_bytes),
                &mut self.rng,
            )
            .await
            .expect("could not add node to reactor");
        let node_context = NodeContext {
            id,
            secret_key,
            config,
            storage_dir,
        };
        self.node_contexts.push(node_context);
        info!("added node {} with id {}", self.node_contexts.len() - 1, id);
        id
    }

    #[track_caller]
    fn remove_and_stop_node(&mut self, index: usize) -> NodeContext {
        let node_context = self.node_contexts.remove(index);
        let runner = self.network.remove_node(&node_context.id).unwrap();
        runner.is_shutting_down.set();
        info!("removed node {} with id {}", index, node_context.id);
        node_context
    }

    /// Runs the network until `condition` is true.
    ///
    /// Returns an error if the condition isn't met in time.
    async fn try_run_until<F>(&mut self, condition: F, within: Duration) -> Result<(), Elapsed>
    where
        F: Fn(&Nodes) -> bool,
    {
        self.network
            .try_settle_on(&mut self.rng, condition, within)
            .await
    }

    /// Runs the network until `condition` is true.
    ///
    /// Panics if the condition isn't met in time.
    async fn run_until<F>(&mut self, condition: F, within: Duration)
    where
        F: Fn(&Nodes) -> bool,
    {
        self.network
            .settle_on(&mut self.rng, condition, within)
            .await
    }

    /// Runs the network until all nodes reach the given completed block height.
    ///
    /// Returns an error if the condition isn't met in time.
    async fn try_run_until_block_height(
        &mut self,
        block_height: u64,
        within: Duration,
    ) -> Result<(), Elapsed> {
        self.try_run_until(
            move |nodes: &Nodes| {
                nodes.values().all(|runner| {
                    runner
                        .main_reactor()
                        .storage()
                        .get_highest_complete_block()
                        .expect("should not error reading db")
                        .map(|block| block.height())
                        == Some(block_height)
                })
            },
            within,
        )
        .await
    }

    /// Runs the network until all nodes reach the given completed block height.
    ///
    /// Panics if the condition isn't met in time.
    async fn run_until_block_height(&mut self, block_height: u64, within: Duration) {
        self.try_run_until_block_height(block_height, within)
            .await
            .unwrap_or_else(|_| {
                panic!(
                    "should reach block {} within {} seconds",
                    block_height,
                    within.as_secs_f64(),
                )
            })
    }

    /// Runs the network until all nodes' consensus components reach the given era.
    ///
    /// Panics if the condition isn't met in time.
    async fn run_until_consensus_in_era(&mut self, era_id: EraId, within: Duration) {
        self.try_run_until(
            move |nodes: &Nodes| {
                nodes
                    .values()
                    .all(|runner| runner.main_reactor().consensus().current_era() == Some(era_id))
            },
            within,
        )
        .await
        .unwrap_or_else(|_| {
            panic!(
                "should reach {} within {} seconds",
                era_id,
                within.as_secs_f64(),
            )
        })
    }

    /// Runs the network until all nodes' storage components have stored the switch block header for
    /// the given era.
    ///
    /// Panics if the condition isn't met in time.
    async fn run_until_stored_switch_block_header(&mut self, era_id: EraId, within: Duration) {
        self.try_run_until(
            move |nodes: &Nodes| {
                nodes.values().all(|runner| {
                    runner
                        .main_reactor()
                        .storage()
                        .read_highest_switch_block_headers(1)
                        .unwrap()
                        .last()
                        .map_or(false, |header| header.era_id() == era_id)
                })
            },
            within,
        )
        .await
        .unwrap_or_else(|_| {
            panic!(
                "should have stored switch block header for {} within {} seconds",
                era_id,
                within.as_secs_f64(),
            )
        })
    }

    /// Runs the network until all nodes have executed the given transaction and stored the
    /// execution result.
    ///
    /// Panics if the condition isn't met in time.
    async fn run_until_executed_transaction(
        &mut self,
        txn_hash: &TransactionHash,
        within: Duration,
    ) {
        self.try_run_until(
            move |nodes: &Nodes| {
                nodes.values().all(|runner| {
                    runner
                        .main_reactor()
                        .storage()
                        .read_execution_result(txn_hash)
                        .is_some()
                })
            },
            within,
        )
        .await
        .unwrap_or_else(|_| {
            panic!(
                "should have stored execution result for {} within {} seconds",
                txn_hash,
                within.as_secs_f64(),
            )
        })
    }

    async fn schedule_upgrade_for_era_two(&mut self) {
        for runner in self.network.runners_mut() {
            runner
                .process_injected_effects(|effect_builder| {
                    let upgrade = NextUpgrade::new(
                        ActivationPoint::EraId(ERA_TWO),
                        ProtocolVersion::from_parts(999, 0, 0),
                    );
                    effect_builder
                        .announce_upgrade_activation_point_read(upgrade)
                        .ignore()
                })
                .await;
        }
    }

    #[track_caller]
    fn check_bid_existence_at_tip(
        &self,
        validator_public_key: &PublicKey,
        delegator_public_key: Option<&PublicKey>,
        should_exist: bool,
    ) {
        let (_, runner) = self
            .network
            .nodes()
            .iter()
            .find(|(_, runner)| {
                runner.main_reactor().consensus.public_key() == validator_public_key
            })
            .expect("should have runner");

        let highest_block = runner
            .main_reactor()
            .storage
            .read_highest_block()
            .expect("should have block");

        let bids_request = BidsRequest::new(*highest_block.state_root_hash());
        let bids_result = runner
            .main_reactor()
            .contract_runtime
            .data_provider()
            .bids(bids_request);

        if let BidsResult::Success { bids } = bids_result {
            match bids.iter().find(|bid_kind| {
                &bid_kind.validator_public_key() == validator_public_key
                    && bid_kind.delegator_public_key().as_ref() == delegator_public_key
            }) {
                None => {
                    if should_exist {
                        panic!("should have bid in {}", highest_block.era_id());
                    }
                }
                Some(bid) => {
                    if !should_exist {
                        info!("unexpected bid record existence: {:?}", bid);
                        panic!("expected to not have bid");
                    }
                }
            }
        } else {
            panic!("network should have bids");
        }
    }

    /// Returns the hash of the given system contract.
    #[track_caller]
    fn system_contract_hash(&self, system_contract_name: &str) -> AddressableEntityHash {
        let node_0 = self
            .node_contexts
            .first()
            .expect("should have at least one node")
            .id;
        let reactor = self
            .network
            .nodes()
            .get(&node_0)
            .expect("should have node 0")
            .main_reactor();

        let highest_block = reactor
            .storage
            .read_highest_block()
            .expect("should have block");

        // we need the native auction addr so we can directly call it w/o wasm
        // we can get it out of the system contract registry which is just a
        // value in global state under a stable key.
        let maybe_registry = reactor
            .contract_runtime
            .engine_state()
            .get_state()
            .checkout(*highest_block.state_root_hash())
            .expect("should checkout")
            .expect("should have view")
            .read(&Key::SystemEntityRegistry)
            .expect("should not have gs storage error")
            .expect("should have stored value");

        let system_contract_registry: SystemEntityRegistry = match maybe_registry {
            StoredValue::CLValue(cl_value) => CLValue::into_t(cl_value).unwrap(),
            _ => {
                panic!("expected CLValue")
            }
        };

        *system_contract_registry.get(system_contract_name).unwrap()
    }

    async fn inject_transaction(&mut self, txn: Transaction) {
        // saturate the network with the deploy via just making them all store and accept it
        // they're all validators so one of them should propose it
        for runner in self.network.runners_mut() {
            runner
                .process_injected_effects(|effect_builder| {
                    effect_builder
                        .put_transaction_to_storage(txn.clone())
                        .ignore()
                })
                .await;
            runner
                .process_injected_effects(|effect_builder| {
                    effect_builder
                        .announce_new_transaction_accepted(Arc::new(txn.clone()), Source::Client)
                        .ignore()
                })
                .await;
        }
    }

    /// Returns the transforms from the stored, successful execution result for the given
    /// transaction from node 0.
    ///
    /// Panics if there is no such execution result, or if it is not a `Success` variant.
    #[track_caller]
    fn successful_execution_transforms(&self, txn_hash: &TransactionHash) -> Vec<Transform> {
        let node_0 = self
            .node_contexts
            .first()
            .expect("should have at least one node")
            .id;
        match self
            .network
            .nodes()
            .get(&node_0)
            .expect("should have node 0")
            .main_reactor()
            .storage()
            .read_execution_result(txn_hash)
            .expect("node 0 should have given execution result")
        {
            ExecutionResult::V1(_) => unreachable!(),
            ExecutionResult::V2(ExecutionResultV2::Success { effects, .. }) => {
                effects.transforms().to_vec()
            }
            ExecutionResult::V2(ExecutionResultV2::Failure {
                cost,
                error_message,
                ..
            }) => {
                panic!(
                    "transaction execution failed: {} cost: {}",
                    error_message, cost
                );
            }
        }
    }

    #[inline(always)]
    pub fn network_mut(&mut self) -> &mut TestingNetwork<FilterReactor<MainReactor>> {
        &mut self.network
    }

    pub fn run_until_stopped(
        self,
        rng: TestRng,
    ) -> impl futures::Future<Output = (TestingNetwork<FilterReactor<MainReactor>>, TestRng)> {
        self.network.crank_until_stopped(rng)
    }
}

/// Given a block height and a node id, returns a predicate to check if the lowest available block
/// for the specified node is at or below the specified height.
fn node_has_lowest_available_block_at_or_below_height(
    height: u64,
    node_id: NodeId,
) -> impl Fn(&Nodes) -> bool {
    move |nodes: &Nodes| {
        nodes.get(&node_id).map_or(true, |runner| {
            let available_block_range = runner.main_reactor().storage().get_available_block_range();
            if available_block_range.low() == 0 && available_block_range.high() == 0 {
                false
            } else {
                available_block_range.low() <= height
            }
        })
    }
}

fn is_ping(event: &MainEvent) -> bool {
    if let MainEvent::ConsensusMessageIncoming(ConsensusMessageIncoming { message, .. }) = event {
        if let ConsensusMessage::Protocol { ref payload, .. } = **message {
            return matches!(
                payload.deserialize_incoming::<HighwayMessage<ClContext>>(),
                Ok(HighwayMessage::<ClContext>::NewVertex(HighwayVertex::Ping(
                    _
                )))
            );
        }
    }
    false
}

/// A set of consecutive switch blocks.
struct SwitchBlocks {
    headers: Vec<BlockHeader>,
}

impl SwitchBlocks {
    /// Collects all switch blocks of the first `era_count` eras, and asserts that they are equal
    /// in all nodes.
    fn collect(nodes: &Nodes, era_count: u64) -> SwitchBlocks {
        let mut headers = Vec::new();
        for era_number in 0..era_count {
            let mut header_iter = nodes.values().map(|runner| {
                let storage = runner.main_reactor().storage();
                let maybe_block = storage.read_switch_block_by_era_id(EraId::from(era_number));
                maybe_block.expect("missing switch block").take_header()
            });
            let header = header_iter.next().unwrap();
            assert_eq!(era_number, header.era_id().value());
            for other_header in header_iter {
                assert_eq!(header, other_header);
            }
            headers.push(header);
        }
        SwitchBlocks { headers }
    }

    /// Returns the list of equivocators in the given era.
    fn equivocators(&self, era_number: u64) -> &[PublicKey] {
        self.headers[era_number as usize]
            .maybe_equivocators()
            .expect("era end")
    }

    /// Returns the list of inactive validators in the given era.
    fn inactive_validators(&self, era_number: u64) -> &[PublicKey] {
        self.headers[era_number as usize]
            .maybe_inactive_validators()
            .expect("era end")
    }

    /// Returns the list of validators in the successor era.
    fn next_era_validators(&self, era_number: u64) -> &BTreeMap<PublicKey, U512> {
        self.headers[era_number as usize]
            .next_era_validator_weights()
            .expect("validators")
    }

    /// Returns the set of bids in the auction contract at the end of the given era.
    fn bids(&self, nodes: &Nodes, era_number: u64) -> Vec<BidKind> {
        let state_root_hash = *self.headers[era_number as usize].state_root_hash();
        for runner in nodes.values() {
            let request = BidsRequest::new(state_root_hash);
            let engine_state = runner.main_reactor().contract_runtime().engine_state();
            if let BidsResult::Success { bids } = engine_state.get_bids(request) {
                return bids;
            }
        }
        unreachable!("at least one node should have bids for era {}", era_number);
    }
}

#[tokio::test]
async fn run_network() {
    // Set up a network with five nodes and run until in era 2.
    let initial_stakes = InitialStakes::Random { count: 5 };
    let mut fixture = TestFixture::new(initial_stakes, None).await;
    fixture.run_until_consensus_in_era(ERA_TWO, ONE_MIN).await;
}

#[tokio::test]
async fn historical_sync_with_era_height_1() {
    let initial_stakes = InitialStakes::Random { count: 5 };
    let spec_override = ConfigsOverride {
        minimum_block_time: "4seconds".parse().unwrap(),
        ..Default::default()
    };
    let mut fixture = TestFixture::new(initial_stakes, Some(spec_override)).await;

    // Wait for all nodes to reach era 3.
    fixture.run_until_consensus_in_era(ERA_THREE, ONE_MIN).await;

    // Create a joiner node.
    let secret_key = SecretKey::random(&mut fixture.rng);
    let trusted_hash = *fixture.highest_complete_block().hash();
    let (mut config, storage_dir) = fixture.create_node_config(&secret_key, Some(trusted_hash), 1);
    config.node.sync_handling = SyncHandling::Genesis;
    let joiner_id = fixture
        .add_node(Arc::new(secret_key), config, storage_dir)
        .await;

    // Wait for joiner node to sync back to the block from era 1
    fixture
        .run_until(
            node_has_lowest_available_block_at_or_below_height(1, joiner_id),
            ONE_MIN,
        )
        .await;

    // Remove the weights for era 0 and era 1 from the validator matrix
    let runner = fixture
        .network
        .nodes_mut()
        .get_mut(&joiner_id)
        .expect("Could not find runner for node {joiner_id}");
    let reactor = runner.reactor_mut().inner_mut().inner_mut();
    reactor.validator_matrix.purge_era_validators(&ERA_ZERO);
    reactor.validator_matrix.purge_era_validators(&ERA_ONE);

    // Continue syncing and check if the joiner node reaches era 0
    fixture
        .run_until(
            node_has_lowest_available_block_at_or_below_height(0, joiner_id),
            ONE_MIN,
        )
        .await;
}

#[tokio::test]
async fn should_not_historical_sync_no_sync_node() {
    let initial_stakes = InitialStakes::Random { count: 5 };
    let spec_override = ConfigsOverride {
        minimum_block_time: "4seconds".parse().unwrap(),
        minimum_era_height: 2,
        ..Default::default()
    };
    let mut fixture = TestFixture::new(initial_stakes, Some(spec_override)).await;

    // Wait for all nodes to complete block 1.
    fixture.run_until_block_height(1, ONE_MIN).await;

    // Create a joiner node.
    let highest_block = fixture.highest_complete_block();
    let trusted_hash = *highest_block.hash();
    let trusted_height = highest_block.height();
    assert!(
        trusted_height > 0,
        "trusted height must be non-zero to allow for checking that the joiner doesn't do \
        historical syncing"
    );
    info!("joining node using block {trusted_height} {trusted_hash}");
    let secret_key = SecretKey::random(&mut fixture.rng);
    let (mut config, storage_dir) = fixture.create_node_config(&secret_key, Some(trusted_hash), 1);
    config.node.sync_handling = SyncHandling::NoSync;
    let joiner_id = fixture
        .add_node(Arc::new(secret_key), config, storage_dir)
        .await;

    let joiner_avail_range = |nodes: &Nodes| {
        nodes
            .get(&joiner_id)
            .expect("should have joiner")
            .main_reactor()
            .storage()
            .get_available_block_range()
    };

    // Run until the joiner doesn't have the default available block range, i.e. it has completed
    // syncing the initial block.
    fixture
        .try_run_until(
            |nodes: &Nodes| joiner_avail_range(nodes) != AvailableBlockRange::RANGE_0_0,
            ONE_MIN,
        )
        .await
        .expect("timed out waiting for joiner to sync first block");

    let available_block_range_pre = joiner_avail_range(fixture.network.nodes());

    let pre = available_block_range_pre.low();
    assert!(
        pre >= trusted_height,
        "should not have acquired a block earlier than trusted hash block {} {}",
        pre,
        trusted_height
    );

    // Ensure the joiner's chain is advancing.
    fixture
        .try_run_until(
            |nodes: &Nodes| joiner_avail_range(nodes).high() > available_block_range_pre.high(),
            ONE_MIN,
        )
        .await
        .unwrap_or_else(|_| {
            panic!(
                "timed out waiting for joiner's highest complete block to exceed {}",
                available_block_range_pre.high()
            )
        });

    // Ensure the joiner is not doing historical sync.
    fixture
        .try_run_until(
            |nodes: &Nodes| joiner_avail_range(nodes).low() < available_block_range_pre.low(),
            TEN_SECS,
        )
        .await
        .unwrap_err();
}

#[tokio::test]
async fn run_equivocator_network() {
    let mut rng = crate::new_rng();

    let alice_secret_key = Arc::new(SecretKey::random(&mut rng));
    let alice_public_key = PublicKey::from(&*alice_secret_key);
    let bob_secret_key = Arc::new(SecretKey::random(&mut rng));
    let bob_public_key = PublicKey::from(&*bob_secret_key);
    let charlie_secret_key = Arc::new(SecretKey::random(&mut rng));
    let charlie_public_key = PublicKey::from(&*charlie_secret_key);

    let mut stakes = BTreeMap::new();
    stakes.insert(alice_public_key.clone(), U512::from(1));
    stakes.insert(bob_public_key.clone(), U512::from(1));
    stakes.insert(charlie_public_key, U512::from(u64::MAX));

    // Here's where things go wrong: Bob doesn't run a node at all, and Alice runs two!
    let secret_keys = vec![
        alice_secret_key.clone(),
        alice_secret_key,
        charlie_secret_key,
    ];

    // We configure the era to take 15 rounds. That should guarantee that the two nodes equivocate.
    let spec_override = ConfigsOverride {
        minimum_era_height: 10,
        consensus_protocol: ConsensusProtocolName::Highway,
        storage_multiplier: 2,
        ..Default::default()
    };

    let mut fixture =
        TestFixture::new_with_keys(rng, secret_keys, stakes.clone(), Some(spec_override)).await;

    let min_round_len = fixture.chainspec.core_config.minimum_block_time;
    let mut maybe_first_message_time = None;

    let mut alice_reactors = fixture
        .network
        .reactors_mut()
        .filter(|reactor| *reactor.inner().consensus().public_key() == alice_public_key);

    // Delay all messages to and from the first of Alice's nodes until three rounds after the first
    // message.  Further, significantly delay any incoming pings to avoid the node detecting the
    // doppelganger and deactivating itself.
    alice_reactors.next().unwrap().set_filter(move |event| {
        if is_ping(&event) {
            return Either::Left(time::sleep((min_round_len * 30).into()).event(move |_| event));
        }
        let now = Timestamp::now();
        match &event {
            MainEvent::ConsensusMessageIncoming(_) => {}
            MainEvent::NetworkRequest(
                NetworkRequest::SendMessage { payload, .. }
                | NetworkRequest::ValidatorBroadcast { payload, .. }
                | NetworkRequest::Gossip { payload, .. },
            ) if matches!(**payload, Message::Consensus(_)) => {}
            _ => return Either::Right(event),
        };
        let first_message_time = *maybe_first_message_time.get_or_insert(now);
        if now < first_message_time + min_round_len * 3 {
            return Either::Left(time::sleep(min_round_len.into()).event(move |_| event));
        }
        Either::Right(event)
    });

    // Significantly delay all incoming pings to the second of Alice's nodes.
    alice_reactors.next().unwrap().set_filter(move |event| {
        if is_ping(&event) {
            return Either::Left(time::sleep((min_round_len * 30).into()).event(move |_| event));
        }
        Either::Right(event)
    });

    drop(alice_reactors);

    let era_count = 4;

    let timeout = ONE_MIN * (era_count + 1) as u32;
    info!("Waiting for {} eras to end.", era_count);
    fixture
        .run_until_stored_switch_block_header(EraId::new(era_count - 1), timeout)
        .await;

    // network settled; select data to analyze
    let switch_blocks = SwitchBlocks::collect(fixture.network.nodes(), era_count);
    let mut era_bids = BTreeMap::new();
    for era in 0..era_count {
        era_bids.insert(era, switch_blocks.bids(fixture.network.nodes(), era));
    }

    // Since this setup sometimes produces no equivocation or an equivocation in era 2 rather than
    // era 1, we set an offset here.  If neither era has an equivocation, exit early.
    // TODO: Remove this once https://github.com/casper-network/casper-node/issues/1859 is fixed.
    for switch_block in &switch_blocks.headers {
        let era_id = switch_block.era_id();
        let count = switch_blocks.equivocators(era_id.value()).len();
        info!("equivocators in {}: {}", era_id, count);
    }
    let offset = if !switch_blocks.equivocators(1).is_empty() {
        0
    } else if !switch_blocks.equivocators(2).is_empty() {
        error!("failed to equivocate in era 1 - asserting equivocation detected in era 2");
        1
    } else {
        error!("failed to equivocate in era 1 or 2");
        return;
    };

    // Era 0 consists only of the genesis block.
    // In era 1, Alice equivocates. Since eviction takes place with a delay of one
    // (`auction_delay`) era, she is still included in the next era's validator set.
    let next_era_id = 1 + offset;

    assert_eq!(
        switch_blocks.equivocators(next_era_id),
        [alice_public_key.clone()]
    );
    let next_era_bids = era_bids.get(&next_era_id).expect("should have offset era");

    let next_era_alice = next_era_bids
        .validator_bid(&alice_public_key)
        .expect("should have Alice's offset bid");
    assert!(
        next_era_alice.inactive(),
        "Alice's bid should be inactive in offset era."
    );
    assert!(switch_blocks
        .next_era_validators(next_era_id)
        .contains_key(&alice_public_key));

    // In era 2 Alice is banned. Banned validators count neither as faulty nor inactive, even
    // though they cannot participate. In the next era, she will be evicted.
    let future_era_id = 2 + offset;
    assert_eq!(switch_blocks.equivocators(future_era_id), []);
    let future_era_bids = era_bids
        .get(&future_era_id)
        .expect("should have future era");
    let future_era_alice = future_era_bids
        .validator_bid(&alice_public_key)
        .expect("should have Alice's future bid");
    assert!(
        future_era_alice.inactive(),
        "Alice's bid should be inactive in future era."
    );
    assert!(!switch_blocks
        .next_era_validators(future_era_id)
        .contains_key(&alice_public_key));

    // In era 3 Alice is not a validator anymore and her bid remains deactivated.
    let era_3 = 3;
    if offset == 0 {
        assert_eq!(switch_blocks.equivocators(era_3), []);
        let era_3_bids = era_bids.get(&era_3).expect("should have era 3 bids");
        let era_3_alice = era_3_bids
            .validator_bid(&alice_public_key)
            .expect("should have Alice's era 3 bid");
        assert!(
            era_3_alice.inactive(),
            "Alice's bid should be inactive in era 3."
        );
        assert!(!switch_blocks
            .next_era_validators(era_3)
            .contains_key(&alice_public_key));
    }

    // Bob is inactive.
    assert_eq!(
        switch_blocks.inactive_validators(1),
        [bob_public_key.clone()]
    );
    assert_eq!(
        switch_blocks.inactive_validators(2),
        [bob_public_key.clone()]
    );

    for (era, bids) in era_bids {
        for (public_key, stake) in &stakes {
            let bid = bids
                .validator_bid(public_key)
                .expect("should have bid for public key {public_key} in era {era}");
            let staked_amount = bid.staked_amount();
            assert!(
                staked_amount >= *stake,
                "expected stake {} for public key {} in era {}, found {}",
                staked_amount,
                public_key,
                era,
                stake
            );
        }
    }
}

async fn assert_network_shutdown_for_upgrade_with_stakes(initial_stakes: InitialStakes) {
    let mut fixture = TestFixture::new(initial_stakes, None).await;

    // An upgrade is scheduled for era 2, after the switch block in era 1 (height 2).
    fixture.schedule_upgrade_for_era_two().await;

    // Run until the nodes shut down for the upgrade.
    fixture
        .network
        .settle_on_exit(&mut fixture.rng, ExitCode::Success, ONE_MIN)
        .await;
}

#[tokio::test]
async fn nodes_should_have_enough_signatures_before_upgrade_with_equal_stake() {
    // Equal stake ensures that one node was able to learn about signatures created by the other, by
    // whatever means necessary (gossiping, broadcasting, fetching, etc.).
    let initial_stakes = InitialStakes::AllEqual {
        count: 2,
        stake: u128::MAX,
    };
    assert_network_shutdown_for_upgrade_with_stakes(initial_stakes).await;
}

#[tokio::test]
async fn nodes_should_have_enough_signatures_before_upgrade_with_one_dominant_stake() {
    let initial_stakes = InitialStakes::FromVec(vec![u128::MAX, 255]);
    assert_network_shutdown_for_upgrade_with_stakes(initial_stakes).await;
}

#[tokio::test]
async fn dont_upgrade_without_switch_block() {
    let initial_stakes = InitialStakes::Random { count: 2 };
    let mut fixture = TestFixture::new(initial_stakes, None).await;
    fixture.run_until_consensus_in_era(ERA_ONE, ONE_MIN).await;

    eprintln!(
        "Running 'dont_upgrade_without_switch_block' test with rng={}",
        fixture.rng
    );

    // An upgrade is scheduled for era 2, after the switch block in era 1 (height 2).
    // We artificially delay the execution of that block.
    fixture.schedule_upgrade_for_era_two().await;
    for runner in fixture.network.runners_mut() {
        let mut exec_request_received = false;
        runner.reactor_mut().inner_mut().set_filter(move |event| {
            if let MainEvent::ContractRuntimeRequest(
                ContractRuntimeRequest::EnqueueBlockForExecution {
                    executable_block, ..
                },
            ) = &event
            {
                if executable_block.era_report.is_some()
                    && executable_block.era_id == ERA_ONE
                    && !exec_request_received
                {
                    info!("delaying {}", executable_block);
                    exec_request_received = true;
                    return Either::Left(
                        time::sleep(Duration::from_secs(10)).event(move |_| event),
                    );
                }
                info!("not delaying {}", executable_block);
            }
            Either::Right(event)
        });
    }

    // Run until the nodes shut down for the upgrade.
    fixture
        .network
        .settle_on_exit(&mut fixture.rng, ExitCode::Success, ONE_MIN)
        .await;

    // Verify that the switch block has been stored: Even though it was delayed the node didn't
    // restart before executing and storing it.
    for runner in fixture.network.nodes().values() {
        let header = runner
            .main_reactor()
            .storage()
            .read_block_header_by_height(2, false)
            .expect("failed to read from storage")
            .expect("missing switch block");
        assert_eq!(ERA_ONE, header.era_id(), "era should be 1");
        assert!(header.is_switch_block(), "header should be switch block");
    }
}

#[tokio::test]
async fn should_store_finalized_approvals() {
    // Set up a network with two nodes where node 0 (Alice) is effectively guaranteed to be the
    // proposer.
    let initial_stakes = InitialStakes::FromVec(vec![u128::MAX, 1]);
    let mut fixture = TestFixture::new(initial_stakes, None).await;

    let alice_secret_key = Arc::clone(&fixture.node_contexts[0].secret_key);
    let alice_public_key = PublicKey::from(&*alice_secret_key);
    let bob_secret_key = Arc::clone(&fixture.node_contexts[1].secret_key);
    let charlie_secret_key = Arc::new(SecretKey::random(&mut fixture.rng)); // just for ordering testing purposes

    // Wait for all nodes to complete era 0.
    fixture.run_until_consensus_in_era(ERA_ONE, ONE_MIN).await;

    // Submit a deploy.
    let mut deploy_alice_bob = Deploy::random_valid_native_transfer_without_deps(&mut fixture.rng);
    let mut deploy_alice_bob_charlie = deploy_alice_bob.clone();
    let mut deploy_bob_alice = deploy_alice_bob.clone();

    deploy_alice_bob.sign(&alice_secret_key);
    deploy_alice_bob.sign(&bob_secret_key);

    deploy_alice_bob_charlie.sign(&alice_secret_key);
    deploy_alice_bob_charlie.sign(&bob_secret_key);
    deploy_alice_bob_charlie.sign(&charlie_secret_key);

    deploy_bob_alice.sign(&bob_secret_key);
    deploy_bob_alice.sign(&alice_secret_key);

    // We will be testing the correct sequence of approvals against the deploy signed by Bob and
    // Alice.
    // The deploy signed by Alice and Bob should give the same ordering of approvals.
    let expected_approvals: Vec<_> = deploy_bob_alice.approvals().iter().cloned().collect();

    // We'll give the deploy signed by Alice, Bob and Charlie to Bob, so these will be his original
    // approvals. Save these for checks later.
    let bobs_original_approvals: Vec<_> = deploy_alice_bob_charlie
        .approvals()
        .iter()
        .cloned()
        .collect();
    assert_ne!(bobs_original_approvals, expected_approvals);

    let deploy_hash = *DeployOrTransferHash::new(&deploy_alice_bob).deploy_hash();

    for runner in fixture.network.runners_mut() {
        let deploy = if runner.main_reactor().consensus().public_key() == &alice_public_key {
            // Alice will propose the deploy signed by Alice and Bob.
            deploy_alice_bob.clone()
        } else {
            // Bob will receive the deploy signed by Alice, Bob and Charlie.
            deploy_alice_bob_charlie.clone()
        };
        runner
            .process_injected_effects(|effect_builder| {
                effect_builder
                    .put_transaction_to_storage(Transaction::from(deploy.clone()))
                    .ignore()
            })
            .await;
        runner
            .process_injected_effects(|effect_builder| {
                effect_builder
                    .announce_new_transaction_accepted(
                        Arc::new(Transaction::from(deploy)),
                        Source::Client,
                    )
                    .ignore()
            })
            .await;
    }

    // Run until the deploy gets executed.
    let has_stored_exec_results = |nodes: &Nodes| {
        nodes.values().all(|runner| {
            runner
                .main_reactor()
                .storage()
                .read_execution_result(&TransactionHash::Deploy(deploy_hash))
                .is_some()
        })
    };
    fixture.run_until(has_stored_exec_results, ONE_MIN).await;

    // Check if the approvals agree.
    for runner in fixture.network.nodes().values() {
        let maybe_dwa = runner
            .main_reactor()
            .storage()
            .get_transaction_with_finalized_approvals_by_hash(&TransactionHash::from(deploy_hash))
            .map(|transaction_wfa| match transaction_wfa {
                TransactionWithFinalizedApprovals::Deploy {
                    deploy,
                    finalized_approvals,
                } => (deploy, finalized_approvals),
                _ => panic!("should receive deploy with finalized approvals"),
            });
        let maybe_finalized_approvals = maybe_dwa
            .as_ref()
            .and_then(|(_, approvals)| approvals.as_ref())
            .map(|fa| fa.inner().iter().cloned().collect());
        let maybe_original_approvals = maybe_dwa
            .as_ref()
            .map(|(deploy, _)| deploy.approvals().iter().cloned().collect());
        if runner.main_reactor().consensus().public_key() != &alice_public_key {
            // Bob should have finalized approvals, and his original approvals should be different.
            assert_eq!(
                maybe_finalized_approvals.as_ref(),
                Some(&expected_approvals)
            );
            assert_eq!(
                maybe_original_approvals.as_ref(),
                Some(&bobs_original_approvals)
            );
        } else {
            // Alice should only have the correct approvals as the original ones, and no finalized
            // approvals (as they wouldn't be stored, because they would be the same as the
            // original ones).
            assert_eq!(maybe_finalized_approvals.as_ref(), None);
            assert_eq!(maybe_original_approvals.as_ref(), Some(&expected_approvals));
        }
    }
}

// This test exercises a scenario in which a proposed block contains invalid accusations.
// Blocks containing no deploys or transfers used to be incorrectly marked as not needing
// validation even if they contained accusations, which opened up a security hole through which a
// malicious validator could accuse whomever they wanted of equivocating and have these
// accusations accepted by the other validators. This has been patched and the test asserts that
// such a scenario is no longer possible.
#[tokio::test]
async fn empty_block_validation_regression() {
    let initial_stakes = InitialStakes::AllEqual {
        count: 4,
        stake: 100,
    };
    let spec_override = ConfigsOverride {
        minimum_era_height: 15,
        ..Default::default()
    };
    let mut fixture = TestFixture::new(initial_stakes, Some(spec_override)).await;

    let malicious_validator =
        PublicKey::from(fixture.node_contexts.first().unwrap().secret_key.as_ref());
    info!("Malicious validator: {}", malicious_validator);
    let everyone_else: Vec<_> = fixture
        .node_contexts
        .iter()
        .skip(1)
        .map(|node_context| PublicKey::from(node_context.secret_key.as_ref()))
        .collect();
    let malicious_id = fixture.node_contexts.first().unwrap().id;
    let malicious_runner = fixture.network.nodes_mut().get_mut(&malicious_id).unwrap();
    malicious_runner
        .reactor_mut()
        .inner_mut()
        .set_filter(move |event| match event {
            MainEvent::Consensus(consensus::Event::NewBlockPayload(NewBlockPayload {
                era_id,
                block_payload: _,
                block_context,
            })) => {
                info!("Accusing everyone else!");
                // We hook into the NewBlockPayload event to replace the block being proposed with
                // an empty one that accuses all the validators, except the malicious validator.
                Either::Right(MainEvent::Consensus(consensus::Event::NewBlockPayload(
                    NewBlockPayload {
                        era_id,
                        block_payload: Arc::new(BlockPayload::new(
                            vec![],
                            vec![],
                            vec![],
                            vec![],
                            everyone_else.clone(),
                            Default::default(),
                            false,
                        )),
                        block_context,
                    },
                )))
            }
            event => Either::Right(event),
        });

    info!("Waiting for the first era after genesis to end.");
    fixture.run_until_consensus_in_era(ERA_TWO, ONE_MIN).await;
    let switch_blocks = SwitchBlocks::collect(fixture.network.nodes(), 2);

    // Nobody actually double-signed. The accusations should have had no effect.
    assert_eq!(
        switch_blocks.equivocators(0),
        [],
        "expected no equivocators"
    );
    // If the malicious validator was the first proposer, all their Highway units might be invalid,
    // because they all refer to the invalid proposal, so they might get flagged as inactive. No
    // other validators should be considered inactive.
    match switch_blocks.inactive_validators(0) {
        [] => {}
        [inactive_validator] if malicious_validator == *inactive_validator => {}
        inactive => panic!("unexpected inactive validators: {:?}", inactive),
    }
}

#[tokio::test]
async fn network_should_recover_from_stall() {
    // Set up a network with three nodes.
    let initial_stakes = InitialStakes::AllEqual {
        count: 3,
        stake: 100,
    };
    let mut fixture = TestFixture::new(initial_stakes, None).await;

    // Let all nodes progress until block 2 is marked complete.
    fixture.run_until_block_height(2, ONE_MIN).await;

    // Kill all nodes except for node 0.
    let mut stopped_nodes = vec![];
    for _ in 1..fixture.node_contexts.len() {
        let node_context = fixture.remove_and_stop_node(1);
        stopped_nodes.push(node_context);
    }

    // Expect node 0 can't produce more blocks, i.e. the network has stalled.
    fixture
        .try_run_until_block_height(3, TEN_SECS)
        .await
        .expect_err("should time out");

    // Restart the stopped nodes.
    for node_context in stopped_nodes {
        fixture
            .add_node(
                node_context.secret_key,
                node_context.config,
                node_context.storage_dir,
            )
            .await;
    }

    // Ensure all nodes progress until block 3 is marked complete.
    fixture.run_until_block_height(3, TEN_SECS).await;
}

#[tokio::test]
async fn run_withdraw_bid_network() {
    let alice_stake = 200_000_000_000_u64;
    let initial_stakes = InitialStakes::FromVec(vec![alice_stake.into(), 10_000_000_000]);

    let mut fixture = TestFixture::new(initial_stakes, None).await;
    let alice_secret_key = Arc::clone(&fixture.node_contexts[0].secret_key);
    let alice_public_key = PublicKey::from(&*alice_secret_key);

    // Wait for all nodes to complete block 0.
    fixture.run_until_block_height(0, ONE_MIN).await;

    // Ensure our post genesis assumption that Alice has a bid is correct.
    fixture.check_bid_existence_at_tip(&alice_public_key, None, true);

    // Create & sign deploy to withdraw Alice's full stake.
    let mut deploy = Deploy::withdraw_bid(
        fixture.chainspec.network_config.name.clone(),
        fixture.system_contract_hash(AUCTION),
        alice_public_key.clone(),
        alice_stake.into(),
        Timestamp::now(),
        TimeDiff::from_seconds(60),
    );
    deploy.sign(&alice_secret_key);
    let txn = Transaction::Deploy(deploy);
    let txn_hash = txn.hash();

    // Inject the transaction and run the network until executed.
    fixture.inject_transaction(txn).await;
    fixture
        .run_until_executed_transaction(&txn_hash, TEN_SECS)
        .await;

    // Ensure execution succeeded and that there is a Prune transform for the bid's key.
    let bid_key = Key::BidAddr(BidAddr::from(alice_public_key.clone()));
    fixture
        .successful_execution_transforms(&txn_hash)
        .iter()
        .find(|transform| match transform.kind() {
            TransformKind::Prune(prune_key) => prune_key == &bid_key,
            _ => false,
        })
        .expect("should have a prune record for bid");

    // Crank the network forward until the era ends.
    fixture
        .run_until_stored_switch_block_header(ERA_ONE, ONE_MIN)
        .await;
    fixture.check_bid_existence_at_tip(&alice_public_key, None, false);
}

#[tokio::test]
async fn run_undelegate_bid_network() {
    let alice_stake = 200_000_000_000_u64;
    let bob_stake = 300_000_000_000_u64;
    let initial_stakes = InitialStakes::FromVec(vec![alice_stake.into(), bob_stake.into()]);

    let mut fixture = TestFixture::new(initial_stakes, None).await;
    let alice_secret_key = Arc::clone(&fixture.node_contexts[0].secret_key);
    let alice_public_key = PublicKey::from(&*alice_secret_key);
    let bob_public_key = PublicKey::from(&*fixture.node_contexts[1].secret_key);

    // Wait for all nodes to complete block 0.
    fixture.run_until_block_height(0, ONE_MIN).await;

    // Ensure our post genesis assumption that Alice and Bob have bids is correct.
    fixture.check_bid_existence_at_tip(&alice_public_key, None, true);
    fixture.check_bid_existence_at_tip(&bob_public_key, None, true);
    // Alice should not have a delegation bid record for Bob (yet).
    fixture.check_bid_existence_at_tip(&bob_public_key, Some(&alice_public_key), false);

    // Have Alice delegate to Bob.
    //
    // Note, in the real world validators usually don't also delegate to other validators,  but in
    // this test fixture the only accounts in the system are those created for genesis validators.
    let alice_delegation_amount =
        U512::from(fixture.chainspec.core_config.minimum_delegation_amount);
    let mut deploy = Deploy::delegate(
        fixture.chainspec.network_config.name.clone(),
        fixture.system_contract_hash(AUCTION),
        bob_public_key.clone(),
        alice_public_key.clone(),
        alice_delegation_amount,
        Timestamp::now(),
        TimeDiff::from_seconds(60),
    );
    deploy.sign(&alice_secret_key);
    let txn = Transaction::Deploy(deploy);
    let txn_hash = txn.hash();

    // Inject the transaction and run the network until executed.
    fixture.inject_transaction(txn).await;
    fixture
        .run_until_executed_transaction(&txn_hash, TEN_SECS)
        .await;

    // Ensure execution succeeded and that there is a Write transform for the bid's key.
    let bid_key = Key::BidAddr(BidAddr::new_from_public_keys(
        &bob_public_key,
        Some(&alice_public_key),
    ));
    fixture
        .successful_execution_transforms(&txn_hash)
        .iter()
        .find(|transform| match transform.kind() {
            TransformKind::Write(StoredValue::BidKind(bid_kind)) => {
                Key::from(bid_kind.bid_addr()) == bid_key
            }
            _ => false,
        })
        .expect("should have a write record for delegate bid");

    // Alice should now have a delegation bid record for Bob.
    fixture.check_bid_existence_at_tip(&bob_public_key, Some(&alice_public_key), true);

    // Create & sign transaction to undelegate from Alice to Bob.
    let mut deploy = Deploy::undelegate(
        fixture.chainspec.network_config.name.clone(),
        fixture.system_contract_hash(AUCTION),
        bob_public_key.clone(),
        alice_public_key.clone(),
        alice_delegation_amount,
        Timestamp::now(),
        TimeDiff::from_seconds(60),
    );
    deploy.sign(&alice_secret_key);
    let txn = Transaction::Deploy(deploy);
    let txn_hash = txn.hash();

    // Inject the transaction and run the network until executed.
    fixture.inject_transaction(txn).await;
    fixture
        .run_until_executed_transaction(&txn_hash, TEN_SECS)
        .await;

    // Ensure execution succeeded and that there is a Prune transform for the bid's key.
    fixture
        .successful_execution_transforms(&txn_hash)
        .iter()
        .find(|transform| match transform.kind() {
            TransformKind::Prune(prune_key) => prune_key == &bid_key,
            _ => false,
        })
        .expect("should have a prune record for undelegated bid");

    // Crank the network forward until the era ends.
    fixture
        .run_until_stored_switch_block_header(ERA_ONE, ONE_MIN)
        .await;

    // Ensure the validator records are still present but the undelegated bid is gone.
    fixture.check_bid_existence_at_tip(&alice_public_key, None, true);
    fixture.check_bid_existence_at_tip(&bob_public_key, None, true);
    fixture.check_bid_existence_at_tip(&bob_public_key, Some(&alice_public_key), false);
}

#[tokio::test]
async fn run_redelegate_bid_network() {
    let alice_stake = 200_000_000_000_u64;
    let bob_stake = 300_000_000_000_u64;
    let charlie_stake = 300_000_000_000_u64;
    let initial_stakes = InitialStakes::FromVec(vec![
        alice_stake.into(),
        bob_stake.into(),
        charlie_stake.into(),
    ]);

    let spec_override = ConfigsOverride {
        unbonding_delay: 1,
        minimum_era_height: 5,
        ..Default::default()
    };
    let mut fixture = TestFixture::new(initial_stakes, Some(spec_override)).await;
    let alice_secret_key = Arc::clone(&fixture.node_contexts[0].secret_key);
    let alice_public_key = PublicKey::from(&*alice_secret_key);
    let bob_public_key = PublicKey::from(&*fixture.node_contexts[1].secret_key);
    let charlie_public_key = PublicKey::from(&*fixture.node_contexts[2].secret_key);

    // Wait for all nodes to complete block 0.
    fixture.run_until_block_height(0, ONE_MIN).await;

    // Ensure our post genesis assumption that Alice, Bob and Charlie have bids is correct.
    fixture.check_bid_existence_at_tip(&alice_public_key, None, true);
    fixture.check_bid_existence_at_tip(&bob_public_key, None, true);
    fixture.check_bid_existence_at_tip(&charlie_public_key, None, true);
    // Alice should not have a delegation bid record for Bob or Charlie (yet).
    fixture.check_bid_existence_at_tip(&bob_public_key, Some(&alice_public_key), false);
    fixture.check_bid_existence_at_tip(&charlie_public_key, Some(&alice_public_key), false);

    // Have Alice delegate to Bob.
    let alice_delegation_amount =
        U512::from(fixture.chainspec.core_config.minimum_delegation_amount);
    let mut deploy = Deploy::delegate(
        fixture.chainspec.network_config.name.clone(),
        fixture.system_contract_hash(AUCTION),
        bob_public_key.clone(),
        alice_public_key.clone(),
        alice_delegation_amount,
        Timestamp::now(),
        TimeDiff::from_seconds(60),
    );
    deploy.sign(&alice_secret_key);
    let txn = Transaction::Deploy(deploy);
    let txn_hash = txn.hash();

    // Inject the transaction and run the network until executed.
    fixture.inject_transaction(txn).await;
    fixture
        .run_until_executed_transaction(&txn_hash, TEN_SECS)
        .await;

    // Ensure execution succeeded and that there is a Write transform for the bid's key.
    let bid_key = Key::BidAddr(BidAddr::new_from_public_keys(
        &bob_public_key,
        Some(&alice_public_key),
    ));
    fixture
        .successful_execution_transforms(&txn_hash)
        .iter()
        .find(|transform| match transform.kind() {
            TransformKind::Write(StoredValue::BidKind(bid_kind)) => {
                Key::from(bid_kind.bid_addr()) == bid_key
            }
            _ => false,
        })
        .expect("should have a write record for delegate bid");

    // Alice should now have a delegation bid record for Bob.
    fixture.check_bid_existence_at_tip(&bob_public_key, Some(&alice_public_key), true);

    // Create & sign transaction to undelegate Alice from Bob and delegate to Charlie.
    let mut deploy = Deploy::redelegate(
        fixture.chainspec.network_config.name.clone(),
        fixture.system_contract_hash(AUCTION),
        bob_public_key.clone(),
        alice_public_key.clone(),
        charlie_public_key.clone(),
        alice_delegation_amount,
        Timestamp::now(),
        TimeDiff::from_seconds(60),
    );

    deploy.sign(&alice_secret_key);
    let txn = Transaction::Deploy(deploy);
    let txn_hash = txn.hash();

    // Inject the transaction and run the network until executed.
    fixture.inject_transaction(txn).await;
    fixture
        .run_until_executed_transaction(&txn_hash, TEN_SECS)
        .await;

    // Ensure execution succeeded and that there is a Prune transform for the bid's key.
    fixture
        .successful_execution_transforms(&txn_hash)
        .iter()
        .find(|transform| match transform.kind() {
            TransformKind::Prune(prune_key) => prune_key == &bid_key,
            _ => false,
        })
        .expect("should have a prune record for undelegated bid");

    // Original delegation bid should be removed.
    fixture.check_bid_existence_at_tip(&bob_public_key, Some(&alice_public_key), false);
    // Redelegate doesn't occur until after unbonding delay elapses.
    fixture.check_bid_existence_at_tip(&charlie_public_key, Some(&alice_public_key), false);

    // Crank the network forward to run out the unbonding delay.
    // First, close out the era the redelegate was processed in.
    fixture
        .run_until_stored_switch_block_header(ERA_ONE, ONE_MIN)
        .await;
    // The undelegate is in the unbonding queue.
    fixture.check_bid_existence_at_tip(&charlie_public_key, Some(&alice_public_key), false);
    // Unbonding delay is 1 on this test network, so step 1 more era.
    fixture
        .run_until_stored_switch_block_header(ERA_TWO, ONE_MIN)
        .await;

    // Ensure the validator records are still present.
    fixture.check_bid_existence_at_tip(&alice_public_key, None, true);
    fixture.check_bid_existence_at_tip(&bob_public_key, None, true);
    // Ensure redelegated bid exists.
    fixture.check_bid_existence_at_tip(&charlie_public_key, Some(&alice_public_key), true);
}

#[tokio::test]
async fn rewards_are_calculated() {
    let initial_stakes = InitialStakes::Random { count: 5 };
    let spec_override = ConfigsOverride {
        minimum_era_height: 3,
        ..Default::default()
    };
    let mut fixture = TestFixture::new(initial_stakes, Some(spec_override)).await;
    fixture
        .run_until_consensus_in_era(ERA_THREE, Duration::from_secs(150))
        .await;

    let switch_block = fixture.switch_block(ERA_TWO);

    for reward in switch_block.era_end().unwrap().rewards().values() {
        assert_ne!(reward, &U512::zero());
    }
}

// Reactor pattern tests for simplified rewards

// Fundamental network parameters that are not critical for assessing reward calculation correctness
const STAKE: u128 = 1000000000;
const PRIME_STAKES: [u128; 5] = [106907, 106921, 106937, 106949, 106957];
const ERA_COUNT: u64 = 3;
const ERA_DURATION: u64 = 30000; //milliseconds
const MIN_HEIGHT: u64 = 10;
const BLOCK_TIME: u64 = 3000; //milliseconds
const TIME_OUT: u64 = 600; //seconds
const SEIGNIORAGE: (u64, u64) = (1u64, 100u64);
const REPRESENTATIVE_NODE_INDEX: usize = 0;
// Parameters we generally want to vary
const CONSENSUS_ZUG: ConsensusProtocolName = ConsensusProtocolName::Zug;
const CONSENSUS_HIGHWAY: ConsensusProtocolName = ConsensusProtocolName::Highway;
const FINDERS_FEE_ZERO: (u64, u64) = (0u64, 1u64);
const FINDERS_FEE_HALF: (u64, u64) = (1u64, 2u64);
//const FINDERS_FEE_ONE: (u64, u64) = (1u64, 1u64);
const FINALITY_SIG_PROP_ZERO: (u64, u64) = (0u64, 1u64);
const FINALITY_SIG_PROP_HALF: (u64, u64) = (1u64, 2u64);
const FINALITY_SIG_PROP_ONE: (u64, u64) = (1u64, 1u64);
const FILTERED_NODES_INDICES: &[usize] = &[3, 4];
const FINALITY_SIG_LOOKBACK: u64 = 3;

async fn run_rewards_network_scenario(
    initial_stakes: impl Into<Vec<u128>>,
    era_count: u64,
    time_out: u64, //seconds
    representative_node_index: usize,
    filtered_nodes_indices: &[usize],
    spec_override: ConfigsOverride,
) {
    trait AsU512Ext {
        fn into_u512(self) -> Ratio<U512>;
    }
    impl AsU512Ext for Ratio<u64> {
        fn into_u512(self) -> Ratio<U512> {
            Ratio::new(U512::from(*self.numer()), U512::from(*self.denom()))
        }
    }

    let initial_stakes = initial_stakes.into();

    // Instantiate the chain
    let mut fixture =
        TestFixture::new(InitialStakes::FromVec(initial_stakes), Some(spec_override)).await;

    for i in filtered_nodes_indices {
        let filtered_node = fixture.network.runners_mut().nth(*i).unwrap();
        filtered_node
            .reactor_mut()
            .inner_mut()
            .activate_failpoint(&FailpointActivation::new("finality_signature_creation"));
    }

    // Run the network for a specified number of eras
    // TODO: Consider replacing era duration estimate with actual chainspec value
    let timeout = Duration::from_secs(time_out);
    fixture
        .run_until_stored_switch_block_header(EraId::new(era_count - 1), timeout)
        .await;

    // DATA COLLECTION
    // Get the switch blocks and bid structs first
    let switch_blocks = SwitchBlocks::collect(fixture.network.nodes(), era_count);

    // Representative node
    // (this test should normally run a network at nominal performance with identical nodes)
    let representative_node = fixture
        .network
        .nodes()
        .values()
        .nth(representative_node_index)
        .unwrap();
    let representative_storage = &representative_node.main_reactor().storage;
    let representative_runtime = &representative_node.main_reactor().contract_runtime;

    // Recover highest completed block height
    let highest_completed_height = representative_storage
        .highest_complete_block_height()
        .expect("missing highest completed block");

    // Get all the blocks
    let blocks: Vec<Block> = (0..highest_completed_height + 1)
        .map(|i| {
            representative_storage
                .read_block_by_height(i)
                .expect("block not found")
        })
        .collect();

    // Recover history of total supply
    let mint_hash: AddressableEntityHash = {
        let any_state_hash = *switch_blocks.headers[0].state_root_hash();
        representative_runtime
            .engine_state()
            .get_system_mint_hash(any_state_hash)
            .expect("mint contract hash not found")
    };

    // Get total supply history
    let total_supply: Vec<U512> = (0..highest_completed_height + 1)
        .map(|height: u64| {
            let state_hash = *representative_storage
                .read_block_header_by_height(height, true)
                .expect("failure to read block header")
                .unwrap()
                .state_root_hash();

            let request = QueryRequest::new(
                state_hash,
                Key::AddressableEntity(EntityAddr::System(mint_hash.value())),
                vec![mint::TOTAL_SUPPLY_KEY.to_owned()],
            );

            let result = representative_runtime.engine_state().run_query(request);

            match result {
                Success { value, proofs: _ } => value
                    .as_cl_value()
                    .expect("failure to recover total supply as CL value")
                    .clone()
                    .into_t::<U512>()
                    .map_err(TrackingCopyError::CLValue),
                ValueNotFound(_) => Err(TrackingCopyError::NamedKeyNotFound(
                    mint::TOTAL_SUPPLY_KEY.to_owned(),
                )),
                RootNotFound => Err(TrackingCopyError::Storage(
                    casper_storage::global_state::error::Error::RootNotFound,
                )),
                Failure(e) => Err(e),
            }
            .expect("failure to recover total supply")
        })
        .collect();

    // Tiny helper function
    #[inline]
    fn add_to_rewards(
        recipient: PublicKey,
        reward: Ratio<U512>,
        rewards: &mut BTreeMap<PublicKey, Ratio<U512>>,
    ) {
        match rewards.get_mut(&recipient) {
            Some(value) => {
                *value += reward;
            }
            None => {
                rewards.insert(recipient, reward);
            }
        }
    }

    let mut recomputed_total_supply = BTreeMap::new();
    recomputed_total_supply.insert(0, Ratio::from(total_supply[0]));
    let recomputed_rewards: BTreeMap<_, _> = switch_blocks
        .headers
        .iter()
        .enumerate()
        .map(|(i, switch_block)| {
            if switch_block.is_genesis() || switch_block.height() > highest_completed_height {
                return (i, BTreeMap::new());
            }
            let mut recomputed_era_rewards = BTreeMap::new();
            if !(switch_block.is_genesis()) {
                let supply_carryover = recomputed_total_supply
                    .get(&(i - 1))
                    .copied()
                    .expect("expected prior recomputed supply value");
                recomputed_total_supply.insert(i, supply_carryover);
            }

            // It's not a genesis block, so we know there's something with a lower era id
            let previous_switch_block_height = switch_blocks.headers[i - 1].height();
            let current_era_slated_weights = match switch_blocks.headers[i - 1].clone_era_end() {
                Some(era_report) => era_report.next_era_validator_weights().clone(),
                _ => panic!("unexpectedly absent era report"),
            };
            let total_current_era_weights = current_era_slated_weights
                .iter()
                .fold(U512::zero(), move |acc, s| acc + s.1);
            let (previous_era_slated_weights, total_previous_era_weights) =
                if switch_blocks.headers[i - 1].is_genesis() {
                    (None, None)
                } else {
                    match switch_blocks.headers[i - 2].clone_era_end() {
                        Some(era_report) => {
                            let next_weights = era_report.next_era_validator_weights().clone();
                            let total_next_weights = next_weights
                                .iter()
                                .fold(U512::zero(), move |acc, s| acc + s.1);
                            (Some(next_weights), Some(total_next_weights))
                        }
                        _ => panic!("unexpectedly absent era report"),
                    }
                };

            // TODO: Investigate whether the rewards pay out for the signatures
            // _in the switch block itself_
            let rewarded_range =
                previous_switch_block_height as usize + 1..switch_block.height() as usize + 1;
            let rewarded_blocks = &blocks[rewarded_range];
            let block_reward = (Ratio::<U512>::one()
                - fixture
                    .chainspec
                    .core_config
                    .finality_signature_proportion
                    .into_u512())
                * recomputed_total_supply[&(i - 1)]
                * fixture
                    .chainspec
                    .core_config
                    .round_seigniorage_rate
                    .into_u512();
            let signatures_reward = fixture
                .chainspec
                .core_config
                .finality_signature_proportion
                .into_u512()
                * recomputed_total_supply[&(i - 1)]
                * fixture
                    .chainspec
                    .core_config
                    .round_seigniorage_rate
                    .into_u512();
            let previous_signatures_reward = if switch_blocks.headers[i - 1].is_genesis() {
                None
            } else {
                Some(
                    fixture
                        .chainspec
                        .core_config
                        .finality_signature_proportion
                        .into_u512()
                        * recomputed_total_supply[&(i - 2)]
                        * fixture
                            .chainspec
                            .core_config
                            .round_seigniorage_rate
                            .into_u512(),
                )
            };

            rewarded_blocks.iter().for_each(|block: &Block| {
                // Block production rewards
                let proposer = block.proposer().clone();
                add_to_rewards(proposer.clone(), block_reward, &mut recomputed_era_rewards);

                // Recover relevant finality signatures
                // TODO: Deal with the implicit assumption that lookback only look backs one
                // previous era
                block.rewarded_signatures().iter().enumerate().for_each(
                    |(offset, signatures_packed)| {
                        if block.height() as usize - offset - 1
                            <= previous_switch_block_height as usize
                            && !switch_blocks.headers[i - 1].is_genesis()
                        {
                            let rewarded_contributors = signatures_packed.to_validator_set(
                                previous_era_slated_weights
                                    .as_ref()
                                    .expect("expected previous era weights")
                                    .keys()
                                    .cloned()
                                    .collect::<BTreeSet<PublicKey>>(),
                            );
                            rewarded_contributors.iter().for_each(|contributor| {
                                let contributor_proportion = Ratio::new(
                                    previous_era_slated_weights
                                        .as_ref()
                                        .expect("expected previous era weights")
                                        .get(contributor)
                                        .copied()
                                        .expect("expected current era validator"),
                                    total_previous_era_weights
                                        .expect("expected total previous era weight"),
                                );
                                add_to_rewards(
                                    proposer.clone(),
                                    fixture.chainspec.core_config.finders_fee.into_u512()
                                        * contributor_proportion
                                        * previous_signatures_reward.unwrap(),
                                    &mut recomputed_era_rewards,
                                );
                                add_to_rewards(
                                    contributor.clone(),
                                    (Ratio::<U512>::one()
                                        - fixture.chainspec.core_config.finders_fee.into_u512())
                                        * contributor_proportion
                                        * previous_signatures_reward.unwrap(),
                                    &mut recomputed_era_rewards,
                                )
                            });
                        } else {
                            let rewarded_contributors = signatures_packed.to_validator_set(
                                current_era_slated_weights
                                    .keys()
                                    .cloned()
                                    .collect::<BTreeSet<PublicKey>>(),
                            );
                            rewarded_contributors.iter().for_each(|contributor| {
                                let contributor_proportion = Ratio::new(
                                    *current_era_slated_weights
                                        .get(contributor)
                                        .expect("expected current era validator"),
                                    total_current_era_weights,
                                );
                                add_to_rewards(
                                    proposer.clone(),
                                    fixture.chainspec.core_config.finders_fee.into_u512()
                                        * contributor_proportion
                                        * signatures_reward,
                                    &mut recomputed_era_rewards,
                                );
                                add_to_rewards(
                                    contributor.clone(),
                                    (Ratio::<U512>::one()
                                        - fixture.chainspec.core_config.finders_fee.into_u512())
                                        * contributor_proportion
                                        * signatures_reward,
                                    &mut recomputed_era_rewards,
                                );
                            });
                        }
                    },
                );
            });

            // Make sure we round just as we do in the real code, at the end of an era's
            // calculation, right before minting and transferring
            recomputed_era_rewards.iter_mut().for_each(|(_, reward)| {
                let truncated_reward = reward.trunc();
                *reward = truncated_reward;
                let era_end_supply = recomputed_total_supply
                    .get_mut(&i)
                    .expect("expected supply at end of era");
                *era_end_supply += truncated_reward;
            });

            (i, recomputed_era_rewards)
        })
        .collect();

    // Recalculated total supply is equal to observed total supply
    switch_blocks.headers.iter().for_each(|header| {
        if header.height() <= highest_completed_height {
            assert_eq!(
                Ratio::from(total_supply[header.height() as usize]),
                *(recomputed_total_supply
                    .get(&(header.era_id().value() as usize))
                    .expect("expected recalculated supply")),
                "total supply does not match at height {}",
                header.height()
            )
        }
    });

    // Recalculated rewards are equal to observed rewards; total supply increase is equal to total
    // rewards;
    recomputed_rewards.iter().for_each(|(era, rewards)| {
        if era > &0 && switch_blocks.headers[*era].height() <= highest_completed_height {
            let observed_total_rewards = match switch_blocks.headers[*era]
                .clone_era_end()
                .expect("expected EraEnd")
                .rewards()
            {
                Rewards::V1(v1_rewards) => v1_rewards
                    .iter()
                    .fold(U512::zero(), |acc, reward| U512::from(*reward.1) + acc),
                Rewards::V2(v2_rewards) => v2_rewards
                    .iter()
                    .fold(U512::zero(), |acc, reward| *reward.1 + acc),
            };
            let recomputed_total_rewards = rewards
                .iter()
                .fold(U512::zero(), |acc, x| x.1.to_integer() + acc);
            assert_eq!(
                Ratio::from(recomputed_total_rewards),
                Ratio::from(observed_total_rewards),
                "total rewards do not match at era {}",
                era
            );
            assert_eq!(
                Ratio::from(recomputed_total_rewards),
                recomputed_total_supply
                    .get(era)
                    .expect("expected recalculated supply")
                    - recomputed_total_supply
                        .get(&(era - 1))
                        .expect("expected recalculated supply"),
                "supply growth does not match rewards at era {}",
                era
            )
        }
    })
}

#[tokio::test]
#[cfg_attr(not(feature = "failpoints"), ignore)]
async fn run_reward_network_zug_all_finality_small_prime_five_eras() {
    run_rewards_network_scenario(
        PRIME_STAKES,
        5,
        TIME_OUT,
        REPRESENTATIVE_NODE_INDEX,
        &[],
        ConfigsOverride {
            consensus_protocol: CONSENSUS_ZUG,
            era_duration: TimeDiff::from_millis(ERA_DURATION),
            minimum_era_height: MIN_HEIGHT,
            minimum_block_time: TimeDiff::from_millis(BLOCK_TIME),
            round_seigniorage_rate: SEIGNIORAGE.into(),
            finders_fee: FINDERS_FEE_ZERO.into(),
            finality_signature_proportion: FINALITY_SIG_PROP_ONE.into(),
            signature_rewards_max_delay: FINALITY_SIG_LOOKBACK,
            ..Default::default()
        },
    )
    .await;
}

#[tokio::test]
#[cfg_attr(not(feature = "failpoints"), ignore)]
async fn run_reward_network_zug_all_finality_small_prime_five_eras_no_lookback() {
    run_rewards_network_scenario(
        PRIME_STAKES,
        5,
        TIME_OUT,
        REPRESENTATIVE_NODE_INDEX,
        &[],
        ConfigsOverride {
            consensus_protocol: CONSENSUS_ZUG,
            era_duration: TimeDiff::from_millis(ERA_DURATION),
            minimum_era_height: MIN_HEIGHT,
            minimum_block_time: TimeDiff::from_millis(BLOCK_TIME),
            round_seigniorage_rate: SEIGNIORAGE.into(),
            finders_fee: FINDERS_FEE_ZERO.into(),
            finality_signature_proportion: FINALITY_SIG_PROP_ONE.into(),
            signature_rewards_max_delay: 0,
            ..Default::default()
        },
    )
    .await;
}

#[tokio::test]
#[cfg_attr(not(feature = "failpoints"), ignore)]
async fn run_reward_network_zug_no_finality_small_nominal_five_eras() {
    run_rewards_network_scenario(
        [STAKE, STAKE, STAKE, STAKE, STAKE],
        5,
        TIME_OUT,
        REPRESENTATIVE_NODE_INDEX,
        &[],
        ConfigsOverride {
            consensus_protocol: CONSENSUS_ZUG,
            era_duration: TimeDiff::from_millis(ERA_DURATION),
            minimum_era_height: MIN_HEIGHT,
            minimum_block_time: TimeDiff::from_millis(BLOCK_TIME),
            round_seigniorage_rate: SEIGNIORAGE.into(),
            finders_fee: FINDERS_FEE_ZERO.into(),
            finality_signature_proportion: FINALITY_SIG_PROP_ZERO.into(),
            signature_rewards_max_delay: FINALITY_SIG_LOOKBACK,
            ..Default::default()
        },
    )
    .await;
}

#[tokio::test]
#[cfg_attr(not(feature = "failpoints"), ignore)]
async fn run_reward_network_zug_half_finality_half_finders_small_nominal_five_eras() {
    run_rewards_network_scenario(
        [STAKE, STAKE, STAKE, STAKE, STAKE],
        5,
        TIME_OUT,
        REPRESENTATIVE_NODE_INDEX,
        &[],
        ConfigsOverride {
            consensus_protocol: CONSENSUS_ZUG,
            era_duration: TimeDiff::from_millis(ERA_DURATION),
            minimum_era_height: MIN_HEIGHT,
            minimum_block_time: TimeDiff::from_millis(BLOCK_TIME),
            round_seigniorage_rate: SEIGNIORAGE.into(),
            finders_fee: FINDERS_FEE_HALF.into(),
            finality_signature_proportion: FINALITY_SIG_PROP_HALF.into(),
            signature_rewards_max_delay: FINALITY_SIG_LOOKBACK,
            ..Default::default()
        },
    )
    .await;
}

#[tokio::test]
#[cfg_attr(not(feature = "failpoints"), ignore)]
async fn run_reward_network_zug_half_finality_half_finders_small_nominal_five_eras_no_lookback() {
    run_rewards_network_scenario(
        [STAKE, STAKE, STAKE, STAKE, STAKE],
        5,
        TIME_OUT,
        REPRESENTATIVE_NODE_INDEX,
        &[],
        ConfigsOverride {
            consensus_protocol: CONSENSUS_ZUG,
            era_duration: TimeDiff::from_millis(ERA_DURATION),
            minimum_era_height: MIN_HEIGHT,
            minimum_block_time: TimeDiff::from_millis(BLOCK_TIME),
            round_seigniorage_rate: SEIGNIORAGE.into(),
            finders_fee: FINDERS_FEE_HALF.into(),
            finality_signature_proportion: FINALITY_SIG_PROP_HALF.into(),
            signature_rewards_max_delay: 0,
            ..Default::default()
        },
    )
    .await;
}

#[tokio::test]
#[cfg_attr(not(feature = "failpoints"), ignore)]
async fn run_reward_network_zug_all_finality_half_finders_small_nominal_five_eras_no_lookback() {
    run_rewards_network_scenario(
        [STAKE, STAKE, STAKE, STAKE, STAKE],
        5,
        TIME_OUT,
        REPRESENTATIVE_NODE_INDEX,
        &[],
        ConfigsOverride {
            consensus_protocol: CONSENSUS_ZUG,
            era_duration: TimeDiff::from_millis(ERA_DURATION),
            minimum_era_height: MIN_HEIGHT,
            minimum_block_time: TimeDiff::from_millis(BLOCK_TIME),
            round_seigniorage_rate: SEIGNIORAGE.into(),
            finders_fee: FINDERS_FEE_HALF.into(),
            finality_signature_proportion: FINALITY_SIG_PROP_ONE.into(),
            signature_rewards_max_delay: 0,
            ..Default::default()
        },
    )
    .await;
}

#[tokio::test]
#[cfg_attr(not(feature = "failpoints"), ignore)]
async fn run_reward_network_zug_all_finality_half_finders() {
    run_rewards_network_scenario(
        [
            STAKE, STAKE, STAKE, STAKE, STAKE, STAKE, STAKE, STAKE, STAKE, STAKE,
        ],
        ERA_COUNT,
        TIME_OUT,
        REPRESENTATIVE_NODE_INDEX,
        FILTERED_NODES_INDICES,
        ConfigsOverride {
            consensus_protocol: CONSENSUS_ZUG,
            era_duration: TimeDiff::from_millis(ERA_DURATION),
            minimum_era_height: MIN_HEIGHT,
            minimum_block_time: TimeDiff::from_millis(BLOCK_TIME),
            round_seigniorage_rate: SEIGNIORAGE.into(),
            finders_fee: FINDERS_FEE_HALF.into(),
            finality_signature_proportion: FINALITY_SIG_PROP_ONE.into(),
            signature_rewards_max_delay: FINALITY_SIG_LOOKBACK,
            ..Default::default()
        },
    )
    .await;
}

#[tokio::test]
#[cfg_attr(not(feature = "failpoints"), ignore)]
async fn run_reward_network_zug_all_finality_half_finders_five_eras() {
    run_rewards_network_scenario(
        [
            STAKE, STAKE, STAKE, STAKE, STAKE, STAKE, STAKE, STAKE, STAKE, STAKE,
        ],
        5,
        TIME_OUT,
        REPRESENTATIVE_NODE_INDEX,
        FILTERED_NODES_INDICES,
        ConfigsOverride {
            consensus_protocol: CONSENSUS_ZUG,
            era_duration: TimeDiff::from_millis(ERA_DURATION),
            minimum_era_height: MIN_HEIGHT,
            minimum_block_time: TimeDiff::from_millis(BLOCK_TIME),
            round_seigniorage_rate: SEIGNIORAGE.into(),
            finders_fee: FINDERS_FEE_HALF.into(),
            finality_signature_proportion: FINALITY_SIG_PROP_ONE.into(),
            signature_rewards_max_delay: FINALITY_SIG_LOOKBACK,
            ..Default::default()
        },
    )
    .await;
}

#[tokio::test]
#[cfg_attr(not(feature = "failpoints"), ignore)]
async fn run_reward_network_zug_all_finality_zero_finders() {
    run_rewards_network_scenario(
        [
            STAKE, STAKE, STAKE, STAKE, STAKE, STAKE, STAKE, STAKE, STAKE, STAKE,
        ],
        ERA_COUNT,
        TIME_OUT,
        REPRESENTATIVE_NODE_INDEX,
        FILTERED_NODES_INDICES,
        ConfigsOverride {
            consensus_protocol: CONSENSUS_ZUG,
            era_duration: TimeDiff::from_millis(ERA_DURATION),
            minimum_era_height: MIN_HEIGHT,
            minimum_block_time: TimeDiff::from_millis(BLOCK_TIME),
            round_seigniorage_rate: SEIGNIORAGE.into(),
            finders_fee: FINDERS_FEE_ZERO.into(),
            finality_signature_proportion: FINALITY_SIG_PROP_ONE.into(),
            signature_rewards_max_delay: FINALITY_SIG_LOOKBACK,
            ..Default::default()
        },
    )
    .await;
}

#[tokio::test]
#[cfg_attr(not(feature = "failpoints"), ignore)]
async fn run_reward_network_highway_all_finality_zero_finders() {
    run_rewards_network_scenario(
        [
            STAKE, STAKE, STAKE, STAKE, STAKE, STAKE, STAKE, STAKE, STAKE, STAKE,
        ],
        ERA_COUNT,
        TIME_OUT,
        REPRESENTATIVE_NODE_INDEX,
        FILTERED_NODES_INDICES,
        ConfigsOverride {
            consensus_protocol: CONSENSUS_HIGHWAY,
            era_duration: TimeDiff::from_millis(ERA_DURATION),
            minimum_era_height: MIN_HEIGHT,
            minimum_block_time: TimeDiff::from_millis(BLOCK_TIME),
            round_seigniorage_rate: SEIGNIORAGE.into(),
            finders_fee: FINDERS_FEE_ZERO.into(),
            finality_signature_proportion: FINALITY_SIG_PROP_ONE.into(),
            signature_rewards_max_delay: FINALITY_SIG_LOOKBACK,
            ..Default::default()
        },
    )
    .await;
}

#[tokio::test]
#[cfg_attr(not(feature = "failpoints"), ignore)]
async fn run_reward_network_highway_no_finality() {
    run_rewards_network_scenario(
        [
            STAKE, STAKE, STAKE, STAKE, STAKE, STAKE, STAKE, STAKE, STAKE, STAKE,
        ],
        ERA_COUNT,
        TIME_OUT,
        REPRESENTATIVE_NODE_INDEX,
        FILTERED_NODES_INDICES,
        ConfigsOverride {
            consensus_protocol: CONSENSUS_HIGHWAY,
            era_duration: TimeDiff::from_millis(ERA_DURATION),
            minimum_era_height: MIN_HEIGHT,
            minimum_block_time: TimeDiff::from_millis(BLOCK_TIME),
            round_seigniorage_rate: SEIGNIORAGE.into(),
            finders_fee: FINDERS_FEE_ZERO.into(),
            finality_signature_proportion: FINALITY_SIG_PROP_ZERO.into(),
            signature_rewards_max_delay: FINALITY_SIG_LOOKBACK,
            ..Default::default()
        },
    )
    .await;
}<|MERGE_RESOLUTION|>--- conflicted
+++ resolved
@@ -31,19 +31,11 @@
         mint, AUCTION,
     },
     testing::TestRng,
-<<<<<<< HEAD
     AccountConfig, AccountsConfig, ActivationPoint, AddressableEntityHash, AvailableBlockRange,
     Block, BlockHash, BlockHeader, BlockV2, CLValue, Chainspec, ChainspecRawBytes,
     ConsensusProtocolName, Deploy, EntityAddr, EraId, Key, Motes, NextUpgrade, ProtocolVersion,
     PublicKey, Rewards, SecretKey, StoredValue, SystemEntityRegistry, TimeDiff, Timestamp,
-    Transaction, TransactionHash, ValidatorConfig, U512,
-=======
-    AccountConfig, AccountsConfig, ActivationPoint, AddressableEntityHash, Block, BlockHash,
-    BlockHeader, BlockV2, CLValue, Chainspec, ChainspecRawBytes, ConsensusProtocolName, Deploy,
-    EntityAddr, EraId, Key, Motes, ProtocolVersion, PublicKey, Rewards, SecretKey, StoredValue,
-    SystemEntityRegistry, TimeDiff, Timestamp, Transaction, TransactionHash,
-    TransactionWithFinalizedApprovals, ValidatorConfig, U512,
->>>>>>> f1616eaf
+    Transaction, TransactionHash, TransactionWithFinalizedApprovals, ValidatorConfig, U512,
 };
 
 use crate::{
@@ -67,15 +59,7 @@
     testing::{
         self, filter_reactor::FilterReactor, network::TestingNetwork, ConditionCheckReactor,
     },
-    types::{
-<<<<<<< HEAD
-        BlockPayload, DeployOrTransferHash, ExitCode, NodeId, SyncHandling,
-        TransactionWithFinalizedApprovals,
-=======
-        AvailableBlockRange, BlockPayload, DeployOrTransferHash, DeployWithFinalizedApprovals,
-        ExitCode, NodeId, SyncHandling,
->>>>>>> f1616eaf
-    },
+    types::{BlockPayload, DeployOrTransferHash, ExitCode, NodeId, SyncHandling},
     utils::{External, Loadable, Source, RESOURCES_PATH},
     WithDir,
 };
