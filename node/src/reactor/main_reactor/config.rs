use datasize::DataSize;
use serde::{Deserialize, Serialize};
use tracing::error;

use casper_types::Chainspec;

use crate::{
<<<<<<< HEAD
    logging::LoggingConfig, types::NodeConfig, BlockAccumulatorConfig, BlockSynchronizerConfig,
    BlockValidatorConfig, ConsensusConfig, ContractRuntimeConfig, DiagnosticsPortConfig,
    EventStreamServerConfig, FetcherConfig, GossipConfig, NetworkConfig, RestServerConfig,
    RpcServerConfig, SpeculativeExecConfig, StorageConfig, TransactionAcceptorConfig,
    TransactionBufferConfig, UpgradeWatcherConfig,
=======
    logging::LoggingConfig, types::NodeConfig, BinaryPortConfig, BlockAccumulatorConfig,
    BlockSynchronizerConfig, BlockValidatorConfig, ConsensusConfig, ContractRuntimeConfig,
    DeployBufferConfig, DiagnosticsPortConfig, EventStreamServerConfig, FetcherConfig,
    GossipConfig, NetworkConfig, RestServerConfig, StorageConfig, TransactionAcceptorConfig,
    UpgradeWatcherConfig,
>>>>>>> 7af9475a
};

/// Root configuration.
#[derive(Clone, DataSize, Debug, Default, Serialize, Deserialize)]
// Disallow unknown fields to ensure config files and command-line overrides contain valid keys.
#[serde(deny_unknown_fields)]
pub struct Config {
    /// Config values for the node.
    pub node: NodeConfig,
    /// Config values for logging.
    pub logging: LoggingConfig,
    /// Config values for consensus.
    pub consensus: ConsensusConfig,
    /// Config values for network.
    pub network: NetworkConfig,
    /// Config values for the event stream server.
    pub event_stream_server: EventStreamServerConfig,
    /// Config values for the REST server.
    pub rest_server: RestServerConfig,
    /// Config values for storage.
    pub storage: StorageConfig,
    /// Config values for gossip.
    pub gossip: GossipConfig,
    /// Config values for fetchers.
    pub fetcher: FetcherConfig,
    /// Config values for the contract runtime.
    pub contract_runtime: ContractRuntimeConfig,
    /// Config values for the transaction acceptor.
    pub transaction_acceptor: TransactionAcceptorConfig,
    /// Config values for the transaction buffer.
    pub transaction_buffer: TransactionBufferConfig,
    /// Config values for the diagnostics port.
    pub diagnostics_port: DiagnosticsPortConfig,
    /// Config values for the block accumulator.
    pub block_accumulator: BlockAccumulatorConfig,
    /// Config values for the block synchronizer.
    pub block_synchronizer: BlockSynchronizerConfig,
    /// Config values for the block validator.
    pub block_validator: BlockValidatorConfig,
    /// Config values for the upgrade watcher.
    pub upgrade_watcher: UpgradeWatcherConfig,
    /// Config values for the BinaryPort server.
    pub binary_port_server: BinaryPortConfig,
}

impl Config {
    /// This modifies `self` so that all configured options are within the bounds set in the
    /// provided chainspec.
    pub(crate) fn ensure_valid(&mut self, chainspec: &Chainspec) {
        if self.transaction_acceptor.timestamp_leeway
            > chainspec.transaction_config.max_timestamp_leeway
        {
            error!(
                configured_timestamp_leeway = %self.transaction_acceptor.timestamp_leeway,
                max_timestamp_leeway = %chainspec.transaction_config.max_timestamp_leeway,
                "setting value for 'transaction_acceptor.timestamp_leeway' to maximum permitted by \
                chainspec 'transaction_config.max_timestamp_leeway'",
            );
            self.transaction_acceptor.timestamp_leeway =
                chainspec.transaction_config.max_timestamp_leeway;
        }
    }
}<|MERGE_RESOLUTION|>--- conflicted
+++ resolved
@@ -5,19 +5,12 @@
 use casper_types::Chainspec;
 
 use crate::{
-<<<<<<< HEAD
-    logging::LoggingConfig, types::NodeConfig, BlockAccumulatorConfig, BlockSynchronizerConfig,
-    BlockValidatorConfig, ConsensusConfig, ContractRuntimeConfig, DiagnosticsPortConfig,
+    logging::LoggingConfig, types::NodeConfig, BinaryPortConfig, BlockAccumulatorConfig,
+    BlockSynchronizerConfig,BlockValidatorConfig, ConsensusConfig, ContractRuntimeConfig, DiagnosticsPortConfig,
     EventStreamServerConfig, FetcherConfig, GossipConfig, NetworkConfig, RestServerConfig,
-    RpcServerConfig, SpeculativeExecConfig, StorageConfig, TransactionAcceptorConfig,
-    TransactionBufferConfig, UpgradeWatcherConfig,
-=======
-    logging::LoggingConfig, types::NodeConfig, BinaryPortConfig, BlockAccumulatorConfig,
-    BlockSynchronizerConfig, BlockValidatorConfig, ConsensusConfig, ContractRuntimeConfig,
-    DeployBufferConfig, DiagnosticsPortConfig, EventStreamServerConfig, FetcherConfig,
-    GossipConfig, NetworkConfig, RestServerConfig, StorageConfig, TransactionAcceptorConfig,
+     StorageConfig, TransactionAcceptorConfig,
+    TransactionBufferConfig,
     UpgradeWatcherConfig,
->>>>>>> 7af9475a
 };
 
 /// Root configuration.
