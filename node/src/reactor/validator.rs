//! Reactor for validator nodes.
//!
//! Validator nodes join the validator-only network upon startup.

mod config;
mod error;

use std::fmt::{self, Display, Formatter};

use derive_more::From;
use rand::Rng;
use serde::{Deserialize, Serialize};
use tracing::info;
use types::U512;

use crate::{
    components::{
        api_server::{self, ApiServer},
        chainspec_handler::Chainspec,
        consensus::{self, EraSupervisor},
        contract_runtime::{self, ContractRuntime},
        deploy_buffer::{self, DeployBuffer},
        deploy_gossiper::{self, DeployGossiper},
        pinger::{self, Pinger},
        storage::Storage,
        Component,
    },
    effect::{
        announcements::{ApiServerAnnouncement, NetworkAnnouncement, StorageAnnouncement},
        requests::{
            ApiRequest, ContractRuntimeRequest, DeployQueueRequest, NetworkRequest, StorageRequest,
        },
        EffectBuilder, Effects,
    },
    reactor::{self, initializer, EventQueueHandle},
    small_network::{self, NodeId},
    types::Timestamp,
    SmallNetwork,
};
pub use config::Config;
use error::Error;

/// Reactor message.
#[derive(Debug, Clone, From, Serialize, Deserialize)]
pub enum Message {
    /// Pinger component message.
    #[from]
    Pinger(pinger::Message),
    /// Consensus component message.
    #[from]
    Consensus(consensus::ConsensusMessage),
    /// Deploy gossiper component message.
    #[from]
    DeployGossiper(deploy_gossiper::Message),
}

impl Display for Message {
    fn fmt(&self, f: &mut Formatter) -> fmt::Result {
        match self {
            Message::Pinger(pinger) => write!(f, "Pinger::{}", pinger),
            Message::Consensus(consensus) => write!(f, "Consensus::{}", consensus),
            Message::DeployGossiper(deploy) => write!(f, "DeployGossiper::{}", deploy),
        }
    }
}

/// Top-level event for the reactor.
#[derive(Debug, From)]
#[must_use]
pub enum Event {
    /// Network event.
    #[from]
    Network(small_network::Event<Message>),
    /// Deploy queue event.
    #[from]
    DeployQueue(deploy_buffer::Event),
    /// Pinger event.
    #[from]
    Pinger(pinger::Event),
    #[from]
    /// Storage event.
    Storage(StorageRequest<Storage>),
    #[from]
    /// API server event.
    ApiServer(api_server::Event),
    #[from]
    /// Consensus event.
    Consensus(consensus::Event<NodeId>),
    /// Deploy gossiper event.
    #[from]
    DeployGossiper(deploy_gossiper::Event),
    /// Contract runtime event.
    #[from]
    ContractRuntime(contract_runtime::Event),

    // Requests
    /// Network request.
    #[from]
    NetworkRequest(NetworkRequest<NodeId, Message>),
    /// Deploy queue request.
    #[from]
    DeployQueueRequest(DeployQueueRequest),

    // Announcements
    /// Network announcement.
    #[from]
    NetworkAnnouncement(NetworkAnnouncement<NodeId, Message>),
    /// Storage announcement.
    #[from]
    StorageAnnouncement(StorageAnnouncement<Storage>),
    /// API server announcement.
    #[from]
    ApiServerAnnouncement(ApiServerAnnouncement),
}

impl From<ApiRequest> for Event {
    fn from(request: ApiRequest) -> Self {
        Event::ApiServer(api_server::Event::ApiRequest(request))
    }
}

impl From<NetworkRequest<NodeId, consensus::ConsensusMessage>> for Event {
    fn from(request: NetworkRequest<NodeId, consensus::ConsensusMessage>) -> Self {
        Event::NetworkRequest(request.map_payload(Message::from))
    }
}

impl From<NetworkRequest<NodeId, pinger::Message>> for Event {
    fn from(request: NetworkRequest<NodeId, pinger::Message>) -> Self {
        Event::NetworkRequest(request.map_payload(Message::from))
    }
}

impl From<NetworkRequest<NodeId, deploy_gossiper::Message>> for Event {
    fn from(request: NetworkRequest<NodeId, deploy_gossiper::Message>) -> Self {
        Event::NetworkRequest(request.map_payload(Message::from))
    }
}

impl From<ContractRuntimeRequest> for Event {
    fn from(request: ContractRuntimeRequest) -> Event {
        Event::ContractRuntime(contract_runtime::Event::Request(request))
    }
}

impl Display for Event {
    fn fmt(&self, f: &mut Formatter<'_>) -> fmt::Result {
        match self {
            Event::Network(event) => write!(f, "network: {}", event),
            Event::DeployQueue(event) => write!(f, "deploy queue: {}", event),
            Event::Pinger(event) => write!(f, "pinger: {}", event),
            Event::Storage(event) => write!(f, "storage: {}", event),
            Event::ApiServer(event) => write!(f, "api server: {}", event),
            Event::Consensus(event) => write!(f, "consensus: {}", event),
            Event::DeployGossiper(event) => write!(f, "deploy gossiper: {}", event),
            Event::ContractRuntime(event) => write!(f, "contract runtime: {}", event),
            Event::NetworkRequest(req) => write!(f, "network request: {}", req),
            Event::DeployQueueRequest(req) => write!(f, "deploy queue request: {}", req),
            Event::NetworkAnnouncement(ann) => write!(f, "network announcement: {}", ann),
            Event::ApiServerAnnouncement(ann) => write!(f, "api server announcement: {}", ann),
            Event::StorageAnnouncement(ann) => write!(f, "storage announcement: {}", ann),
        }
    }
}

/// Validator node reactor.
#[derive(Debug)]
pub struct Reactor {
    net: SmallNetwork<Event, Message>,
    pinger: Pinger,
    storage: Storage,
    contract_runtime: ContractRuntime,
    api_server: ApiServer,
    consensus: EraSupervisor<NodeId>,
    deploy_gossiper: DeployGossiper,
    deploy_buffer: DeployBuffer,
}

impl Reactor {
    fn init(
        config: Config,
        event_queue: EventQueueHandle<Event>,
        storage: Storage,
        contract_runtime: ContractRuntime,
        chainspec: &Chainspec,
    ) -> Result<(Self, Effects<Event>), Error> {
        let effect_builder = EffectBuilder::new(event_queue);
        let (net, net_effects) = SmallNetwork::new(event_queue, config.validator_net)?;

        let (pinger, pinger_effects) = Pinger::new(effect_builder);
        let api_server = ApiServer::new(config.http_server, effect_builder);
        let timestamp = Timestamp::now();
<<<<<<< HEAD
        let validator_stakes = chainspec
            .genesis
            .accounts
            .iter()
            .filter_map(|account| account.public_key().map(|pk| (pk, account.bonded_amount())))
            .filter(|(_, stake)| stake.value() > U512::zero())
            .collect();
        let (consensus, consensus_effects) =
            EraSupervisor::new(timestamp, effect_builder, validator_stakes);
=======
        let (consensus, consensus_effects) =
            EraSupervisor::new(timestamp, config.consensus, effect_builder)?;
>>>>>>> a2867d13
        let deploy_gossiper = DeployGossiper::new(config.gossip);
        let deploy_buffer = DeployBuffer::new();

        let mut effects = reactor::wrap_effects(Event::Network, net_effects);
        effects.extend(reactor::wrap_effects(Event::Pinger, pinger_effects));
        effects.extend(reactor::wrap_effects(Event::Consensus, consensus_effects));

        Ok((
            Reactor {
                net,
                pinger,
                storage,
                api_server,
                consensus,
                deploy_gossiper,
                contract_runtime,
                deploy_buffer,
            },
            effects,
        ))
    }
}

impl reactor::Reactor for Reactor {
    type Event = Event;
    type Config = Config;
    type Error = Error;

    fn new<R: Rng + ?Sized>(
        _config: Self::Config,
        _event_queue: EventQueueHandle<Self::Event>,
        _rng: &mut R,
    ) -> Result<(Self, Effects<Event>), Error> {
        // doesn't work now that we need the chainspec handler here from somewhere
        // also, looks like it's not used anywhere, anyway
        todo!()
    }

    fn dispatch_event<R: Rng + ?Sized>(
        &mut self,
        effect_builder: EffectBuilder<Self::Event>,
        rng: &mut R,
        event: Event,
    ) -> Effects<Self::Event> {
        match event {
            Event::Network(event) => reactor::wrap_effects(
                Event::Network,
                self.net.handle_event(effect_builder, rng, event),
            ),
            Event::DeployQueue(event) => reactor::wrap_effects(
                Event::DeployQueue,
                self.deploy_buffer.handle_event(effect_builder, rng, event),
            ),
            Event::Pinger(event) => reactor::wrap_effects(
                Event::Pinger,
                self.pinger.handle_event(effect_builder, rng, event),
            ),
            Event::Storage(event) => reactor::wrap_effects(
                Event::Storage,
                self.storage.handle_event(effect_builder, rng, event),
            ),
            Event::ApiServer(event) => reactor::wrap_effects(
                Event::ApiServer,
                self.api_server.handle_event(effect_builder, rng, event),
            ),
            Event::Consensus(event) => reactor::wrap_effects(
                Event::Consensus,
                self.consensus.handle_event(effect_builder, rng, event),
            ),
            Event::DeployGossiper(event) => reactor::wrap_effects(
                Event::DeployGossiper,
                self.deploy_gossiper
                    .handle_event(effect_builder, rng, event),
            ),
            Event::ContractRuntime(event) => reactor::wrap_effects(
                Event::ContractRuntime,
                self.contract_runtime
                    .handle_event(effect_builder, rng, event),
            ),
            // Requests:
            Event::NetworkRequest(req) => self.dispatch_event(
                effect_builder,
                rng,
                Event::Network(small_network::Event::from(req)),
            ),
            Event::DeployQueueRequest(req) => {
                self.dispatch_event(effect_builder, rng, Event::DeployQueue(req.into()))
            }

            // Announcements:
            Event::NetworkAnnouncement(NetworkAnnouncement::MessageReceived {
                sender,
                payload,
            }) => {
                let reactor_event = match payload {
                    Message::Consensus(msg) => {
                        Event::Consensus(consensus::Event::MessageReceived { sender, msg })
                    }
                    Message::Pinger(msg) => {
                        Event::Pinger(pinger::Event::MessageReceived { sender, msg })
                    }
                    Message::DeployGossiper(message) => {
                        Event::DeployGossiper(deploy_gossiper::Event::MessageReceived {
                            sender,
                            message,
                        })
                    }
                };

                // Any incoming message is one for the pinger.
                self.dispatch_event(effect_builder, rng, reactor_event)
            }
            Event::ApiServerAnnouncement(ApiServerAnnouncement::DeployReceived { deploy }) => {
                let event = deploy_gossiper::Event::DeployReceived { deploy };
                self.dispatch_event(effect_builder, rng, Event::DeployGossiper(event))
            }
            Event::StorageAnnouncement(StorageAnnouncement::StoredDeploy {
                deploy_hash,
                deploy_header,
            }) => {
                if self.deploy_buffer.add_deploy(deploy_hash, deploy_header) {
                    info!("Added deploy {} to the buffer.", deploy_hash);
                } else {
                    info!("Deploy {} rejected from the buffer.", deploy_hash);
                }
                Effects::new()
            }
        }
    }
}

impl reactor::ReactorExt<initializer::Reactor> for Reactor {
    fn new_from(
        event_queue: EventQueueHandle<Self::Event>,
        initializer_reactor: initializer::Reactor,
    ) -> Result<(Self, Effects<Self::Event>), Error> {
        let (config, storage, contract_runtime, chainspec_handler) =
            initializer_reactor.destructure();
        Self::init(
            config,
            event_queue,
            storage,
            contract_runtime,
            chainspec_handler.chainspec(),
        )
    }
}<|MERGE_RESOLUTION|>--- conflicted
+++ resolved
@@ -190,7 +190,6 @@
         let (pinger, pinger_effects) = Pinger::new(effect_builder);
         let api_server = ApiServer::new(config.http_server, effect_builder);
         let timestamp = Timestamp::now();
-<<<<<<< HEAD
         let validator_stakes = chainspec
             .genesis
             .accounts
@@ -198,12 +197,12 @@
             .filter_map(|account| account.public_key().map(|pk| (pk, account.bonded_amount())))
             .filter(|(_, stake)| stake.value() > U512::zero())
             .collect();
-        let (consensus, consensus_effects) =
-            EraSupervisor::new(timestamp, effect_builder, validator_stakes);
-=======
-        let (consensus, consensus_effects) =
-            EraSupervisor::new(timestamp, config.consensus, effect_builder)?;
->>>>>>> a2867d13
+        let (consensus, consensus_effects) = EraSupervisor::new(
+            timestamp,
+            config.consensus,
+            effect_builder,
+            validator_stakes,
+        )?;
         let deploy_gossiper = DeployGossiper::new(config.gossip);
         let deploy_buffer = DeployBuffer::new();
 
