use std::{
    collections::{HashMap, HashSet},
    mem,
    ops::Deref,
    sync::{Arc, RwLock},
};

use tracing::{debug, error};

use casper_types::{
    execution::{Effects, Transform, TransformKind},
    Digest, Key, StoredValue,
};

use crate::global_state::{
    error,
<<<<<<< HEAD
    shared::{
        transform::{Transform, TransformInstruction},
        AdditiveMap,
    },
=======
>>>>>>> b1e0f2ae
    state::{CommitError, CommitProvider, StateProvider, StateReader},
    store::Store,
    transaction_source::{lmdb::LmdbEnvironment, Transaction, TransactionSource},
    trie::{merkle_proof::TrieMerkleProof, Trie, TrieRaw},
    trie_store::{
        lmdb::LmdbTrieStore,
        operations::{
            keys_with_prefix, missing_children, prune, put_trie, read, read_with_proof,
            PruneResult, ReadResult,
        },
    },
};

type SharedCache = Arc<RwLock<Cache>>;

struct Cache {
    cached_values: HashMap<Key, (bool, StoredValue)>,
    pruned: HashSet<Key>,
}

impl Cache {
    fn new() -> Self {
        Cache {
            cached_values: HashMap::new(),
            pruned: HashSet::new(),
        }
    }

    fn insert_write(&mut self, key: Key, value: StoredValue) {
        self.pruned.remove(&key);
        self.cached_values.insert(key, (true, value));
    }

    fn insert_read(&mut self, key: Key, value: StoredValue) {
        self.cached_values.entry(key).or_insert((false, value));
    }

    fn prune(&mut self, key: Key) {
        self.cached_values.remove(&key);
        self.pruned.insert(key);
    }

    fn get(&self, key: &Key) -> Option<&StoredValue> {
        if self.pruned.contains(key) {
            return None;
        }
        self.cached_values.get(key).map(|(_dirty, value)| value)
    }

    /// Consumes self and returns only written values as values that were only read must be filtered
    /// out to prevent unnecessary writes.
    fn into_dirty_writes(self) -> (HashMap<Key, StoredValue>, HashSet<Key>) {
        let keys_to_prune = self.pruned;
        let stored_values: HashMap<Key, StoredValue> = self
            .cached_values
            .into_iter()
            .filter_map(|(key, (dirty, value))| if dirty { Some((key, value)) } else { None })
            .collect();
        debug!(
            "Cache: into_dirty_writes: prune_count: {} store_count: {}",
            keys_to_prune.len(),
            stored_values.len()
        );
        (stored_values, keys_to_prune)
    }
}

/// Global state implemented against LMDB as a backing data store.
pub struct ScratchGlobalState {
    /// Underlying, cached stored values.
    cache: SharedCache,
    /// Environment for LMDB.
    pub(crate) environment: Arc<LmdbEnvironment>,
    /// Trie store held within LMDB.
    pub(crate) trie_store: Arc<LmdbTrieStore>,
    // TODO: make this a lazy-static
    /// Empty root hash used for a new trie.
    pub(crate) empty_root_hash: Digest,
}

/// Represents a "view" of global state at a particular root hash.
pub struct ScratchGlobalStateView {
    cache: SharedCache,
    /// Environment for LMDB.
    pub(crate) environment: Arc<LmdbEnvironment>,
    /// Trie store held within LMDB.
    pub(crate) trie_store: Arc<LmdbTrieStore>,
    /// Root hash of this "view".
    pub(crate) root_hash: Digest,
}

impl ScratchGlobalState {
    /// Creates a state from an existing environment, store, and root_hash.
    /// Intended to be used for testing.
    pub fn new(
        environment: Arc<LmdbEnvironment>,
        trie_store: Arc<LmdbTrieStore>,
        empty_root_hash: Digest,
    ) -> Self {
        ScratchGlobalState {
            cache: Arc::new(RwLock::new(Cache::new())),
            environment,
            trie_store,
            empty_root_hash,
        }
    }

    /// Consume self and return inner cache.
    pub fn into_inner(self) -> (HashMap<Key, StoredValue>, HashSet<Key>) {
        let cache = mem::replace(&mut *self.cache.write().unwrap(), Cache::new());
        cache.into_dirty_writes()
    }
}

impl StateReader<Key, StoredValue> for ScratchGlobalStateView {
    type Error = error::Error;

    fn read(&self, key: &Key) -> Result<Option<StoredValue>, Self::Error> {
        if self.cache.read().unwrap().pruned.contains(key) {
            return Ok(None);
        }
        if let Some(value) = self.cache.read().unwrap().get(key) {
            return Ok(Some(value.clone()));
        }
        let txn = self.environment.create_read_txn()?;
        let ret = match read::<Key, StoredValue, lmdb::RoTransaction, LmdbTrieStore, Self::Error>(
            &txn,
            self.trie_store.deref(),
            &self.root_hash,
            key,
        )? {
            ReadResult::Found(value) => {
                self.cache.write().unwrap().insert_read(*key, value.clone());
                Some(value)
            }
            ReadResult::NotFound => None,
            ReadResult::RootNotFound => panic!("ScratchGlobalState has invalid root"),
        };
        txn.commit()?;
        Ok(ret)
    }

    fn read_with_proof(
        &self,
        key: &Key,
    ) -> Result<Option<TrieMerkleProof<Key, StoredValue>>, Self::Error> {
        if self.cache.read().unwrap().pruned.contains(key) {
            return Ok(None);
        }
        let txn = self.environment.create_read_txn()?;
        let ret = match read_with_proof::<
            Key,
            StoredValue,
            lmdb::RoTransaction,
            LmdbTrieStore,
            Self::Error,
        >(&txn, self.trie_store.deref(), &self.root_hash, key)?
        {
            ReadResult::Found(value) => Some(value),
            ReadResult::NotFound => None,
            ReadResult::RootNotFound => panic!("LmdbWithCacheGlobalState has invalid root"),
        };
        txn.commit()?;
        Ok(ret)
    }

    fn keys_with_prefix(&self, prefix: &[u8]) -> Result<Vec<Key>, Self::Error> {
        let txn = self.environment.create_read_txn()?;
        let keys_iter = keys_with_prefix::<Key, StoredValue, _, _>(
            &txn,
            self.trie_store.deref(),
            &self.root_hash,
            prefix,
        );
        let mut ret = Vec::new();
        for result in keys_iter {
            match result {
                Ok(key) => {
                    if !self.cache.read().unwrap().pruned.contains(&key) {
                        ret.push(key);
                    }
                }
                Err(error) => return Err(error),
            }
        }
        txn.commit()?;
        Ok(ret)
    }
}

impl CommitProvider for ScratchGlobalState {
    /// State hash returned is the one provided, as we do not write to lmdb with this kind of global
    /// state. Note that the state hash is NOT used, and simply passed back to the caller.
    fn commit(&self, state_hash: Digest, effects: Effects) -> Result<Digest, Self::Error> {
        for (key, kind) in effects.value().into_iter().map(Transform::destructure) {
            let cached_value = self.cache.read().unwrap().get(&key).cloned();
<<<<<<< HEAD
            let instruction = match (cached_value, transform) {
                (None, Transform::Write(new_value)) => TransformInstruction::store(new_value),
                (None, transform) => {
=======
            let value = match (cached_value, kind) {
                (None, TransformKind::Write(new_value)) => new_value,
                (None, transform_kind) => {
>>>>>>> b1e0f2ae
                    // It might be the case that for `Add*` operations we don't have the previous
                    // value in cache yet.
                    let txn = self.environment.create_read_txn()?;
                    let instruction = match read::<
                        Key,
                        StoredValue,
                        lmdb::RoTransaction,
                        LmdbTrieStore,
                        Self::Error,
                    >(
                        &txn, self.trie_store.deref(), &state_hash, &key
                    )? {
                        ReadResult::Found(current_value) => {
<<<<<<< HEAD
                            match transform.apply(current_value.clone()) {
                                Ok(instruction) => instruction,
=======
                            match transform_kind.apply(current_value.clone()) {
                                Ok(updated_value) => updated_value,
>>>>>>> b1e0f2ae
                                Err(err) => {
                                    error!(?key, ?err, "Key found, but could not apply transform");
                                    return Err(CommitError::TransformError(err).into());
                                }
                            }
                        }
                        ReadResult::NotFound => {
                            error!(
                                ?key,
                                ?transform_kind,
                                "Key not found while attempting to apply transform"
                            );
                            return Err(CommitError::KeyNotFound(key).into());
                        }
                        ReadResult::RootNotFound => {
                            error!(root_hash=?state_hash, "root not found");
                            return Err(CommitError::ReadRootNotFound(state_hash).into());
                        }
                    };
                    txn.commit()?;
                    instruction
                }
<<<<<<< HEAD
                (Some(current_value), transform) => match transform.apply(current_value.clone()) {
                    Ok(instruction) => instruction,
                    Err(err) => {
                        error!(?key, ?err, "Key found, but could not apply transform");
                        return Err(CommitError::TransformError(err).into());
=======
                (Some(current_value), transform_kind) => {
                    match transform_kind.apply(current_value) {
                        Ok(updated_value) => updated_value,
                        Err(err) => {
                            error!(?key, ?err, "Key found, but could not apply transform");
                            return Err(CommitError::TransformError(err).into());
                        }
>>>>>>> b1e0f2ae
                    }
                }
            };

            match instruction {
                TransformInstruction::Store(value) => {
                    self.cache.write().unwrap().insert_write(key, value);
                }
                TransformInstruction::Prune(key) => {
                    self.cache.write().unwrap().prune(key);
                }
            }
        }
        Ok(state_hash)
    }
}

impl StateProvider for ScratchGlobalState {
    type Error = error::Error;

    type Reader = ScratchGlobalStateView;

    fn checkout(&self, state_hash: Digest) -> Result<Option<Self::Reader>, Self::Error> {
        let txn = self.environment.create_read_txn()?;
        let maybe_root: Option<Trie<Key, StoredValue>> = self.trie_store.get(&txn, &state_hash)?;
        let maybe_state = maybe_root.map(|_| ScratchGlobalStateView {
            cache: Arc::clone(&self.cache),
            environment: Arc::clone(&self.environment),
            trie_store: Arc::clone(&self.trie_store),
            root_hash: state_hash,
        });
        txn.commit()?;
        Ok(maybe_state)
    }

    fn empty_root(&self) -> Digest {
        self.empty_root_hash
    }

    fn get_trie_full(&self, trie_key: &Digest) -> Result<Option<TrieRaw>, Self::Error> {
        let txn = self.environment.create_read_txn()?;
        let ret: Option<TrieRaw> =
            Store::<Digest, Trie<Digest, StoredValue>>::get_raw(&*self.trie_store, &txn, trie_key)?
                .map(TrieRaw::new);
        txn.commit()?;
        Ok(ret)
    }

    fn put_trie(&self, trie: &[u8]) -> Result<Digest, Self::Error> {
        let mut txn = self.environment.create_read_write_txn()?;
        let trie_hash =
            put_trie::<Key, StoredValue, lmdb::RwTransaction, LmdbTrieStore, Self::Error>(
                &mut txn,
                &self.trie_store,
                trie,
            )?;
        txn.commit()?;
        Ok(trie_hash)
    }

    /// Finds all of the keys of missing directly descendant `Trie<K,V>` values
    fn missing_children(&self, trie_raw: &[u8]) -> Result<Vec<Digest>, Self::Error> {
        let txn = self.environment.create_read_txn()?;
        let missing_descendants =
            missing_children::<Key, StoredValue, lmdb::RoTransaction, LmdbTrieStore, Self::Error>(
                &txn,
                self.trie_store.deref(),
                trie_raw,
            )?;
        txn.commit()?;
        Ok(missing_descendants)
    }

    fn prune_keys(
        &self,
        mut state_root_hash: Digest,
        keys_to_delete: &[Key],
    ) -> Result<PruneResult, Self::Error> {
        let mut txn = self.environment.create_read_write_txn()?;
        for key in keys_to_delete {
            let prune_result = prune::<Key, StoredValue, _, _, Self::Error>(
                &mut txn,
                self.trie_store.deref(),
                &state_root_hash,
                key,
            );
            match prune_result? {
                PruneResult::Pruned(root) => {
                    state_root_hash = root;
                }
                other => return Ok(other),
            }
        }
        txn.commit()?;
        Ok(PruneResult::Pruned(state_root_hash))
    }
}

#[cfg(test)]
pub(crate) mod tests {
    use lmdb::DatabaseFlags;
    use tempfile::tempdir;

    use casper_types::{
        account::AccountHash,
        execution::{Effects, Transform, TransformKind},
        CLValue, Digest,
    };

    use super::*;
    use crate::global_state::{
        state::{lmdb::LmdbGlobalState, CommitProvider},
        trie_store::operations::{write, WriteResult},
        DEFAULT_TEST_MAX_DB_SIZE, DEFAULT_TEST_MAX_READERS,
    };

    #[derive(Debug, Clone)]
    pub(crate) struct TestPair {
        pub key: Key,
        pub value: StoredValue,
    }

    pub(crate) fn create_test_pairs() -> [TestPair; 2] {
        [
            TestPair {
                key: Key::Account(AccountHash::new([1_u8; 32])),
                value: StoredValue::CLValue(CLValue::from_t(1_i32).unwrap()),
            },
            TestPair {
                key: Key::Account(AccountHash::new([2_u8; 32])),
                value: StoredValue::CLValue(CLValue::from_t(2_i32).unwrap()),
            },
        ]
    }

    pub(crate) fn create_test_pairs_updated() -> [TestPair; 3] {
        [
            TestPair {
                key: Key::Account(AccountHash::new([1u8; 32])),
                value: StoredValue::CLValue(CLValue::from_t("one".to_string()).unwrap()),
            },
            TestPair {
                key: Key::Account(AccountHash::new([2u8; 32])),
                value: StoredValue::CLValue(CLValue::from_t("two".to_string()).unwrap()),
            },
            TestPair {
                key: Key::Account(AccountHash::new([3u8; 32])),
                value: StoredValue::CLValue(CLValue::from_t(3_i32).unwrap()),
            },
        ]
    }

    pub(crate) fn create_test_transforms() -> Effects {
        let mut effects = Effects::new();
        let transform = Transform::new(
            Key::Account(AccountHash::new([3u8; 32])),
            TransformKind::Write(StoredValue::CLValue(CLValue::from_t("one").unwrap())),
        );
        effects.push(transform);
        effects
    }

    pub(crate) struct TestState {
        state: LmdbGlobalState,
        root_hash: Digest,
    }

    pub(crate) fn create_test_state() -> TestState {
        let temp_dir = tempdir().unwrap();
        let environment = Arc::new(
            LmdbEnvironment::new(
                temp_dir.path(),
                DEFAULT_TEST_MAX_DB_SIZE,
                DEFAULT_TEST_MAX_READERS,
                true,
            )
            .unwrap(),
        );
        let trie_store =
            Arc::new(LmdbTrieStore::new(&environment, None, DatabaseFlags::empty()).unwrap());

        let state = LmdbGlobalState::empty(environment, trie_store).unwrap();
        let mut current_root = state.empty_root_hash;
        {
            let mut txn = state.environment.create_read_write_txn().unwrap();

            for TestPair { key, value } in &create_test_pairs() {
                match write::<_, _, _, LmdbTrieStore, error::Error>(
                    &mut txn,
                    &state.trie_store,
                    &current_root,
                    key,
                    value,
                )
                .unwrap()
                {
                    WriteResult::Written(root_hash) => {
                        current_root = root_hash;
                    }
                    WriteResult::AlreadyExists => (),
                    WriteResult::RootNotFound => {
                        panic!("LmdbWithCacheGlobalState has invalid root")
                    }
                }
            }

            txn.commit().unwrap();
        }
        TestState {
            state,
            root_hash: current_root,
        }
    }

    #[test]
    fn commit_updates_state() {
        let test_pairs_updated = create_test_pairs_updated();

        let TestState { state, root_hash } = create_test_state();

        let scratch = state.create_scratch();

        let effects = {
            let mut tmp = Effects::new();
            for TestPair { key, value } in &test_pairs_updated {
                let transform = Transform::new(*key, TransformKind::Write(value.to_owned()));
                tmp.push(transform);
            }
            tmp
        };

        let scratch_root_hash = scratch.commit(root_hash, effects.clone()).unwrap();

        assert_eq!(
            scratch_root_hash, root_hash,
            "ScratchGlobalState should not modify the state root, as it does no hashing"
        );

        let lmdb_hash = state.commit(root_hash, effects).unwrap();
        let updated_checkout = state.checkout(lmdb_hash).unwrap().unwrap();

        let all_keys = updated_checkout.keys_with_prefix(&[]).unwrap();

        let (stored_values, _) = scratch.into_inner();
        assert_eq!(all_keys.len(), stored_values.len());

        for key in all_keys {
            assert!(stored_values.get(&key).is_some());
            assert_eq!(
                stored_values.get(&key),
                updated_checkout.read(&key).unwrap().as_ref()
            );
        }

        for TestPair { key, value } in test_pairs_updated.iter().cloned() {
            assert_eq!(Some(value), updated_checkout.read(&key).unwrap());
        }
    }

    #[test]
    fn commit_updates_state_with_add() {
        let test_pairs_updated = create_test_pairs_updated();

        // create two lmdb instances, with a scratch instance on the first
        let TestState { state, root_hash } = create_test_state();
        let TestState {
            state: state2,
            root_hash: state_2_root_hash,
        } = create_test_state();

        let scratch = state.create_scratch();

        let effects = {
            let mut tmp = Effects::new();
            for TestPair { key, value } in &test_pairs_updated {
                let transform = Transform::new(*key, TransformKind::Write(value.to_owned()));
                tmp.push(transform);
            }
            tmp
        };

        // Commit effects to both databases.
        scratch.commit(root_hash, effects.clone()).unwrap();
        let updated_hash = state2.commit(state_2_root_hash, effects).unwrap();

        // Create add transforms as well
        let add_effects = create_test_transforms();
        scratch.commit(root_hash, add_effects.clone()).unwrap();
        let updated_hash = state2.commit(updated_hash, add_effects).unwrap();

        let scratch_checkout = scratch.checkout(root_hash).unwrap().unwrap();
        let updated_checkout = state2.checkout(updated_hash).unwrap().unwrap();
        let all_keys = updated_checkout.keys_with_prefix(&[]).unwrap();

        // Check that cache matches the contents of the second instance of lmdb
        for key in all_keys {
            assert_eq!(
                scratch_checkout.read(&key).unwrap().as_ref(),
                updated_checkout.read(&key).unwrap().as_ref()
            );
        }
    }

    #[test]
    fn commit_updates_state_and_original_state_stays_intact() {
        let test_pairs_updated = create_test_pairs_updated();

        let TestState {
            state, root_hash, ..
        } = create_test_state();

        let scratch = state.create_scratch();

        let effects = {
            let mut tmp = Effects::new();
            for TestPair { key, value } in &test_pairs_updated {
                let transform = Transform::new(*key, TransformKind::Write(value.to_owned()));
                tmp.push(transform);
            }
            tmp
        };

        let updated_hash = scratch.commit(root_hash, effects).unwrap();

        let updated_checkout = scratch.checkout(updated_hash).unwrap().unwrap();
        for TestPair { key, value } in test_pairs_updated.iter().cloned() {
            assert_eq!(
                Some(value),
                updated_checkout.read(&key).unwrap(),
                "ScratchGlobalState should not yet be written to the underlying lmdb state"
            );
        }

        let original_checkout = state.checkout(root_hash).unwrap().unwrap();
        for TestPair { key, value } in create_test_pairs().iter().cloned() {
            assert_eq!(Some(value), original_checkout.read(&key).unwrap());
        }
        assert_eq!(
            None,
            original_checkout.read(&test_pairs_updated[2].key).unwrap()
        );
    }
}<|MERGE_RESOLUTION|>--- conflicted
+++ resolved
@@ -14,13 +14,6 @@
 
 use crate::global_state::{
     error,
-<<<<<<< HEAD
-    shared::{
-        transform::{Transform, TransformInstruction},
-        AdditiveMap,
-    },
-=======
->>>>>>> b1e0f2ae
     state::{CommitError, CommitProvider, StateProvider, StateReader},
     store::Store,
     transaction_source::{lmdb::LmdbEnvironment, Transaction, TransactionSource},
@@ -217,15 +210,9 @@
     fn commit(&self, state_hash: Digest, effects: Effects) -> Result<Digest, Self::Error> {
         for (key, kind) in effects.value().into_iter().map(Transform::destructure) {
             let cached_value = self.cache.read().unwrap().get(&key).cloned();
-<<<<<<< HEAD
-            let instruction = match (cached_value, transform) {
-                (None, Transform::Write(new_value)) => TransformInstruction::store(new_value),
-                (None, transform) => {
-=======
-            let value = match (cached_value, kind) {
-                (None, TransformKind::Write(new_value)) => new_value,
+            let instruction = match (cached_value, kind) {
+                (None, TransformKind::Write(new_value)) => TransformInstruction::store(new_value),
                 (None, transform_kind) => {
->>>>>>> b1e0f2ae
                     // It might be the case that for `Add*` operations we don't have the previous
                     // value in cache yet.
                     let txn = self.environment.create_read_txn()?;
@@ -239,13 +226,8 @@
                         &txn, self.trie_store.deref(), &state_hash, &key
                     )? {
                         ReadResult::Found(current_value) => {
-<<<<<<< HEAD
-                            match transform.apply(current_value.clone()) {
+                            match transform_kind.apply(current_value.clone()) {
                                 Ok(instruction) => instruction,
-=======
-                            match transform_kind.apply(current_value.clone()) {
-                                Ok(updated_value) => updated_value,
->>>>>>> b1e0f2ae
                                 Err(err) => {
                                     error!(?key, ?err, "Key found, but could not apply transform");
                                     return Err(CommitError::TransformError(err).into());
@@ -268,21 +250,13 @@
                     txn.commit()?;
                     instruction
                 }
-<<<<<<< HEAD
-                (Some(current_value), transform) => match transform.apply(current_value.clone()) {
-                    Ok(instruction) => instruction,
-                    Err(err) => {
-                        error!(?key, ?err, "Key found, but could not apply transform");
-                        return Err(CommitError::TransformError(err).into());
-=======
                 (Some(current_value), transform_kind) => {
                     match transform_kind.apply(current_value) {
-                        Ok(updated_value) => updated_value,
+                        Ok(instruction) => instruction,
                         Err(err) => {
                             error!(?key, ?err, "Key found, but could not apply transform");
                             return Err(CommitError::TransformError(err).into());
                         }
->>>>>>> b1e0f2ae
                     }
                 }
             };
