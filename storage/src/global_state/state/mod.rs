//! Global state.

/// Lmdb implementation of global state.
pub mod lmdb;

/// Lmdb implementation of global state with cache.
pub mod scratch;

use num_rational::Ratio;
use std::{
    cell::RefCell,
    collections::{BTreeMap, BTreeSet},
    convert::TryFrom,
    rc::Rc,
};

use tracing::{debug, error, info, warn};

use casper_types::{
    addressable_entity::{EntityKindTag, NamedKeys},
    bytesrepr::{self, ToBytes},
    execution::{Effects, TransformError, TransformInstruction, TransformKindV2, TransformV2},
    global_state::TrieMerkleProof,
    system::{
        self,
        auction::SEIGNIORAGE_RECIPIENTS_SNAPSHOT_KEY,
        handle_payment::Error,
        mint::{
            BalanceHoldAddr, BalanceHoldAddrTag, ARG_AMOUNT, ROUND_SEIGNIORAGE_RATE_KEY,
            TOTAL_SUPPLY_KEY,
        },
        AUCTION, HANDLE_PAYMENT, MINT,
    },
    Account, AddressableEntity, BlockGlobalAddr, CLValue, Digest, EntityAddr, HoldsEpoch, Key,
    KeyTag, Phase, PublicKey, RuntimeArgs, StoredValue, U512,
};

#[cfg(test)]
pub use self::lmdb::make_temporary_global_state;

use crate::{
    data_access_layer::{
        auction::{AuctionMethodRet, BiddingRequest, BiddingResult},
        balance::BalanceHandling,
        era_validators::EraValidatorsResult,
        forced_undelegate::{
            ForcedUndelegateError, ForcedUndelegateRequest, ForcedUndelegateResult,
        },
        handle_fee::{HandleFeeMode, HandleFeeRequest, HandleFeeResult},
        mint::{TransferRequest, TransferRequestArgs, TransferResult},
        prefixed_values::{PrefixedValuesRequest, PrefixedValuesResult},
        tagged_values::{TaggedValuesRequest, TaggedValuesResult},
        AddressableEntityRequest, AddressableEntityResult, AuctionMethod, BalanceHoldError,
        BalanceHoldKind, BalanceHoldMode, BalanceHoldRequest, BalanceHoldResult, BalanceIdentifier,
        BalanceRequest, BalanceResult, BidsRequest, BidsResult, BlockGlobalKind,
        BlockGlobalRequest, BlockGlobalResult, BlockRewardsError, BlockRewardsRequest,
        BlockRewardsResult, EntryPointsRequest, EntryPointsResult, EraValidatorsRequest,
        ExecutionResultsChecksumRequest, ExecutionResultsChecksumResult, FeeError, FeeRequest,
        FeeResult, FlushRequest, FlushResult, GenesisRequest, GenesisResult, HandleRefundMode,
        HandleRefundRequest, HandleRefundResult, InsufficientBalanceHandling, ProofHandling,
        ProofsResult, ProtocolUpgradeRequest, ProtocolUpgradeResult, PruneRequest, PruneResult,
        PutTrieRequest, PutTrieResult, QueryRequest, QueryResult, RoundSeigniorageRateRequest,
        RoundSeigniorageRateResult, StepError, StepRequest, StepResult,
        SystemEntityRegistryPayload, SystemEntityRegistryRequest, SystemEntityRegistryResult,
        SystemEntityRegistrySelector, TotalSupplyRequest, TotalSupplyResult, TrieRequest,
        TrieResult, EXECUTION_RESULTS_CHECKSUM_NAME,
    },
    global_state::{
        error::Error as GlobalStateError,
        state::scratch::ScratchGlobalState,
        transaction_source::{Transaction, TransactionSource},
        trie::Trie,
        trie_store::{
            operations::{prune, read, write, ReadResult, TriePruneResult, WriteResult},
            TrieStore,
        },
    },
    system::{
        auction::{self, Auction},
        genesis::{GenesisError, GenesisInstaller},
        handle_payment::HandlePayment,
        mint::Mint,
        protocol_upgrade::{ProtocolUpgradeError, ProtocolUpgrader},
        runtime_native::{Id, RuntimeNative},
        transfer::{NewTransferTargetMode, TransferError, TransferRuntimeArgsBuilder},
    },
    tracking_copy::{TrackingCopy, TrackingCopyEntityExt, TrackingCopyError, TrackingCopyExt},
};

/// A trait expressing the reading of state. This trait is used to abstract the underlying store.
pub trait StateReader<K, V> {
    /// An error which occurs when reading state
    type Error;

    /// Returns the state value from the corresponding key
    fn read(&self, key: &K) -> Result<Option<V>, Self::Error>;

    /// Returns the merkle proof of the state value from the corresponding key
    fn read_with_proof(&self, key: &K) -> Result<Option<TrieMerkleProof<K, V>>, Self::Error>;

    /// Returns the keys in the trie matching `prefix`.
    fn keys_with_prefix(&self, prefix: &[u8]) -> Result<Vec<K>, Self::Error>;
}

/// An error emitted by the execution engine on commit
#[derive(Clone, Debug, thiserror::Error, Eq, PartialEq)]
pub enum CommitError {
    /// Root not found.
    #[error("Root not found: {0:?}")]
    RootNotFound(Digest),
    /// Root not found while attempting to read.
    #[error("Root not found while attempting to read: {0:?}")]
    ReadRootNotFound(Digest),
    /// Root not found while attempting to write.
    #[error("Root not found while writing: {0:?}")]
    WriteRootNotFound(Digest),
    /// Key not found.
    #[error("Key not found: {0}")]
    KeyNotFound(Key),
    /// Transform error.
    #[error(transparent)]
    TransformError(TransformError),
    /// Trie not found while attempting to validate cache write.
    #[error("Trie not found in cache {0}")]
    TrieNotFoundInCache(Digest),
}

pub trait ScratchProvider: CommitProvider {
    fn get_scratch_global_state(&self) -> ScratchGlobalState;
    fn write_scratch_to_db(
        &self,
        state_root_hash: Digest,
        scratch_global_state: ScratchGlobalState,
    ) -> Result<Digest, GlobalStateError>;
    fn prune_keys(&self, state_root_hash: Digest, keys: &[Key]) -> TriePruneResult;
}

/// Provides `commit` method.
pub trait CommitProvider: StateProvider {
    /// Applies changes and returns a new post state hash.
    /// block_hash is used for computing a deterministic and unique keys.
    fn commit(&self, state_hash: Digest, effects: Effects) -> Result<Digest, GlobalStateError>;

    /// Runs and commits the genesis process, once per network.
    fn genesis(&self, request: GenesisRequest) -> GenesisResult {
        let initial_root = self.empty_root();
        let tc = match self.tracking_copy(initial_root) {
            Ok(Some(tc)) => Rc::new(RefCell::new(tc)),
            Ok(None) => return GenesisResult::Fatal("state uninitialized".to_string()),
            Err(err) => {
                return GenesisResult::Failure(GenesisError::TrackingCopy(
                    TrackingCopyError::Storage(err),
                ));
            }
        };
        let chainspec_hash = request.chainspec_hash();
        let protocol_version = request.protocol_version();
        let config = request.config();

        let mut genesis_installer: GenesisInstaller<Self> =
            GenesisInstaller::new(chainspec_hash, protocol_version, config.clone(), tc);

        let chainspec_registry = request.chainspec_registry();
        if let Err(gen_err) = genesis_installer.install(chainspec_registry.clone()) {
            return GenesisResult::Failure(*gen_err);
        }

        let effects = genesis_installer.finalize();
        match self.commit(initial_root, effects.clone()) {
            Ok(post_state_hash) => GenesisResult::Success {
                post_state_hash,
                effects,
            },
            Err(err) => {
                GenesisResult::Failure(GenesisError::TrackingCopy(TrackingCopyError::Storage(err)))
            }
        }
    }

    /// Runs and commits the protocol upgrade process.
    fn protocol_upgrade(&self, request: ProtocolUpgradeRequest) -> ProtocolUpgradeResult {
        let pre_state_hash = request.pre_state_hash();
        let tc = match self.tracking_copy(pre_state_hash) {
            Ok(Some(tc)) => Rc::new(RefCell::new(tc)),
            Ok(None) => return ProtocolUpgradeResult::RootNotFound,
            Err(err) => {
                return ProtocolUpgradeResult::Failure(ProtocolUpgradeError::TrackingCopy(
                    TrackingCopyError::Storage(err),
                ));
            }
        };

        let protocol_upgrader: ProtocolUpgrader<Self> =
            ProtocolUpgrader::new(request.config().clone(), pre_state_hash, tc.clone());

        if let Err(err) = protocol_upgrader.upgrade(pre_state_hash) {
            return err.into();
        }

        let effects = tc.borrow().effects();

        // commit
        match self.commit(pre_state_hash, effects.clone()) {
            Ok(post_state_hash) => ProtocolUpgradeResult::Success {
                post_state_hash,
                effects,
            },
            Err(err) => ProtocolUpgradeResult::Failure(ProtocolUpgradeError::TrackingCopy(
                TrackingCopyError::Storage(err),
            )),
        }
    }

    /// Safely prune specified keys from global state, using a tracking copy.
    fn prune(&self, request: PruneRequest) -> PruneResult {
        let pre_state_hash = request.state_hash();
        let tc = match self.tracking_copy(pre_state_hash) {
            Ok(Some(tc)) => Rc::new(RefCell::new(tc)),
            Ok(None) => return PruneResult::RootNotFound,
            Err(err) => return PruneResult::Failure(TrackingCopyError::Storage(err)),
        };

        let keys_to_delete = request.keys_to_prune();
        if keys_to_delete.is_empty() {
            // effectively a noop
            return PruneResult::Success {
                post_state_hash: pre_state_hash,
                effects: Effects::default(),
            };
        }

        for key in keys_to_delete {
            tc.borrow_mut().prune(*key)
        }

        let effects = tc.borrow().effects();

        match self.commit(pre_state_hash, effects.clone()) {
            Ok(post_state_hash) => PruneResult::Success {
                post_state_hash,
                effects,
            },
            Err(tce) => PruneResult::Failure(tce.into()),
        }
    }

    /// Step auction state at era end.
    fn step(&self, request: StepRequest) -> StepResult {
        let state_hash = request.state_hash();
        let tc = match self.tracking_copy(state_hash) {
            Ok(Some(tc)) => Rc::new(RefCell::new(tc)),
            Ok(None) => return StepResult::RootNotFound,
            Err(err) => {
                return StepResult::Failure(StepError::TrackingCopy(TrackingCopyError::Storage(
                    err,
                )));
            }
        };
        let protocol_version = request.protocol_version();

        let seed = {
            // seeds address generator w/ era_end_timestamp_millis
            let mut bytes = match request.era_end_timestamp_millis().into_bytes() {
                Ok(bytes) => bytes,
                Err(bre) => {
                    return StepResult::Failure(StepError::TrackingCopy(
                        TrackingCopyError::BytesRepr(bre),
                    ));
                }
            };
            match &mut protocol_version.into_bytes() {
                Ok(next) => bytes.append(next),
                Err(bre) => {
                    return StepResult::Failure(StepError::TrackingCopy(
                        TrackingCopyError::BytesRepr(*bre),
                    ));
                }
            };
            match &mut request.next_era_id().into_bytes() {
                Ok(next) => bytes.append(next),
                Err(bre) => {
                    return StepResult::Failure(StepError::TrackingCopy(
                        TrackingCopyError::BytesRepr(*bre),
                    ));
                }
            };

            Id::Seed(bytes)
        };

        let config = request.config();
        // this runtime uses the system's context
        let mut runtime = match RuntimeNative::new_system_runtime(
            config.clone(),
            protocol_version,
            seed,
            Rc::clone(&tc),
            Phase::Session,
        ) {
            Ok(rt) => rt,
            Err(tce) => return StepResult::Failure(StepError::TrackingCopy(tce)),
        };

        let slashed_validators: Vec<PublicKey> = request.slashed_validators();
        if !slashed_validators.is_empty() {
            if let Err(err) = runtime.slash(slashed_validators) {
                error!("{}", err);
                return StepResult::Failure(StepError::SlashingError);
            }
        }

        let era_end_timestamp_millis = request.era_end_timestamp_millis();
        let evicted_validators = request
            .evict_items()
            .iter()
            .map(|item| item.validator_id.clone())
            .collect::<Vec<PublicKey>>();
        let max_delegators_per_validator = config.max_delegators_per_validator();

        if let Err(err) = runtime.run_auction(
            era_end_timestamp_millis,
            evicted_validators,
            max_delegators_per_validator,
        ) {
            error!("{}", err);
            return StepResult::Failure(StepError::Auction);
        }

        let effects = tc.borrow().effects();

        match self.commit(state_hash, effects.clone()) {
            Ok(post_state_hash) => StepResult::Success {
                post_state_hash,
                effects,
            },
            Err(gse) => StepResult::Failure(gse.into()),
        }
    }

    /// Distribute block rewards.
    fn distribute_block_rewards(&self, request: BlockRewardsRequest) -> BlockRewardsResult {
        let state_hash = request.state_hash();
        let rewards = request.rewards();
        if rewards.is_empty() {
            info!("rewards are empty");
            // if there are no rewards to distribute, this is effectively a noop
            return BlockRewardsResult::Success {
                post_state_hash: state_hash,
                effects: Effects::new(),
            };
        }

        let tc = match self.tracking_copy(state_hash) {
            Ok(Some(tc)) => Rc::new(RefCell::new(tc)),
            Ok(None) => return BlockRewardsResult::RootNotFound,
            Err(err) => {
                return BlockRewardsResult::Failure(BlockRewardsError::TrackingCopy(
                    TrackingCopyError::Storage(err),
                ));
            }
        };

        let config = request.config();
        let protocol_version = request.protocol_version();
        let seed = {
            let mut bytes = match request.block_time().into_bytes() {
                Ok(bytes) => bytes,
                Err(bre) => {
                    return BlockRewardsResult::Failure(BlockRewardsError::TrackingCopy(
                        TrackingCopyError::BytesRepr(bre),
                    ));
                }
            };
            match &mut protocol_version.into_bytes() {
                Ok(next) => bytes.append(next),
                Err(bre) => {
                    return BlockRewardsResult::Failure(BlockRewardsError::TrackingCopy(
                        TrackingCopyError::BytesRepr(*bre),
                    ));
                }
            };

            Id::Seed(bytes)
        };

        // this runtime uses the system's context
        let mut runtime = match RuntimeNative::new_system_runtime(
            config.clone(),
            protocol_version,
            seed,
            Rc::clone(&tc),
            Phase::Session,
        ) {
            Ok(rt) => rt,
            Err(tce) => {
                return BlockRewardsResult::Failure(BlockRewardsError::TrackingCopy(tce));
            }
        };

        if let Err(auction_error) = runtime.distribute(rewards.clone()) {
            error!(
                "distribute block rewards failed due to auction error {:?}",
                auction_error
            );
            return BlockRewardsResult::Failure(BlockRewardsError::Auction(auction_error));
        }

        let effects = tc.borrow().effects();

        match self.commit(state_hash, effects.clone()) {
            Ok(post_state_hash) => BlockRewardsResult::Success {
                post_state_hash,
                effects,
            },
            Err(gse) => BlockRewardsResult::Failure(BlockRewardsError::TrackingCopy(
                TrackingCopyError::Storage(gse),
            )),
        }
    }

    /// Distribute fees, if relevant to the chainspec configured behavior.
    fn distribute_fees(&self, request: FeeRequest) -> FeeResult {
        let state_hash = request.state_hash();
        if !request.should_distribute_fees() {
            // effectively noop
            return FeeResult::Success {
                post_state_hash: state_hash,
                effects: Effects::new(),
                transfers: vec![],
            };
        }

        let tc = match self.tracking_copy(state_hash) {
            Ok(Some(tracking_copy)) => Rc::new(RefCell::new(tracking_copy)),
            Ok(None) => return FeeResult::RootNotFound,
            Err(gse) => {
                return FeeResult::Failure(FeeError::TrackingCopy(TrackingCopyError::Storage(gse)));
            }
        };

        let config = request.config();
        let protocol_version = request.protocol_version();
        let seed = {
            let mut bytes = match request.block_time().into_bytes() {
                Ok(bytes) => bytes,
                Err(bre) => {
                    return FeeResult::Failure(FeeError::TrackingCopy(
                        TrackingCopyError::BytesRepr(bre),
                    ));
                }
            };
            match &mut protocol_version.into_bytes() {
                Ok(next) => bytes.append(next),
                Err(bre) => {
                    return FeeResult::Failure(FeeError::TrackingCopy(
                        TrackingCopyError::BytesRepr(*bre),
                    ));
                }
            };

            Id::Seed(bytes)
        };

        // this runtime uses the system's context
        let mut runtime = match RuntimeNative::new_system_runtime(
            config.clone(),
            protocol_version,
            seed,
            Rc::clone(&tc),
            Phase::System,
        ) {
            Ok(rt) => rt,
            Err(tce) => {
                return FeeResult::Failure(FeeError::TrackingCopy(tce));
            }
        };

        let source = BalanceIdentifier::Accumulate;
        let source_purse = match source.purse_uref(&mut tc.borrow_mut(), protocol_version) {
            Ok(value) => value,
            Err(tce) => return FeeResult::Failure(FeeError::TrackingCopy(tce)),
        };
        // amount = None will distribute the full current balance of the accumulation purse
        let result = runtime.distribute_accumulated_fees(source_purse, None);

        match result {
            Ok(_) => {
                let effects = tc.borrow_mut().effects();
                let transfers = runtime.into_transfers();
                let post_state_hash = match self.commit(state_hash, effects.clone()) {
                    Ok(post_state_hash) => post_state_hash,
                    Err(gse) => {
                        return FeeResult::Failure(FeeError::TrackingCopy(
                            TrackingCopyError::Storage(gse),
                        ));
                    }
                };
                FeeResult::Success {
                    effects,
                    transfers,
                    post_state_hash,
                }
            }
            Err(hpe) => FeeResult::Failure(FeeError::TrackingCopy(
                TrackingCopyError::SystemContract(system::Error::HandlePayment(hpe)),
            )),
        }
    }

<<<<<<< HEAD
    /// Forcibly unbonds delegator bids which fall outside configured delegation limits.
    fn forced_undelegate(&self, request: ForcedUndelegateRequest) -> ForcedUndelegateResult {
        let state_hash = request.state_hash();

        let tc = match self.tracking_copy(state_hash) {
            Ok(Some(tc)) => Rc::new(RefCell::new(tc)),
            Ok(None) => return ForcedUndelegateResult::RootNotFound,
            Err(err) => {
                return ForcedUndelegateResult::Failure(ForcedUndelegateError::TrackingCopy(
                    TrackingCopyError::Storage(err),
                ))
            }
        };

        let config = request.config();
        let protocol_version = request.protocol_version();
        let seed = {
            let mut bytes = match request.block_time().into_bytes() {
                Ok(bytes) => bytes,
                Err(bre) => {
                    return ForcedUndelegateResult::Failure(ForcedUndelegateError::TrackingCopy(
                        TrackingCopyError::BytesRepr(bre),
                    ))
                }
            };
            match &mut protocol_version.into_bytes() {
                Ok(next) => bytes.append(next),
                Err(bre) => {
                    return ForcedUndelegateResult::Failure(ForcedUndelegateError::TrackingCopy(
                        TrackingCopyError::BytesRepr(*bre),
                    ))
                }
            };

            crate::system::runtime_native::Id::Seed(bytes)
        };

        // this runtime uses the system's context
        let mut runtime = match RuntimeNative::new_system_runtime(
            config.clone(),
            protocol_version,
            seed,
            Rc::clone(&tc),
            Phase::Session,
        ) {
            Ok(rt) => rt,
            Err(tce) => {
                return ForcedUndelegateResult::Failure(ForcedUndelegateError::TrackingCopy(tce));
            }
        };

        if let Err(auction_error) = runtime.forced_undelegate() {
            error!(
                "forced undelegation failed due to auction error {:?}",
                auction_error
            );
            return ForcedUndelegateResult::Failure(ForcedUndelegateError::Auction(auction_error));
        }

        let effects = tc.borrow().effects();

        match self.commit(state_hash, effects.clone()) {
            Ok(post_state_hash) => ForcedUndelegateResult::Success {
                post_state_hash,
                effects,
            },
            Err(gse) => ForcedUndelegateResult::Failure(ForcedUndelegateError::TrackingCopy(
                TrackingCopyError::Storage(gse),
            )),
=======
    fn block_global(&self, request: BlockGlobalRequest) -> BlockGlobalResult {
        let state_hash = request.state_hash();
        let tc = match self.tracking_copy(state_hash) {
            Ok(Some(tracking_copy)) => Rc::new(RefCell::new(tracking_copy)),
            Ok(None) => return BlockGlobalResult::RootNotFound,
            Err(gse) => return BlockGlobalResult::Failure(TrackingCopyError::Storage(gse)),
        };

        // match request
        match request.block_global_kind() {
            BlockGlobalKind::BlockTime(block_time) => {
                let cl_value =
                    match CLValue::from_t(block_time.value()).map_err(TrackingCopyError::CLValue) {
                        Ok(cl_value) => cl_value,
                        Err(tce) => {
                            return BlockGlobalResult::Failure(tce);
                        }
                    };
                tc.borrow_mut().write(
                    Key::BlockGlobal(BlockGlobalAddr::BlockTime),
                    StoredValue::CLValue(cl_value),
                );
            }
            BlockGlobalKind::MessageCount(count) => {
                let cl_value = match CLValue::from_t(count).map_err(TrackingCopyError::CLValue) {
                    Ok(cl_value) => cl_value,
                    Err(tce) => {
                        return BlockGlobalResult::Failure(tce);
                    }
                };
                tc.borrow_mut().write(
                    Key::BlockGlobal(BlockGlobalAddr::MessageCount),
                    StoredValue::CLValue(cl_value),
                );
            }
        }

        let effects = tc.borrow_mut().effects();

        let post_state_hash = match self.commit(state_hash, effects.clone()) {
            Ok(post_state_hash) => post_state_hash,
            Err(gse) => return BlockGlobalResult::Failure(TrackingCopyError::Storage(gse)),
        };

        BlockGlobalResult::Success {
            post_state_hash,
            effects: Box::new(effects),
>>>>>>> 1ba245ec
        }
    }
}

/// A trait expressing operations over the trie.
pub trait StateProvider {
    /// Associated reader type for `StateProvider`.
    type Reader: StateReader<Key, StoredValue, Error = GlobalStateError>;

    /// Flush the state provider.
    fn flush(&self, request: FlushRequest) -> FlushResult;

    /// Returns an empty root hash.
    fn empty_root(&self) -> Digest;

    /// Get a tracking copy.
    fn tracking_copy(
        &self,
        state_hash: Digest,
    ) -> Result<Option<TrackingCopy<Self::Reader>>, GlobalStateError>;

    /// Checkouts a slice of initial state using root state hash.
    fn checkout(&self, state_hash: Digest) -> Result<Option<Self::Reader>, GlobalStateError>;

    /// Query state.
    fn query(&self, request: QueryRequest) -> QueryResult {
        match self.tracking_copy(request.state_hash()) {
            Ok(Some(tc)) => match tc.query(request.key(), request.path()) {
                Ok(ret) => ret.into(),
                Err(err) => QueryResult::Failure(err),
            },
            Ok(None) => QueryResult::RootNotFound,
            Err(err) => QueryResult::Failure(TrackingCopyError::Storage(err)),
        }
    }

    /// Balance inquiry.
    fn balance(&self, request: BalanceRequest) -> BalanceResult {
        let mut tc = match self.tracking_copy(request.state_hash()) {
            Ok(Some(tracking_copy)) => tracking_copy,
            Ok(None) => return BalanceResult::RootNotFound,
            Err(err) => return TrackingCopyError::Storage(err).into(),
        };
        let protocol_version = request.protocol_version();
        let balance_identifier = request.identifier();
        let purse_key = match balance_identifier.purse_uref(&mut tc, protocol_version) {
            Ok(value) => value.into(),
            Err(tce) => return tce.into(),
        };
        let (purse_balance_key, purse_addr) = match tc.get_purse_balance_key(purse_key) {
            Ok(key @ Key::Balance(addr)) => (key, addr),
            Ok(key) => return TrackingCopyError::UnexpectedKeyVariant(key).into(),
            Err(tce) => return tce.into(),
        };

        let (total_balance, proofs_result) = match request.proof_handling() {
            ProofHandling::NoProofs => {
                let total_balance = match tc.read(&purse_balance_key) {
                    Ok(Some(StoredValue::CLValue(cl_value))) => match cl_value.into_t::<U512>() {
                        Ok(val) => val,
                        Err(cve) => return TrackingCopyError::CLValue(cve).into(),
                    },
                    Ok(Some(_)) => return TrackingCopyError::UnexpectedStoredValueVariant.into(),
                    Ok(None) => return TrackingCopyError::KeyNotFound(purse_balance_key).into(),
                    Err(tce) => return tce.into(),
                };
                let balance_holds = match request.balance_handling() {
                    BalanceHandling::Total => BTreeMap::new(),
                    BalanceHandling::Available => match tc.get_balance_holds(purse_addr) {
                        Ok(holds) => holds,
                        Err(tce) => return tce.into(),
                    },
                };
                (total_balance, ProofsResult::NotRequested { balance_holds })
            }
            ProofHandling::Proofs => {
                let (total_balance, total_balance_proof) =
                    match tc.get_total_balance_with_proof(purse_balance_key) {
                        Ok((balance, proof)) => (balance, Box::new(proof)),
                        Err(tce) => return tce.into(),
                    };

                let balance_holds = match request.balance_handling() {
                    BalanceHandling::Total => BTreeMap::new(),
                    BalanceHandling::Available => {
                        match tc.get_balance_holds_with_proof(purse_addr) {
                            Ok(holds) => holds,
                            Err(tce) => return tce.into(),
                        }
                    }
                };

                (
                    total_balance,
                    ProofsResult::Proofs {
                        total_balance_proof,
                        balance_holds,
                    },
                )
            }
        };

        let (block_time, gas_hold_handling) = match tc
            .get_balance_hold_config(BalanceHoldAddrTag::Gas)
        {
            Ok(Some((block_time, handling, interval))) => (block_time, (handling, interval).into()),
            Ok(None) => {
                return BalanceResult::Success {
                    purse_addr,
                    total_balance,
                    available_balance: total_balance,
                    proofs_result,
                };
            }
            Err(tce) => return tce.into(),
        };

        let processing_hold_handling =
            match tc.get_balance_hold_config(BalanceHoldAddrTag::Processing) {
                Ok(Some((_, handling, interval))) => (handling, interval).into(),
                Ok(None) => {
                    return BalanceResult::Success {
                        purse_addr,
                        total_balance,
                        available_balance: total_balance,
                        proofs_result,
                    };
                }
                Err(tce) => return tce.into(),
            };

        let available_balance = match &proofs_result.available_balance(
            block_time,
            total_balance,
            gas_hold_handling,
            processing_hold_handling,
        ) {
            Ok(available_balance) => *available_balance,
            Err(be) => return BalanceResult::Failure(TrackingCopyError::Balance(be.clone())),
        };

        BalanceResult::Success {
            purse_addr,
            total_balance,
            available_balance,
            proofs_result,
        }
    }

    /// Balance hold.
    fn balance_hold(&self, request: BalanceHoldRequest) -> BalanceHoldResult {
        let mut tc = match self.tracking_copy(request.state_hash()) {
            Ok(Some(tracking_copy)) => tracking_copy,
            Ok(None) => return BalanceHoldResult::RootNotFound,
            Err(err) => {
                return BalanceHoldResult::Failure(BalanceHoldError::TrackingCopy(
                    TrackingCopyError::Storage(err),
                ));
            }
        };
        let hold_mode = request.balance_hold_mode();
        match hold_mode {
            BalanceHoldMode::Hold {
                identifier,
                hold_amount,
                insufficient_handling,
            } => {
                let block_time = match tc.get_block_time() {
                    Ok(Some(block_time)) => block_time,
                    Ok(None) => return BalanceHoldResult::BlockTimeNotFound,
                    Err(tce) => return tce.into(),
                };
                let tag = match request.balance_hold_kind() {
                    BalanceHoldKind::All => {
                        return BalanceHoldResult::Failure(
                            BalanceHoldError::UnexpectedWildcardVariant,
                        );
                    }
                    BalanceHoldKind::Tag(tag) => tag,
                };
                let balance_request = BalanceRequest::new(
                    request.state_hash(),
                    request.protocol_version(),
                    identifier,
                    BalanceHandling::Available,
                    ProofHandling::NoProofs,
                );
                let balance_result = self.balance(balance_request);
                let (total_balance, remaining_balance, purse_addr) = match balance_result {
                    BalanceResult::RootNotFound => return BalanceHoldResult::RootNotFound,
                    BalanceResult::Failure(be) => return be.into(),
                    BalanceResult::Success {
                        total_balance,
                        available_balance,
                        purse_addr,
                        ..
                    } => (total_balance, available_balance, purse_addr),
                };

                let held_amount = {
                    if remaining_balance >= hold_amount {
                        // the purse has sufficient balance to fully cover the hold
                        hold_amount
                    } else if insufficient_handling == InsufficientBalanceHandling::Noop {
                        // the purse has insufficient balance and the insufficient
                        // balance handling mode is noop, so get out
                        return BalanceHoldResult::Failure(BalanceHoldError::InsufficientBalance {
                            remaining_balance,
                        });
                    } else {
                        // currently this is always the default HoldRemaining variant.
                        // the purse holder has insufficient balance to cover the hold,
                        // but the system will put a hold on whatever balance remains.
                        // this is basically punitive to block an edge case resource consumption
                        // attack whereby a malicious purse holder drains a balance to not-zero
                        // but not-enough-to-cover-holds and then spams a bunch of transactions
                        // knowing that they will fail due to insufficient funds, but only
                        // after making the system do the work of processing the balance
                        // check without penalty to themselves.
                        remaining_balance
                    }
                };
                let cl_value = match CLValue::from_t(held_amount) {
                    Ok(cl_value) => cl_value,
                    Err(cve) => {
                        return BalanceHoldResult::Failure(BalanceHoldError::TrackingCopy(
                            TrackingCopyError::CLValue(cve),
                        ));
                    }
                };

                let balance_hold_addr = match tag {
                    BalanceHoldAddrTag::Gas => BalanceHoldAddr::Gas {
                        purse_addr,
                        block_time,
                    },
                    BalanceHoldAddrTag::Processing => BalanceHoldAddr::Processing {
                        purse_addr,
                        block_time,
                    },
                };

                let hold_key = Key::BalanceHold(balance_hold_addr);
                tc.write(hold_key, StoredValue::CLValue(cl_value));
                let holds = vec![balance_hold_addr];

                let available_balance = remaining_balance.saturating_sub(held_amount);
                let effects = tc.effects();
                BalanceHoldResult::success(
                    Some(holds),
                    total_balance,
                    available_balance,
                    hold_amount,
                    held_amount,
                    effects,
                )
            }
            BalanceHoldMode::Clear { identifier } => {
                let purse_addr = match identifier.purse_uref(&mut tc, request.protocol_version()) {
                    Ok(source_purse) => source_purse.addr(),
                    Err(tce) => {
                        return BalanceHoldResult::Failure(BalanceHoldError::TrackingCopy(tce));
                    }
                };

                {
                    // clear holds
                    let hold_kind = request.balance_hold_kind();
                    let mut filter = vec![];
                    let tag = BalanceHoldAddrTag::Processing;
                    if hold_kind.matches(tag) {
                        let (block_time, interval) = match tc.get_balance_hold_config(tag) {
                            Ok(Some((block_time, _, interval))) => (block_time, interval),
                            Ok(None) => {
                                return BalanceHoldResult::BlockTimeNotFound;
                            }
                            Err(tce) => {
                                return BalanceHoldResult::Failure(BalanceHoldError::TrackingCopy(
                                    tce,
                                ));
                            }
                        };
                        filter.push((tag, HoldsEpoch::from_millis(block_time.value(), interval)));
                    }
                    let tag = BalanceHoldAddrTag::Gas;
                    if hold_kind.matches(tag) {
                        let (block_time, interval) = match tc.get_balance_hold_config(tag) {
                            Ok(Some((block_time, _, interval))) => (block_time, interval),
                            Ok(None) => {
                                return BalanceHoldResult::BlockTimeNotFound;
                            }
                            Err(tce) => {
                                return BalanceHoldResult::Failure(BalanceHoldError::TrackingCopy(
                                    tce,
                                ));
                            }
                        };
                        filter.push((tag, HoldsEpoch::from_millis(block_time.value(), interval)));
                    }
                    if let Err(tce) = tc.clear_expired_balance_holds(purse_addr, filter) {
                        return BalanceHoldResult::Failure(BalanceHoldError::TrackingCopy(tce));
                    }
                }

                // get updated balance
                let balance_result = self.balance(BalanceRequest::new(
                    request.state_hash(),
                    request.protocol_version(),
                    identifier,
                    BalanceHandling::Available,
                    ProofHandling::NoProofs,
                ));
                let (total_balance, available_balance) = match balance_result {
                    BalanceResult::RootNotFound => return BalanceHoldResult::RootNotFound,
                    BalanceResult::Failure(be) => return be.into(),
                    BalanceResult::Success {
                        total_balance,
                        available_balance,
                        ..
                    } => (total_balance, available_balance),
                };
                // note that hold & held in this context does not refer to remaining holds,
                // but rather to the requested hold amount and the resulting held amount for
                // this execution. as calls to this variant clears holds and does not create
                // new holds, hold & held are zero and no new hold address exists.
                let new_hold_addr = None;
                let hold = U512::zero();
                let held = U512::zero();
                let effects = tc.effects();
                BalanceHoldResult::success(
                    new_hold_addr,
                    total_balance,
                    available_balance,
                    hold,
                    held,
                    effects,
                )
            }
        }
    }

    /// Get the requested era validators.
    fn era_validators(&self, request: EraValidatorsRequest) -> EraValidatorsResult {
        let state_hash = request.state_hash();
        let tc = match self.tracking_copy(state_hash) {
            Ok(Some(tc)) => tc,
            Ok(None) => return EraValidatorsResult::RootNotFound,
            Err(err) => return EraValidatorsResult::Failure(TrackingCopyError::Storage(err)),
        };

        let query_request = match tc.get_system_entity_registry() {
            Ok(scr) => match scr.get(AUCTION).copied() {
                Some(auction_hash) => {
                    let key = if request.protocol_version().value().major < 2 {
                        Key::Hash(auction_hash.value())
                    } else {
                        Key::addressable_entity_key(EntityKindTag::System, auction_hash)
                    };
                    QueryRequest::new(
                        state_hash,
                        key,
                        vec![SEIGNIORAGE_RECIPIENTS_SNAPSHOT_KEY.to_string()],
                    )
                }
                None => return EraValidatorsResult::AuctionNotFound,
            },
            Err(err) => return EraValidatorsResult::Failure(err),
        };

        let snapshot = match self.query(query_request) {
            QueryResult::RootNotFound => return EraValidatorsResult::RootNotFound,
            QueryResult::Failure(error) => {
                error!(?error, "unexpected tracking copy error");
                return EraValidatorsResult::Failure(error);
            }
            QueryResult::ValueNotFound(msg) => {
                error!(%msg, "value not found");
                return EraValidatorsResult::ValueNotFound(msg);
            }
            QueryResult::Success { value, proofs: _ } => {
                let cl_value = match value.into_cl_value() {
                    Some(snapshot_cl_value) => snapshot_cl_value,
                    None => {
                        error!("unexpected query failure; seigniorage recipients snapshot is not a CLValue");
                        return EraValidatorsResult::Failure(
                            TrackingCopyError::UnexpectedStoredValueVariant,
                        );
                    }
                };

                match cl_value.into_t() {
                    Ok(snapshot) => snapshot,
                    Err(cve) => {
                        return EraValidatorsResult::Failure(TrackingCopyError::CLValue(cve));
                    }
                }
            }
        };

        let era_validators = auction::detail::era_validators_from_snapshot(snapshot);
        EraValidatorsResult::Success { era_validators }
    }

    /// Gets the bids.
    fn bids(&self, request: BidsRequest) -> BidsResult {
        let state_hash = request.state_hash();
        let mut tc = match self.tracking_copy(state_hash) {
            Ok(Some(tc)) => tc,
            Ok(None) => return BidsResult::RootNotFound,
            Err(err) => return BidsResult::Failure(TrackingCopyError::Storage(err)),
        };

        let bid_keys = match tc.get_keys(&KeyTag::BidAddr) {
            Ok(ret) => ret,
            Err(err) => return BidsResult::Failure(err),
        };

        let mut bids = vec![];
        for key in bid_keys.iter() {
            match tc.get(key) {
                Ok(ret) => match ret {
                    Some(StoredValue::BidKind(bid_kind)) => {
                        bids.push(bid_kind);
                    }
                    Some(_) => {
                        return BidsResult::Failure(
                            TrackingCopyError::UnexpectedStoredValueVariant,
                        );
                    }
                    None => return BidsResult::Failure(TrackingCopyError::MissingBid(*key)),
                },
                Err(error) => return BidsResult::Failure(error),
            }
        }
        BidsResult::Success { bids }
    }

    /// Direct auction interaction for all variations of bid management.
    fn bidding(
        &self,
        BiddingRequest {
            config,
            state_hash,
            protocol_version,
            auction_method,
            transaction_hash,
            initiator,
            authorization_keys,
        }: BiddingRequest,
    ) -> BiddingResult {
        let tc = match self.tracking_copy(state_hash) {
            Ok(Some(tc)) => Rc::new(RefCell::new(tc)),
            Ok(None) => return BiddingResult::RootNotFound,
            Err(err) => return BiddingResult::Failure(TrackingCopyError::Storage(err)),
        };

        let source_account_hash = initiator.account_hash();
        let (entity_addr, entity, entity_named_keys, entity_access_rights) =
            match tc.borrow_mut().resolved_entity(
                protocol_version,
                source_account_hash,
                &authorization_keys,
                &BTreeSet::default(),
            ) {
                Ok(ret) => ret,
                Err(tce) => {
                    return BiddingResult::Failure(tce);
                }
            };
        let entity_key = Key::AddressableEntity(entity_addr);

        // IMPORTANT: this runtime _must_ use the payer's context.
        let mut runtime = RuntimeNative::new(
            config,
            protocol_version,
            Id::Transaction(transaction_hash),
            Rc::clone(&tc),
            source_account_hash,
            entity_key,
            entity,
            entity_named_keys,
            entity_access_rights,
            U512::MAX,
            Phase::Session,
        );

        let result = match auction_method {
            AuctionMethod::ActivateBid { validator } => runtime
                .activate_bid(validator)
                .map(|_| AuctionMethodRet::Unit)
                .map_err(|auc_err| {
                    TrackingCopyError::SystemContract(system::Error::Auction(auc_err))
                }),
            AuctionMethod::AddBid {
                public_key,
                delegation_rate,
                amount,
<<<<<<< HEAD
                minimum_delegation_amount,
                maximum_delegation_amount,
                holds_epoch,
            } => runtime
                .add_bid(
                    public_key,
                    delegation_rate,
                    amount,
                    minimum_delegation_amount,
                    maximum_delegation_amount,
                    holds_epoch,
                )
=======
            } => runtime
                .add_bid(public_key, delegation_rate, amount)
>>>>>>> 1ba245ec
                .map(AuctionMethodRet::UpdatedAmount)
                .map_err(TrackingCopyError::Api),
            AuctionMethod::WithdrawBid { public_key, amount } => runtime
                .withdraw_bid(public_key, amount)
                .map(AuctionMethodRet::UpdatedAmount)
                .map_err(|auc_err| {
                    TrackingCopyError::SystemContract(system::Error::Auction(auc_err))
                }),
            AuctionMethod::Delegate {
                delegator,
                validator,
                amount,
                max_delegators_per_validator,
<<<<<<< HEAD
                holds_epoch,
=======
                minimum_delegation_amount,
>>>>>>> 1ba245ec
            } => runtime
                .delegate(
                    delegator,
                    validator,
                    amount,
                    max_delegators_per_validator,
<<<<<<< HEAD
                    holds_epoch,
=======
                    minimum_delegation_amount,
>>>>>>> 1ba245ec
                )
                .map(AuctionMethodRet::UpdatedAmount)
                .map_err(TrackingCopyError::Api),
            AuctionMethod::Undelegate {
                delegator,
                validator,
                amount,
            } => runtime
                .undelegate(delegator, validator, amount)
                .map(AuctionMethodRet::UpdatedAmount)
                .map_err(|auc_err| {
                    TrackingCopyError::SystemContract(system::Error::Auction(auc_err))
                }),
            AuctionMethod::Redelegate {
                delegator,
                validator,
                amount,
                new_validator,
            } => runtime
                .redelegate(delegator, validator, amount, new_validator)
                .map(AuctionMethodRet::UpdatedAmount)
                .map_err(|auc_err| {
                    TrackingCopyError::SystemContract(system::Error::Auction(auc_err))
                }),
            AuctionMethod::ChangeBidPublicKey {
                public_key,
                new_public_key,
            } => runtime
                .change_bid_public_key(public_key, new_public_key)
                .map(|_| AuctionMethodRet::Unit)
                .map_err(|auc_err| {
                    TrackingCopyError::SystemContract(system::Error::Auction(auc_err))
                }),
        };

        let effects = tc.borrow_mut().effects();

        match result {
            Ok(ret) => BiddingResult::Success { ret, effects },
            Err(tce) => BiddingResult::Failure(tce),
        }
    }

    /// Handle refund.
    fn handle_refund(
        &self,
        HandleRefundRequest {
            config,
            state_hash,
            protocol_version,
            transaction_hash,
            refund_mode,
        }: HandleRefundRequest,
    ) -> HandleRefundResult {
        let tc = match self.tracking_copy(state_hash) {
            Ok(Some(tc)) => Rc::new(RefCell::new(tc)),
            Ok(None) => return HandleRefundResult::RootNotFound,
            Err(err) => return HandleRefundResult::Failure(TrackingCopyError::Storage(err)),
        };

        let phase = refund_mode.phase();
        let mut runtime = match phase {
            Phase::FinalizePayment => {
                // this runtime uses the system's context
                match RuntimeNative::new_system_runtime(
                    config,
                    protocol_version,
                    Id::Transaction(transaction_hash),
                    Rc::clone(&tc),
                    phase,
                ) {
                    Ok(rt) => rt,
                    Err(tce) => {
                        return HandleRefundResult::Failure(tce);
                    }
                }
            }
            Phase::Payment => {
                // this runtime uses the handle payment contract's context
                match RuntimeNative::new_system_contract_runtime(
                    config,
                    protocol_version,
                    Id::Transaction(transaction_hash),
                    Rc::clone(&tc),
                    phase,
                    HANDLE_PAYMENT,
                ) {
                    Ok(rt) => rt,
                    Err(tce) => {
                        return HandleRefundResult::Failure(tce);
                    }
                }
            }
            Phase::System | Phase::Session => return HandleRefundResult::InvalidPhase,
        };

        let result = match refund_mode {
            HandleRefundMode::RefundAmount {
                limit,
                cost,
                gas_price,
                consumed,
                ratio,
                source,
            } => {
                let source_purse = match source.purse_uref(&mut tc.borrow_mut(), protocol_version) {
                    Ok(value) => value,
                    Err(tce) => return HandleRefundResult::Failure(tce),
                };
                let (numer, denom) = ratio.into();
                let ratio = Ratio::new_raw(U512::from(numer), U512::from(denom));
                let refund_amount = match runtime.calculate_overpayment_and_fee(
                    limit,
                    gas_price,
                    cost,
                    consumed,
                    source_purse,
                    ratio,
                ) {
                    Ok((refund, _)) => Some(refund),
                    Err(hpe) => {
                        return HandleRefundResult::Failure(TrackingCopyError::SystemContract(
                            system::Error::HandlePayment(hpe),
                        ));
                    }
                };
                Ok(refund_amount)
            }
            HandleRefundMode::Refund {
                initiator_addr,
                limit,
                cost,
                gas_price,
                consumed,
                ratio,
                source,
                target,
            } => {
                let source_purse = match source.purse_uref(&mut tc.borrow_mut(), protocol_version) {
                    Ok(value) => value,
                    Err(tce) => return HandleRefundResult::Failure(tce),
                };
                let (numer, denom) = ratio.into();
                let ratio = Ratio::new_raw(U512::from(numer), U512::from(denom));
                let refund_amount = match runtime.calculate_overpayment_and_fee(
                    limit,
                    gas_price,
                    cost,
                    consumed,
                    source_purse,
                    ratio,
                ) {
                    Ok((refund, _)) => refund,
                    Err(hpe) => {
                        return HandleRefundResult::Failure(TrackingCopyError::SystemContract(
                            system::Error::HandlePayment(hpe),
                        ));
                    }
                };
                let target_purse = match target.purse_uref(&mut tc.borrow_mut(), protocol_version) {
                    Ok(value) => value,
                    Err(tce) => return HandleRefundResult::Failure(tce),
                };
                // pay amount from source to target
                match runtime
                    .transfer(
                        Some(initiator_addr.account_hash()),
                        source_purse,
                        target_purse,
                        refund_amount,
                        None,
                    )
                    .map_err(|_| Error::Transfer)
                {
                    Ok(_) => Ok(Some(refund_amount)),
                    Err(err) => Err(err),
                }
            }
            HandleRefundMode::CustomHold {
                initiator_addr,
                limit,
                cost,
                gas_price,
            } => {
                let source = BalanceIdentifier::Payment;
                let source_purse = match source.purse_uref(&mut tc.borrow_mut(), protocol_version) {
                    Ok(value) => value,
                    Err(tce) => return HandleRefundResult::Failure(tce),
                };
                let consumed = U512::zero();
                let ratio = Ratio::new_raw(U512::one(), U512::one());
                let refund_amount = match runtime.calculate_overpayment_and_fee(
                    limit,
                    gas_price,
                    cost,
                    consumed,
                    source_purse,
                    ratio,
                ) {
                    Ok((refund, _)) => refund,
                    Err(hpe) => {
                        return HandleRefundResult::Failure(TrackingCopyError::SystemContract(
                            system::Error::HandlePayment(hpe),
                        ));
                    }
                };
                let target = BalanceIdentifier::Refund;
                let target_purse = match target.purse_uref(&mut tc.borrow_mut(), protocol_version) {
                    Ok(value) => value,
                    Err(tce) => return HandleRefundResult::Failure(tce),
                };
                match runtime
                    .transfer(
                        Some(initiator_addr.account_hash()),
                        source_purse,
                        target_purse,
                        refund_amount,
                        None,
                    )
                    .map_err(|_| Error::Transfer)
                {
                    Ok(_) => Ok(Some(U512::zero())), // return 0 in this mode
                    Err(err) => Err(err),
                }
            }
            HandleRefundMode::Burn {
                limit,
                gas_price,
                cost,
                consumed,
                source,
                ratio,
            } => {
                let source_purse = match source.purse_uref(&mut tc.borrow_mut(), protocol_version) {
                    Ok(value) => value,
                    Err(tce) => return HandleRefundResult::Failure(tce),
                };
                let (numer, denom) = ratio.into();
                let ratio = Ratio::new_raw(U512::from(numer), U512::from(denom));
                let burn_amount = match runtime.calculate_overpayment_and_fee(
                    limit,
                    gas_price,
                    cost,
                    consumed,
                    source_purse,
                    ratio,
                ) {
                    Ok((amount, _)) => Some(amount),
                    Err(hpe) => {
                        return HandleRefundResult::Failure(TrackingCopyError::SystemContract(
                            system::Error::HandlePayment(hpe),
                        ));
                    }
                };
                match runtime.payment_burn(source_purse, burn_amount) {
                    Ok(_) => Ok(burn_amount),
                    Err(err) => Err(err),
                }
            }
            HandleRefundMode::SetRefundPurse { target } => {
                let target_purse = match target.purse_uref(&mut tc.borrow_mut(), protocol_version) {
                    Ok(value) => value,
                    Err(tce) => return HandleRefundResult::Failure(tce),
                };
                match runtime.set_refund_purse(target_purse) {
                    Ok(_) => Ok(None),
                    Err(err) => Err(err),
                }
            }
            HandleRefundMode::ClearRefundPurse => match runtime.clear_refund_purse() {
                Ok(_) => Ok(None),
                Err(err) => Err(err),
            },
        };

        let effects = tc.borrow_mut().effects();

        match result {
            Ok(amount) => HandleRefundResult::Success { effects, amount },
            Err(hpe) => HandleRefundResult::Failure(TrackingCopyError::SystemContract(
                system::Error::HandlePayment(hpe),
            )),
        }
    }

    /// Handle payment.
    fn handle_fee(
        &self,
        HandleFeeRequest {
            config,
            state_hash,
            protocol_version,
            transaction_hash,
            handle_fee_mode,
        }: HandleFeeRequest,
    ) -> HandleFeeResult {
        let tc = match self.tracking_copy(state_hash) {
            Ok(Some(tc)) => Rc::new(RefCell::new(tc)),
            Ok(None) => return HandleFeeResult::RootNotFound,
            Err(err) => return HandleFeeResult::Failure(TrackingCopyError::Storage(err)),
        };

        // this runtime uses the system's context
        let mut runtime = match RuntimeNative::new_system_runtime(
            config,
            protocol_version,
            Id::Transaction(transaction_hash),
            Rc::clone(&tc),
            Phase::FinalizePayment,
        ) {
            Ok(rt) => rt,
            Err(tce) => {
                return HandleFeeResult::Failure(tce);
            }
        };

        let result = match handle_fee_mode {
            HandleFeeMode::Pay {
                initiator_addr,
                amount,
                source,
                target,
            } => {
                let source_purse = match source.purse_uref(&mut tc.borrow_mut(), protocol_version) {
                    Ok(value) => value,
                    Err(tce) => return HandleFeeResult::Failure(tce),
                };
                let target_purse = match target.purse_uref(&mut tc.borrow_mut(), protocol_version) {
                    Ok(value) => value,
                    Err(tce) => return HandleFeeResult::Failure(tce),
                };
                runtime
                    .transfer(
                        Some(initiator_addr.account_hash()),
                        source_purse,
                        target_purse,
                        amount,
                        None,
                    )
                    .map_err(|_| Error::Transfer)
            }
            HandleFeeMode::Burn { source, amount } => {
                let source_purse = match source.purse_uref(&mut tc.borrow_mut(), protocol_version) {
                    Ok(value) => value,
                    Err(tce) => return HandleFeeResult::Failure(tce),
                };
                runtime.payment_burn(source_purse, amount)
            }
        };

        let effects = tc.borrow_mut().effects();

        match result {
            Ok(_) => HandleFeeResult::Success { effects },
            Err(hpe) => HandleFeeResult::Failure(TrackingCopyError::SystemContract(
                system::Error::HandlePayment(hpe),
            )),
        }
    }

    /// Gets the execution result checksum.
    fn execution_result_checksum(
        &self,
        request: ExecutionResultsChecksumRequest,
    ) -> ExecutionResultsChecksumResult {
        let state_hash = request.state_hash();
        let mut tc = match self.tracking_copy(state_hash) {
            Ok(Some(tc)) => tc,
            Ok(None) => return ExecutionResultsChecksumResult::RootNotFound,
            Err(err) => {
                return ExecutionResultsChecksumResult::Failure(TrackingCopyError::Storage(err));
            }
        };
        match tc.get_checksum_registry() {
            Ok(Some(registry)) => match registry.get(EXECUTION_RESULTS_CHECKSUM_NAME) {
                Some(checksum) => ExecutionResultsChecksumResult::Success {
                    checksum: *checksum,
                },
                None => ExecutionResultsChecksumResult::ChecksumNotFound,
            },
            Ok(None) => ExecutionResultsChecksumResult::RegistryNotFound,
            Err(err) => ExecutionResultsChecksumResult::Failure(err),
        }
    }

    /// Gets an addressable entity.
    fn addressable_entity(&self, request: AddressableEntityRequest) -> AddressableEntityResult {
        let key = request.key();
        let query_key = match key {
            Key::Account(_) => {
                let query_request = QueryRequest::new(request.state_hash(), key, vec![]);
                match self.query(query_request) {
                    QueryResult::RootNotFound => return AddressableEntityResult::RootNotFound,
                    QueryResult::ValueNotFound(msg) => {
                        return AddressableEntityResult::ValueNotFound(msg);
                    }
                    QueryResult::Failure(err) => return AddressableEntityResult::Failure(err),
                    QueryResult::Success { value, .. } => {
                        if let StoredValue::Account(account) = *value {
                            // legacy account that has not been migrated
                            let entity = AddressableEntity::from(account);
                            return AddressableEntityResult::Success { entity };
                        }
                        if let StoredValue::CLValue(cl_value) = &*value {
                            // the corresponding entity key should be under the account's key
                            match cl_value.clone().into_t::<Key>() {
                                Ok(entity_key @ Key::AddressableEntity(_)) => entity_key,
                                Ok(invalid_key) => {
                                    warn!(
                                        %key,
                                        %invalid_key,
                                        type_name = %value.type_name(),
                                        "expected a Key::AddressableEntity to be stored under account hash"
                                    );
                                    return AddressableEntityResult::Failure(
                                        TrackingCopyError::UnexpectedStoredValueVariant,
                                    );
                                }
                                Err(error) => {
                                    error!(%key, %error, "expected a CLValue::Key to be stored under account hash");
                                    return AddressableEntityResult::Failure(
                                        TrackingCopyError::CLValue(error),
                                    );
                                }
                            }
                        } else {
                            warn!(
                                %key,
                                type_name = %value.type_name(),
                                "expected a CLValue::Key or Account to be stored under account hash"
                            );
                            return AddressableEntityResult::Failure(
                                TrackingCopyError::UnexpectedStoredValueVariant,
                            );
                        }
                    }
                }
            }
            Key::Hash(contract_hash) => {
                let query_request = QueryRequest::new(request.state_hash(), key, vec![]);
                match self.query(query_request) {
                    QueryResult::RootNotFound => return AddressableEntityResult::RootNotFound,
                    QueryResult::ValueNotFound(msg) => {
                        return AddressableEntityResult::ValueNotFound(msg);
                    }
                    QueryResult::Failure(err) => return AddressableEntityResult::Failure(err),
                    QueryResult::Success { value, .. } => {
                        if let StoredValue::Contract(contract) = *value {
                            // legacy contract that has not been migrated
                            let entity = AddressableEntity::from(contract);
                            return AddressableEntityResult::Success { entity };
                        }
                        Key::AddressableEntity(EntityAddr::SmartContract(contract_hash))
                    }
                }
            }
            Key::AddressableEntity(_) => key,
            _ => {
                return AddressableEntityResult::Failure(TrackingCopyError::UnexpectedKeyVariant(
                    key,
                ));
            }
        };

        let query_request = QueryRequest::new(request.state_hash(), query_key, vec![]);
        match self.query(query_request) {
            QueryResult::RootNotFound => AddressableEntityResult::RootNotFound,
            QueryResult::ValueNotFound(msg) => AddressableEntityResult::ValueNotFound(msg),
            QueryResult::Success { value, .. } => {
                let entity = match value.as_addressable_entity() {
                    Some(entity) => entity.clone(),
                    None => {
                        return AddressableEntityResult::Failure(
                            TrackingCopyError::UnexpectedStoredValueVariant,
                        );
                    }
                };
                AddressableEntityResult::Success { entity }
            }
            QueryResult::Failure(err) => AddressableEntityResult::Failure(err),
        }
    }

    /// Returns the system entity registry or the key for a system entity registered within it.
    fn system_entity_registry(
        &self,
        request: SystemEntityRegistryRequest,
    ) -> SystemEntityRegistryResult {
        let state_hash = request.state_hash();
        let tc = match self.tracking_copy(state_hash) {
            Ok(Some(tc)) => tc,
            Ok(None) => return SystemEntityRegistryResult::RootNotFound,
            Err(err) => {
                return SystemEntityRegistryResult::Failure(TrackingCopyError::Storage(err));
            }
        };

        let reg = match tc.get_system_entity_registry() {
            Ok(reg) => reg,
            Err(tce) => {
                return SystemEntityRegistryResult::Failure(tce);
            }
        };

        let selector = request.selector();
        match selector {
            SystemEntityRegistrySelector::All => SystemEntityRegistryResult::Success {
                selected: selector.clone(),
                payload: SystemEntityRegistryPayload::All(reg),
            },
            SystemEntityRegistrySelector::ByName(name) => match reg.get(name).copied() {
                Some(entity_hash) => {
                    let key = if request.protocol_version().value().major < 2 {
                        Key::Hash(entity_hash.value())
                    } else {
                        Key::addressable_entity_key(EntityKindTag::System, entity_hash)
                    };
                    SystemEntityRegistryResult::Success {
                        selected: selector.clone(),
                        payload: SystemEntityRegistryPayload::EntityKey(key),
                    }
                }
                None => {
                    error!("unexpected query failure; mint not found");
                    SystemEntityRegistryResult::NamedEntityNotFound(name.clone())
                }
            },
        }
    }

    /// Gets an entry point value.
    fn entry_point(&self, request: EntryPointsRequest) -> EntryPointsResult {
        let state_hash = request.state_hash();
        let query_request = QueryRequest::new(state_hash, request.key(), vec![]);

        match self.query(query_request) {
            QueryResult::RootNotFound => EntryPointsResult::RootNotFound,
            QueryResult::ValueNotFound(msg) => EntryPointsResult::ValueNotFound(msg),
            QueryResult::Failure(tce) => EntryPointsResult::Failure(tce),
            QueryResult::Success { value, .. } => {
                if let StoredValue::EntryPoint(entry_point_value) = *value {
                    EntryPointsResult::Success {
                        entry_point: entry_point_value,
                    }
                } else {
                    error!("Expected to get entry point value received other variant");
                    EntryPointsResult::Failure(TrackingCopyError::UnexpectedStoredValueVariant)
                }
            }
        }
    }

    /// Gets total supply.
    fn total_supply(&self, request: TotalSupplyRequest) -> TotalSupplyResult {
        let state_hash = request.state_hash();
        let tc = match self.tracking_copy(state_hash) {
            Ok(Some(tc)) => tc,
            Ok(None) => return TotalSupplyResult::RootNotFound,
            Err(err) => return TotalSupplyResult::Failure(TrackingCopyError::Storage(err)),
        };

        let query_request = match tc.get_system_entity_registry() {
            Ok(scr) => match scr.get(MINT).copied() {
                Some(mint_hash) => {
                    let key = if request.protocol_version().value().major < 2 {
                        Key::Hash(mint_hash.value())
                    } else {
                        Key::addressable_entity_key(EntityKindTag::System, mint_hash)
                    };
                    QueryRequest::new(state_hash, key, vec![TOTAL_SUPPLY_KEY.to_string()])
                }
                None => {
                    error!("unexpected query failure; mint not found");
                    return TotalSupplyResult::MintNotFound;
                }
            },
            Err(err) => return TotalSupplyResult::Failure(err),
        };

        match self.query(query_request) {
            QueryResult::RootNotFound => TotalSupplyResult::RootNotFound,
            QueryResult::ValueNotFound(msg) => TotalSupplyResult::ValueNotFound(msg),
            QueryResult::Failure(tce) => TotalSupplyResult::Failure(tce),
            QueryResult::Success { value, proofs: _ } => {
                let cl_value = match value.into_cl_value() {
                    Some(cl_value) => cl_value,
                    None => {
                        error!("unexpected query failure; total supply is not a CLValue");
                        return TotalSupplyResult::Failure(
                            TrackingCopyError::UnexpectedStoredValueVariant,
                        );
                    }
                };

                match cl_value.into_t() {
                    Ok(total_supply) => TotalSupplyResult::Success { total_supply },
                    Err(cve) => TotalSupplyResult::Failure(TrackingCopyError::CLValue(cve)),
                }
            }
        }
    }

    /// Gets the current round seigniorage rate.
    fn round_seigniorage_rate(
        &self,
        request: RoundSeigniorageRateRequest,
    ) -> RoundSeigniorageRateResult {
        let state_hash = request.state_hash();
        let tc = match self.tracking_copy(state_hash) {
            Ok(Some(tc)) => tc,
            Ok(None) => return RoundSeigniorageRateResult::RootNotFound,
            Err(err) => {
                return RoundSeigniorageRateResult::Failure(TrackingCopyError::Storage(err));
            }
        };

        let query_request = match tc.get_system_entity_registry() {
            Ok(scr) => match scr.get(MINT).copied() {
                Some(mint_hash) => {
                    let key = if request.protocol_version().value().major < 2 {
                        Key::Hash(mint_hash.value())
                    } else {
                        Key::addressable_entity_key(EntityKindTag::System, mint_hash)
                    };
                    QueryRequest::new(
                        state_hash,
                        key,
                        vec![ROUND_SEIGNIORAGE_RATE_KEY.to_string()],
                    )
                }
                None => {
                    error!("unexpected query failure; mint not found");
                    return RoundSeigniorageRateResult::MintNotFound;
                }
            },
            Err(err) => return RoundSeigniorageRateResult::Failure(err),
        };

        match self.query(query_request) {
            QueryResult::RootNotFound => RoundSeigniorageRateResult::RootNotFound,
            QueryResult::ValueNotFound(msg) => RoundSeigniorageRateResult::ValueNotFound(msg),
            QueryResult::Failure(tce) => RoundSeigniorageRateResult::Failure(tce),
            QueryResult::Success { value, proofs: _ } => {
                let cl_value = match value.into_cl_value() {
                    Some(cl_value) => cl_value,
                    None => {
                        error!("unexpected query failure; total supply is not a CLValue");
                        return RoundSeigniorageRateResult::Failure(
                            TrackingCopyError::UnexpectedStoredValueVariant,
                        );
                    }
                };

                match cl_value.into_t() {
                    Ok(rate) => RoundSeigniorageRateResult::Success { rate },
                    Err(cve) => {
                        RoundSeigniorageRateResult::Failure(TrackingCopyError::CLValue(cve))
                    }
                }
            }
        }
    }

    /// Direct transfer.
    fn transfer(&self, request: TransferRequest) -> TransferResult {
        let state_hash = request.state_hash();
        let tc = match self.tracking_copy(state_hash) {
            Ok(Some(tc)) => Rc::new(RefCell::new(tc)),
            Ok(None) => return TransferResult::RootNotFound,
            Err(err) => {
                return TransferResult::Failure(TransferError::TrackingCopy(
                    TrackingCopyError::Storage(err),
                ));
            }
        };

        let source_account_hash = request.initiator().account_hash();
        let protocol_version = request.protocol_version();
        if let Err(tce) = tc
            .borrow_mut()
            .migrate_account(source_account_hash, protocol_version)
        {
            return TransferResult::Failure(tce.into());
        }

        let authorization_keys = request.authorization_keys();

        let config = request.config();
        let transfer_config = config.transfer_config();
        let administrative_accounts = transfer_config.administrative_accounts();

        let runtime_args = match request.args() {
            TransferRequestArgs::Raw(runtime_args) => runtime_args.clone(),
            TransferRequestArgs::Explicit(transfer_args) => {
                match RuntimeArgs::try_from(*transfer_args) {
                    Ok(runtime_args) => runtime_args,
                    Err(cve) => return TransferResult::Failure(TransferError::CLValue(cve)),
                }
            }
        };

        let remaining_spending_limit = match runtime_args.try_get_number(ARG_AMOUNT) {
            Ok(amount) => amount,
            Err(cve) => {
                debug!("failed to derive remaining_spending_limit");
                return TransferResult::Failure(TransferError::CLValue(cve));
            }
        };

        let mut runtime_args_builder = TransferRuntimeArgsBuilder::new(runtime_args);

        let transfer_target_mode = match runtime_args_builder
            .resolve_transfer_target_mode(protocol_version, Rc::clone(&tc))
        {
            Ok(transfer_target_mode) => transfer_target_mode,
            Err(error) => return TransferResult::Failure(error),
        };

        // On some private networks, transfers are restricted.
        // This means that they must either the source or target are an admin account.
        // This behavior is not used on public networks.
        if transfer_config.enforce_transfer_restrictions(&source_account_hash) {
            // if the source is an admin, enforce_transfer_restrictions == false
            // if the source is not an admin, enforce_transfer_restrictions == true
            // and we must check to see if the target is an admin.
            // if the target is also not an admin, this transfer is not permitted.
            match transfer_target_mode.target_account_hash() {
                Some(target_account_hash) => {
                    let is_target_system_account =
                        target_account_hash == PublicKey::System.to_account_hash();
                    let is_target_administrator =
                        transfer_config.is_administrator(&target_account_hash);
                    if !(is_target_system_account || is_target_administrator) {
                        // Transferring from normal account to a purse doesn't work.
                        return TransferResult::Failure(TransferError::RestrictedTransferAttempted);
                    }
                }
                None => {
                    // can't allow this transfer because we are not sure if the target is an admin.
                    return TransferResult::Failure(TransferError::UnableToVerifyTargetIsAdmin);
                }
            }
        }

        let (entity_addr, entity, entity_named_keys, entity_access_rights) =
            match tc.borrow_mut().resolved_entity(
                protocol_version,
                source_account_hash,
                authorization_keys,
                &administrative_accounts,
            ) {
                Ok(ret) => ret,
                Err(tce) => {
                    return TransferResult::Failure(TransferError::TrackingCopy(tce));
                }
            };
        let entity_key = Key::AddressableEntity(entity_addr);
        let id = Id::Transaction(request.transaction_hash());
        // IMPORTANT: this runtime _must_ use the payer's context.
        let mut runtime = RuntimeNative::new(
            config.clone(),
            protocol_version,
            id,
            Rc::clone(&tc),
            source_account_hash,
            entity_key,
            entity.clone(),
            entity_named_keys.clone(),
            entity_access_rights,
            remaining_spending_limit,
            Phase::Session,
        );

        match transfer_target_mode {
            NewTransferTargetMode::ExistingAccount { .. }
            | NewTransferTargetMode::PurseExists { .. } => {
                // Noop
            }
            NewTransferTargetMode::CreateAccount(account_hash) => {
                let main_purse = match runtime.mint(U512::zero()) {
                    Ok(uref) => uref,
                    Err(mint_error) => {
                        return TransferResult::Failure(TransferError::Mint(mint_error));
                    }
                };
                // TODO: KARAN TO FIX: this should create a shiny new addressable entity instance,
                // not create a legacy account and then uplift it.
                let account = Account::create(account_hash, NamedKeys::new(), main_purse);
                if let Err(tce) = tc
                    .borrow_mut()
                    .create_addressable_entity_from_account(account, protocol_version)
                {
                    return TransferResult::Failure(tce.into());
                }
            }
        }
        let transfer_args = match runtime_args_builder.build(
            &entity,
            entity_named_keys,
            protocol_version,
            Rc::clone(&tc),
        ) {
            Ok(transfer_args) => transfer_args,
            Err(error) => return TransferResult::Failure(error),
        };
        if let Err(mint_error) = runtime.transfer(
            transfer_args.to(),
            transfer_args.source(),
            transfer_args.target(),
            transfer_args.amount(),
            transfer_args.arg_id(),
        ) {
            return TransferResult::Failure(TransferError::Mint(mint_error));
        }

        let transfers = runtime.into_transfers();

        let effects = tc.borrow_mut().effects();

        TransferResult::Success { transfers, effects }
    }

    /// Gets all values under a given key tag.
    fn tagged_values(&self, request: TaggedValuesRequest) -> TaggedValuesResult {
        let state_hash = request.state_hash();
        let mut tc = match self.tracking_copy(state_hash) {
            Ok(Some(tc)) => tc,
            Ok(None) => return TaggedValuesResult::RootNotFound,
            Err(gse) => return TaggedValuesResult::Failure(TrackingCopyError::Storage(gse)),
        };

        let key_tag = request.key_tag();
        let keys = match tc.get_keys(&key_tag) {
            Ok(keys) => keys,
            Err(tce) => return TaggedValuesResult::Failure(tce),
        };

        let mut values = vec![];
        for key in keys {
            match tc.get(&key) {
                Ok(Some(value)) => {
                    values.push(value);
                }
                Ok(None) => {}
                Err(error) => return TaggedValuesResult::Failure(error),
            }
        }

        TaggedValuesResult::Success {
            values,
            selection: request.selection(),
        }
    }

    /// Gets all values under a given key prefix.
    /// Currently, this ignores the cache and only provides values from the trie.
    fn prefixed_values(&self, request: PrefixedValuesRequest) -> PrefixedValuesResult {
        let mut tc = match self.tracking_copy(request.state_hash()) {
            Ok(Some(tc)) => tc,
            Ok(None) => return PrefixedValuesResult::RootNotFound,
            Err(err) => return PrefixedValuesResult::Failure(TrackingCopyError::Storage(err)),
        };
        let byte_prefix = match request.key_prefix().to_bytes() {
            Ok(prefix) => prefix,
            Err(error) => return PrefixedValuesResult::Failure(error.into()),
        };
        match tc.reader().keys_with_prefix(&byte_prefix) {
            Ok(keys) => {
                let mut values = Vec::with_capacity(keys.len());
                for key in keys {
                    match tc.get(&key) {
                        Ok(Some(value)) => values.push(value),
                        Ok(None) => {}
                        Err(error) => return PrefixedValuesResult::Failure(error),
                    }
                }
                PrefixedValuesResult::Success {
                    values,
                    key_prefix: request.key_prefix().clone(),
                }
            }
            Err(error) => PrefixedValuesResult::Failure(error.into()),
        }
    }

    /// Reads a `Trie` from the state if it is present
    fn trie(&self, request: TrieRequest) -> TrieResult;

    /// Persists a trie element.
    fn put_trie(&self, request: PutTrieRequest) -> PutTrieResult;

    /// Finds all the children of `trie_raw` which aren't present in the state.
    fn missing_children(&self, trie_raw: &[u8]) -> Result<Vec<Digest>, GlobalStateError>;
}

/// Write multiple key/stored value pairs to the store in a single rw transaction.
pub fn put_stored_values<'a, R, S, E>(
    environment: &'a R,
    store: &S,
    prestate_hash: Digest,
    stored_values: BTreeMap<Key, StoredValue>,
) -> Result<Digest, E>
where
    R: TransactionSource<'a, Handle = S::Handle>,
    S: TrieStore<Key, StoredValue>,
    S::Error: From<R::Error>,
    E: From<R::Error> + From<S::Error> + From<bytesrepr::Error> + From<CommitError>,
{
    let mut txn = environment.create_read_write_txn()?;
    let mut state_root = prestate_hash;
    let maybe_root: Option<Trie<Key, StoredValue>> = store.get(&txn, &state_root)?;
    if maybe_root.is_none() {
        return Err(CommitError::RootNotFound(prestate_hash).into());
    };
    for (key, value) in stored_values.iter() {
        let write_result = write::<_, _, _, _, E>(&mut txn, store, &state_root, key, value)?;
        match write_result {
            WriteResult::Written(root_hash) => {
                state_root = root_hash;
            }
            WriteResult::AlreadyExists => (),
            WriteResult::RootNotFound => {
                error!(?state_root, ?key, ?value, "Error writing new value");
                return Err(CommitError::WriteRootNotFound(state_root).into());
            }
        }
    }
    txn.commit()?;
    Ok(state_root)
}

/// Commit `effects` to the store.
pub fn commit<'a, R, S, E>(
    environment: &'a R,
    store: &S,
    prestate_hash: Digest,
    effects: Effects,
) -> Result<Digest, E>
where
    R: TransactionSource<'a, Handle = S::Handle>,
    S: TrieStore<Key, StoredValue>,
    S::Error: From<R::Error>,
    E: From<R::Error>
        + From<S::Error>
        + From<bytesrepr::Error>
        + From<CommitError>
        + From<GlobalStateError>, /* even tho E is currently always GSE, this is required to
                                   * satisfy the compiler */
{
    let mut txn = environment.create_read_write_txn()?;
    let mut state_root = prestate_hash;

    let maybe_root: Option<Trie<Key, StoredValue>> = store.get(&txn, &state_root)?;

    if maybe_root.is_none() {
        return Err(CommitError::RootNotFound(prestate_hash).into());
    };

    for (key, kind) in effects.value().into_iter().map(TransformV2::destructure) {
        let read_result = read::<_, _, _, _, E>(&txn, store, &state_root, &key)?;

        let instruction = match (read_result, kind) {
            (_, TransformKindV2::Identity) => {
                // effectively a noop.
                debug!(?state_root, ?key, "commit: attempt to commit a read.");
                continue;
            }
            (ReadResult::NotFound, TransformKindV2::Write(new_value)) => {
                TransformInstruction::store(new_value)
            }
            (ReadResult::NotFound, TransformKindV2::Prune(key)) => {
                // effectively a noop.
                debug!(
                    ?state_root,
                    ?key,
                    "commit: attempt to prune nonexistent record; this may happen if a key is both added and pruned in the same commit."
                );
                continue;
            }
            (ReadResult::NotFound, transform_kind) => {
                error!(
                    ?state_root,
                    ?key,
                    ?transform_kind,
                    "commit: key not found while attempting to apply transform"
                );
                return Err(CommitError::KeyNotFound(key).into());
            }
            (ReadResult::Found(current_value), transform_kind) => {
                match transform_kind.apply(current_value) {
                    Ok(instruction) => instruction,
                    Err(err) => {
                        error!(
                            ?state_root,
                            ?key,
                            ?err,
                            "commit: key found, but could not apply transform"
                        );
                        return Err(CommitError::TransformError(err).into());
                    }
                }
            }
            (ReadResult::RootNotFound, transform_kind) => {
                error!(
                    ?state_root,
                    ?key,
                    ?transform_kind,
                    "commit: failed to read state root while processing transform"
                );
                return Err(CommitError::ReadRootNotFound(state_root).into());
            }
        };

        match instruction {
            TransformInstruction::Store(value) => {
                let write_result =
                    write::<_, _, _, _, E>(&mut txn, store, &state_root, &key, &value)?;

                match write_result {
                    WriteResult::Written(root_hash) => {
                        state_root = root_hash;
                    }
                    WriteResult::AlreadyExists => (),
                    WriteResult::RootNotFound => {
                        error!(?state_root, ?key, ?value, "commit: root not found");
                        return Err(CommitError::WriteRootNotFound(state_root).into());
                    }
                }
            }
            TransformInstruction::Prune(key) => {
                let prune_result = prune::<_, _, _, _, E>(&mut txn, store, &state_root, &key)?;

                match prune_result {
                    TriePruneResult::Pruned(root_hash) => {
                        state_root = root_hash;
                    }
                    TriePruneResult::MissingKey => {
                        warn!("commit: pruning attempt failed for {}", key);
                    }
                    TriePruneResult::RootNotFound => {
                        error!(?state_root, ?key, "commit: root not found");
                        return Err(CommitError::WriteRootNotFound(state_root).into());
                    }
                    TriePruneResult::Failure(gse) => {
                        return Err(gse.into()); // currently this is always reflexive
                    }
                }
            }
        }
    }

    txn.commit()?;

    Ok(state_root)
}<|MERGE_RESOLUTION|>--- conflicted
+++ resolved
@@ -507,7 +507,6 @@
         }
     }
 
-<<<<<<< HEAD
     /// Forcibly unbonds delegator bids which fall outside configured delegation limits.
     fn forced_undelegate(&self, request: ForcedUndelegateRequest) -> ForcedUndelegateResult {
         let state_hash = request.state_hash();
@@ -577,7 +576,9 @@
             Err(gse) => ForcedUndelegateResult::Failure(ForcedUndelegateError::TrackingCopy(
                 TrackingCopyError::Storage(gse),
             )),
-=======
+        }
+    }
+
     fn block_global(&self, request: BlockGlobalRequest) -> BlockGlobalResult {
         let state_hash = request.state_hash();
         let tc = match self.tracking_copy(state_hash) {
@@ -625,7 +626,6 @@
         BlockGlobalResult::Success {
             post_state_hash,
             effects: Box::new(effects),
->>>>>>> 1ba245ec
         }
     }
 }
@@ -1123,10 +1123,8 @@
                 public_key,
                 delegation_rate,
                 amount,
-<<<<<<< HEAD
                 minimum_delegation_amount,
                 maximum_delegation_amount,
-                holds_epoch,
             } => runtime
                 .add_bid(
                     public_key,
@@ -1134,12 +1132,7 @@
                     amount,
                     minimum_delegation_amount,
                     maximum_delegation_amount,
-                    holds_epoch,
                 )
-=======
-            } => runtime
-                .add_bid(public_key, delegation_rate, amount)
->>>>>>> 1ba245ec
                 .map(AuctionMethodRet::UpdatedAmount)
                 .map_err(TrackingCopyError::Api),
             AuctionMethod::WithdrawBid { public_key, amount } => runtime
@@ -1153,23 +1146,8 @@
                 validator,
                 amount,
                 max_delegators_per_validator,
-<<<<<<< HEAD
-                holds_epoch,
-=======
-                minimum_delegation_amount,
->>>>>>> 1ba245ec
             } => runtime
-                .delegate(
-                    delegator,
-                    validator,
-                    amount,
-                    max_delegators_per_validator,
-<<<<<<< HEAD
-                    holds_epoch,
-=======
-                    minimum_delegation_amount,
->>>>>>> 1ba245ec
-                )
+                .delegate(delegator, validator, amount, max_delegators_per_validator)
                 .map(AuctionMethodRet::UpdatedAmount)
                 .map_err(TrackingCopyError::Api),
             AuctionMethod::Undelegate {
