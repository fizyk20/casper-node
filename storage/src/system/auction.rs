mod auction_native;
pub mod detail;
pub mod providers;

use std::collections::BTreeMap;

use num_rational::Ratio;
use num_traits::{CheckedMul, CheckedSub};
use tracing::{debug, error, warn};

use crate::system::auction::detail::{
    process_with_vesting_schedule, read_delegator_bid, read_delegator_bids, read_validator_bid,
    seigniorage_recipient,
};
use casper_types::{
    account::AccountHash,
    system::auction::{
        BidAddr, BidKind, Bridge, DelegationRate, EraInfo, EraValidators, Error,
        SeigniorageRecipients, UnbondingPurse, ValidatorBid, ValidatorCredit, ValidatorWeights,
        DELEGATION_RATE_DENOMINATOR,
    },
    ApiError, EraId, Key, PublicKey, U512,
};

use self::providers::{AccountProvider, MintProvider, RuntimeProvider, StorageProvider};

/// Bonding auction contract interface
pub trait Auction:
    StorageProvider + RuntimeProvider + MintProvider + AccountProvider + Sized
{
    /// Returns active validators and auction winners for a number of future eras determined by the
    /// configured auction_delay.
    fn get_era_validators(&mut self) -> Result<EraValidators, Error> {
        let snapshot = detail::get_seigniorage_recipients_snapshot(self)?;
        let era_validators = detail::era_validators_from_snapshot(snapshot);
        Ok(era_validators)
    }

    /// Returns validators in era_validators, mapped to their bids or founding stakes, delegation
    /// rates and lists of delegators together with their delegated quantities from delegators.
    /// This function is publicly accessible, but intended for system use by the Handle Payment
    /// contract, because this data is necessary for distributing seigniorage.
    fn read_seigniorage_recipients(&mut self) -> Result<SeigniorageRecipients, Error> {
        // `era_validators` are assumed to be computed already by calling "run_auction" entrypoint.
        let era_index = detail::get_era_id(self)?;
        let mut seigniorage_recipients_snapshot =
            detail::get_seigniorage_recipients_snapshot(self)?;
        let seigniorage_recipients = seigniorage_recipients_snapshot
            .remove(&era_index)
            .ok_or(Error::MissingSeigniorageRecipients)?;
        Ok(seigniorage_recipients)
    }

    /// This entry point adds or modifies an entry in the `Key::Bid` section of the global state and
    /// creates (or tops off) a bid purse. Post genesis, any new call on this entry point causes a
    /// non-founding validator in the system to exist.
    ///
    /// The logic works for both founding and non-founding validators, making it possible to adjust
    /// their delegation rate and increase their stakes.
    ///
    /// A validator with its bid inactive due to slashing can activate its bid again by increasing
    /// its stake.
    ///
    /// Validators cannot create a bid with 0 amount, and the delegation rate can't exceed
    /// [`DELEGATION_RATE_DENOMINATOR`].
    ///
    /// Returns a [`U512`] value indicating total amount of tokens staked for given `public_key`.
    fn add_bid(
        &mut self,
        public_key: PublicKey,
        delegation_rate: DelegationRate,
        amount: U512,
        minimum_delegation_amount: u64,
        maximum_delegation_amount: u64,
    ) -> Result<U512, ApiError> {
        if !self.allow_auction_bids() {
            // The validator set may be closed on some side chains,
            // which is configured by disabling bids.
            return Err(Error::AuctionBidsDisabled.into());
        }

        if amount.is_zero() {
            return Err(Error::BondTooSmall.into());
        }

        if delegation_rate > DELEGATION_RATE_DENOMINATOR {
            return Err(Error::DelegationRateTooLarge.into());
        }

        let provided_account_hash = AccountHash::from_public_key(&public_key, |x| self.blake2b(x));

        if !self.is_allowed_session_caller(&provided_account_hash) {
            return Err(Error::InvalidContext.into());
        }

        let validator_bid_key = BidAddr::from(public_key.clone()).into();
        let (target, validator_bid) = if let Some(BidKind::Validator(mut validator_bid)) =
            self.read_bid(&validator_bid_key)?
        {
            if validator_bid.inactive() {
                validator_bid.activate();
            }
            validator_bid.increase_stake(amount)?;
            validator_bid.with_delegation_rate(delegation_rate);
            validator_bid.set_delegation_amount_boundaries(
                minimum_delegation_amount,
                maximum_delegation_amount,
            );
            (*validator_bid.bonding_purse(), validator_bid)
        } else {
            let bonding_purse = self.create_purse()?;
            let validator_bid = ValidatorBid::unlocked(
                public_key,
                bonding_purse,
                amount,
                delegation_rate,
                minimum_delegation_amount,
                maximum_delegation_amount,
            );
            (bonding_purse, Box::new(validator_bid))
        };

        let source = self.get_main_purse()?;
        self.mint_transfer_direct(
            Some(PublicKey::System.to_account_hash()),
            source,
            target,
            amount,
            None,
        )
        .map_err(|_| Error::TransferToBidPurse)?
        .map_err(|mint_error| {
            // Propagate mint contract's error that occured during execution of transfer
            // entrypoint. This will improve UX in case of (for example)
            // unapproved spending limit error.
            ApiError::from(mint_error)
        })?;

        let updated_amount = validator_bid.staked_amount();
        self.write_bid(validator_bid_key, BidKind::Validator(validator_bid))?;
        Ok(updated_amount)
    }

    /// Unbonds aka reduces stake by specified amount, adding an entry to the unbonding queue.
    /// For a genesis validator, this is subject to vesting if applicable to a given network.
    ///
    /// If this bid stake is reduced to 0, any delegators to this bid will be undelegated, with
    /// entries made to the unbonding queue for each of them for their full delegated amount.
    /// Additionally, this bid record will be pruned away from the next calculated root hash.
    ///
    /// An attempt to reduce stake by more than is staked will instead 0 the stake.
    ///
    /// The function returns the remaining staked amount (we allow partial unbonding).
    fn withdraw_bid(&mut self, public_key: PublicKey, amount: U512) -> Result<U512, Error> {
        let provided_account_hash = AccountHash::from_public_key(&public_key, |x| self.blake2b(x));

        if !self.is_allowed_session_caller(&provided_account_hash) {
            return Err(Error::InvalidContext);
        }

        let validator_bid_addr = BidAddr::from(public_key.clone());
        let validator_bid_key = validator_bid_addr.into();
        let mut validator_bid = read_validator_bid(self, &validator_bid_key)?;
        let initial_amount = validator_bid.staked_amount();

        // An attempt to unbond more than is staked results in unbonding the staked amount.
        let unbonding_amount = U512::min(amount, validator_bid.staked_amount());

        let era_end_timestamp_millis = detail::get_era_end_timestamp_millis(self)?;
        let updated_stake =
            validator_bid.decrease_stake(unbonding_amount, era_end_timestamp_millis)?;

        detail::create_unbonding_purse(
            self,
            public_key.clone(),
            public_key.clone(), // validator is the unbonder
            *validator_bid.bonding_purse(),
            unbonding_amount,
            None,
        )?;

        debug!(
            "withdrawing bid for {} reducing {} by {} to {}",
            validator_bid_addr, initial_amount, unbonding_amount, updated_stake
        );
        if updated_stake.is_zero() {
            // Unbond all delegators and zero them out
            let delegators = read_delegator_bids(self, &public_key)?;
            for mut delegator in delegators {
                let delegator_public_key = delegator.delegator_public_key().clone();
                detail::create_unbonding_purse(
                    self,
                    public_key.clone(),
                    delegator_public_key.clone(),
                    *delegator.bonding_purse(),
                    delegator.staked_amount(),
                    None,
                )?;
                delegator.decrease_stake(delegator.staked_amount(), era_end_timestamp_millis)?;
                let delegator_bid_addr =
                    BidAddr::new_from_public_keys(&public_key, Some(&delegator_public_key));

                debug!("pruning delegator bid {}", delegator_bid_addr);
                self.prune_bid(delegator_bid_addr)
            }
            debug!("pruning validator bid {}", validator_bid_addr);
            self.prune_bid(validator_bid_addr);
        } else {
            self.write_bid(validator_bid_key, BidKind::Validator(validator_bid))?;
        }
        Ok(updated_stake)
    }

    /// Adds a new delegator to delegators or increases its current stake. If the target validator
    /// is missing, the function call returns an error and does nothing.
    ///
    /// The function transfers motes from the source purse to the delegator's bonding purse.
    ///
    /// This entry point returns the number of tokens currently delegated to a given validator.
    fn delegate(
        &mut self,
        delegator_public_key: PublicKey,
        validator_public_key: PublicKey,
        amount: U512,
        max_delegators_per_validator: u32,
    ) -> Result<U512, ApiError> {
        if !self.allow_auction_bids() {
            // Validation set rotation might be disabled on some private chains and we should not
            // allow new bids to come in.
            return Err(Error::AuctionBidsDisabled.into());
        }

        if !self.is_allowed_session_caller(&AccountHash::from(&delegator_public_key)) {
            return Err(Error::InvalidContext.into());
        }

        let source = self.get_main_purse()?;

        detail::handle_delegation(
            self,
            delegator_public_key,
            validator_public_key,
            source,
            amount,
            max_delegators_per_validator,
        )
    }

    /// Unbonds aka reduces stake by specified amount, adding an entry to the unbonding queue
    ///
    /// The arguments are the delegator's key, the validator's key, and the amount.
    ///
    /// Returns the remaining staked amount (we allow partial unbonding).
    fn undelegate(
        &mut self,
        delegator_public_key: PublicKey,
        validator_public_key: PublicKey,
        amount: U512,
    ) -> Result<U512, Error> {
        let provided_account_hash =
            AccountHash::from_public_key(&delegator_public_key, |x| self.blake2b(x));

        if !self.is_allowed_session_caller(&provided_account_hash) {
            return Err(Error::InvalidContext);
        }

        let validator_bid_key = BidAddr::from(validator_public_key.clone()).into();
        let _ = read_validator_bid(self, &validator_bid_key)?;

        let delegator_bid_addr =
            BidAddr::new_from_public_keys(&validator_public_key, Some(&delegator_public_key));
        let mut delegator_bid = read_delegator_bid(self, &delegator_bid_addr.into())?;

        // An attempt to unbond more than is staked results in unbonding the staked amount.
        let unbonding_amount = U512::min(amount, delegator_bid.staked_amount());

        let era_end_timestamp_millis = detail::get_era_end_timestamp_millis(self)?;
        let updated_stake =
            delegator_bid.decrease_stake(unbonding_amount, era_end_timestamp_millis)?;

        detail::create_unbonding_purse(
            self,
            validator_public_key,
            delegator_public_key,
            *delegator_bid.bonding_purse(),
            unbonding_amount,
            None,
        )?;

        debug!(
            "undelegation for {} reducing {} by {} to {}",
            delegator_bid_addr,
            delegator_bid.staked_amount(),
            unbonding_amount,
            updated_stake
        );

        if updated_stake.is_zero() {
            debug!("pruning delegator bid {}", delegator_bid_addr);
            self.prune_bid(delegator_bid_addr);
        } else {
            self.write_bid(delegator_bid_addr.into(), BidKind::Delegator(delegator_bid))?;
        }
        Ok(updated_stake)
    }

    /// Unbonds aka reduces stake by specified amount, adding an entry to the unbonding queue,
    /// which when processed will attempt to re-delegate the stake to the specified new validator.
    /// If this is not possible at that future point in time, the unbonded stake will instead
    /// downgrade to a standard undelegate operation automatically (the unbonded stake is
    /// returned to the associated purse).
    ///
    /// This is a quality of life / convenience method, allowing a delegator to indicate they
    /// would like some or all of their stake moved away from a validator to a different validator
    /// with a single transaction, instead of requiring them to send an unbonding transaction
    /// to unbond from the first validator and then wait a number of eras equal to the unbonding
    /// delay and then send a second transaction to bond to the second validator.
    ///
    /// The arguments are the delegator's key, the existing validator's key, the amount,
    /// and the new validator's key.
    ///
    /// Returns the remaining staked amount (we allow partial unbonding).
    fn redelegate(
        &mut self,
        delegator_public_key: PublicKey,
        validator_public_key: PublicKey,
        amount: U512,
        new_validator: PublicKey,
    ) -> Result<U512, Error> {
        let delegator_account_hash =
            AccountHash::from_public_key(&delegator_public_key, |x| self.blake2b(x));

        if !self.is_allowed_session_caller(&delegator_account_hash) {
            return Err(Error::InvalidContext);
        }

        // does the validator being moved away from exist?
        let validator_addr = BidAddr::from(validator_public_key.clone());
        let validator_bid = read_validator_bid(self, &validator_addr.into())?;
        if amount < U512::from(validator_bid.minimum_delegation_amount()) {
            return Err(Error::DelegationAmountTooSmall);
        }
        if amount > U512::from(validator_bid.maximum_delegation_amount()) {
            return Err(Error::DelegationAmountTooLarge);
        }

        let delegator_bid_addr =
            BidAddr::new_from_public_keys(&validator_public_key, Some(&delegator_public_key));

        let mut delegator_bid = read_delegator_bid(self, &delegator_bid_addr.into())?;

        // An attempt to unbond more than is staked results in unbonding the staked amount.
        let unbonding_amount = U512::min(amount, delegator_bid.staked_amount());

        let era_end_timestamp_millis = detail::get_era_end_timestamp_millis(self)?;
        let updated_stake =
            delegator_bid.decrease_stake(unbonding_amount, era_end_timestamp_millis)?;

        detail::create_unbonding_purse(
            self,
            validator_public_key,
            delegator_public_key,
            *delegator_bid.bonding_purse(),
            unbonding_amount,
            Some(new_validator),
        )?;

        debug!(
            "redelegation for {} reducing {} by {} to {}",
            delegator_bid_addr,
            delegator_bid.staked_amount(),
            unbonding_amount,
            updated_stake
        );

        if updated_stake.is_zero() {
            debug!("pruning redelegator bid {}", delegator_bid_addr);
            self.prune_bid(delegator_bid_addr);
        } else {
            self.write_bid(delegator_bid_addr.into(), BidKind::Delegator(delegator_bid))?;
        }

        Ok(updated_stake)
    }

    /// Unbond delegator bids which fall outside validator-configured delegation limits.
    fn forced_undelegate(&mut self) -> Result<(), Error> {
        if self.get_caller() != PublicKey::System.to_account_hash() {
            return Err(Error::InvalidCaller);
        }

        let era_end_timestamp_millis = detail::get_era_end_timestamp_millis(self)?;
        let validator_bids = detail::get_validator_bids(self)?;

        // Forcibly undelegate bids outside a validator's delegation limits
        for (validator_public_key, validator_bid) in validator_bids.iter() {
            let minimum_delegation_amount = U512::from(validator_bid.minimum_delegation_amount());
            let maximum_delegation_amount = U512::from(validator_bid.maximum_delegation_amount());

            let mut delegators = read_delegator_bids(self, validator_public_key)?;
            for delegator in delegators.iter_mut() {
                let staked_amount = delegator.staked_amount();
                if staked_amount < minimum_delegation_amount
                    || staked_amount > maximum_delegation_amount
                {
                    let delegator_public_key = delegator.delegator_public_key().clone();
                    detail::create_unbonding_purse(
                        self,
                        validator_public_key.clone(),
                        delegator_public_key.clone(),
                        *delegator.bonding_purse(),
                        delegator.staked_amount(),
                        None,
                    )?;
                    delegator
                        .decrease_stake(delegator.staked_amount(), era_end_timestamp_millis)?;
                    let delegator_bid_addr = BidAddr::new_from_public_keys(
                        validator_public_key,
                        Some(&delegator_public_key),
                    );

                    debug!("pruning delegator bid {}", delegator_bid_addr);
                    self.prune_bid(delegator_bid_addr)
                }
            }
        }
        Ok(())
    }

    /// Slashes each validator.
    ///
    /// This can be only invoked through a system call.
    fn slash(&mut self, validator_public_keys: Vec<PublicKey>) -> Result<(), Error> {
        fn slash_unbonds(
            validator_public_key: &PublicKey,
            unbonding_purses: Vec<UnbondingPurse>,
        ) -> (U512, Vec<UnbondingPurse>) {
            let mut burned_amount = U512::zero();
            let mut new_unbonding_purses: Vec<UnbondingPurse> = vec![];
            for unbonding_purse in unbonding_purses {
                if unbonding_purse.validator_public_key() != validator_public_key {
                    new_unbonding_purses.push(unbonding_purse);
                    continue;
                }
                burned_amount += *unbonding_purse.amount();
            }
            (burned_amount, new_unbonding_purses)
        }

        if self.get_caller() != PublicKey::System.to_account_hash() {
            return Err(Error::InvalidCaller);
        }

        let mut burned_amount: U512 = U512::zero();

        for validator_public_key in validator_public_keys {
            let validator_bid_addr = BidAddr::from(validator_public_key.clone());
            // Burn stake, deactivate
            if let Some(BidKind::Validator(validator_bid)) =
                self.read_bid(&validator_bid_addr.into())?
            {
                burned_amount += validator_bid.staked_amount();
                self.prune_bid(validator_bid_addr);

                // Also slash delegator stakes when deactivating validator bid.
                let prefix = validator_bid_addr.delegators_prefix()?;
                let delegator_keys = self.get_keys_by_prefix(&prefix)?;
                for delegator_key in delegator_keys {
                    if let Some(BidKind::Delegator(delegator_bid)) =
                        self.read_bid(&delegator_key)?
                    {
                        burned_amount += delegator_bid.staked_amount();
                        let delegator_bid_addr = BidAddr::new_from_public_keys(
                            &validator_public_key,
                            Some(delegator_bid.delegator_public_key()),
                        );
                        self.prune_bid(delegator_bid_addr);

                        let unbonding_purses = self.read_unbonds(&AccountHash::from(
                            delegator_bid.delegator_public_key(),
                        ))?;
                        if unbonding_purses.is_empty() {
                            continue;
                        }
                        let (burned, remaining) =
                            slash_unbonds(&validator_public_key, unbonding_purses);
                        burned_amount += burned;
                        self.write_unbonds(
                            AccountHash::from(&delegator_bid.delegator_public_key().clone()),
                            remaining,
                        )?;
                    }
                }
            }

            // Find any unbonding entries for given validator
            let unbonding_purses = self.read_unbonds(&AccountHash::from(&validator_public_key))?;
            if unbonding_purses.is_empty() {
                continue;
            }
            // get rid of any staked token in the unbonding queue
            let (burned, remaining) = slash_unbonds(&validator_public_key, unbonding_purses);
            burned_amount += burned;
            self.write_unbonds(AccountHash::from(&validator_public_key.clone()), remaining)?;
        }

        self.reduce_total_supply(burned_amount)?;

        Ok(())
    }

    /// Takes active_bids and delegators to construct a list of validators' total bids (their own
    /// added to their delegators') ordered by size from largest to smallest, then takes the top N
    /// (number of auction slots) bidders and replaces era_validators with these.
    ///
    /// Accessed by: node
    fn run_auction(
        &mut self,
        era_end_timestamp_millis: u64,
        evicted_validators: Vec<PublicKey>,
        max_delegators_per_validator: u32,
<<<<<<< HEAD
=======
        minimum_delegation_amount: u64,
        include_credits: bool,
        credit_cap: Ratio<U512>,
>>>>>>> 44e67cdf
    ) -> Result<(), ApiError> {
        if self.get_caller() != PublicKey::System.to_account_hash() {
            return Err(Error::InvalidCaller.into());
        }

        let vesting_schedule_period_millis = self.vesting_schedule_period_millis();
        let validator_slots = detail::get_validator_slots(self)?;
        let auction_delay = detail::get_auction_delay(self)?;
        let snapshot_size = auction_delay as usize + 1;
        let mut era_id: EraId = detail::get_era_id(self)?;

        // Process unbond requests
        detail::process_unbond_requests(self, max_delegators_per_validator)?;

        let mut validator_bids_detail = detail::get_validator_bids(self, era_id)?;

        // Process bids
        let mut bids_modified = false;
        for (validator_public_key, validator_bid) in
            validator_bids_detail.validator_bids_mut().iter_mut()
        {
            if process_with_vesting_schedule(
                self,
                validator_bid,
                era_end_timestamp_millis,
                self.vesting_schedule_period_millis(),
            )? {
                bids_modified = true;
            }

            if evicted_validators.contains(validator_public_key) {
                bids_modified = validator_bid.deactivate();
            }
        }

        // Compute next auction winners
        let winners: ValidatorWeights = {
            let locked_validators = validator_bids_detail.validator_weights(
                self,
                era_id,
                era_end_timestamp_millis,
                vesting_schedule_period_millis,
                true,
                include_credits,
                credit_cap,
            )?;

            let remaining_auction_slots = validator_slots.saturating_sub(locked_validators.len());
            if remaining_auction_slots > 0 {
                let unlocked_validators = validator_bids_detail.validator_weights(
                    self,
                    era_id,
                    era_end_timestamp_millis,
                    vesting_schedule_period_millis,
                    false,
                    include_credits,
                    credit_cap,
                )?;
                let mut unlocked_validators = unlocked_validators
                    .iter()
                    .map(|(public_key, validator_bid)| (public_key.clone(), *validator_bid))
                    .collect::<Vec<(PublicKey, U512)>>();

                unlocked_validators.sort_by(|(_, lhs), (_, rhs)| rhs.cmp(lhs));
                locked_validators
                    .into_iter()
                    .chain(
                        unlocked_validators
                            .into_iter()
                            .take(remaining_auction_slots),
                    )
                    .collect()
            } else {
                locked_validators
            }
        };

        let (validator_bids, validator_credits) = validator_bids_detail.destructure();

        // call prune BEFORE incrementing the era
        detail::prune_validator_credits(self, era_id, validator_credits);

        // Increment era
        era_id = era_id.checked_add(1).ok_or(Error::ArithmeticOverflow)?;

        let delayed_era = era_id
            .checked_add(auction_delay)
            .ok_or(Error::ArithmeticOverflow)?;

        // Update seigniorage recipients for current era
        {
            let mut snapshot = detail::get_seigniorage_recipients_snapshot(self)?;
            let mut recipients = SeigniorageRecipients::new();

            for era_validator in winners.keys() {
                let seigniorage_recipient = match validator_bids.get(era_validator) {
                    Some(validator_bid) => seigniorage_recipient(self, validator_bid)?,
                    None => return Err(Error::BidNotFound.into()),
                };
                recipients.insert(era_validator.clone(), seigniorage_recipient);
            }

            let previous_recipients = snapshot.insert(delayed_era, recipients);
            assert!(previous_recipients.is_none());

            let snapshot = snapshot.into_iter().rev().take(snapshot_size).collect();
            detail::set_seigniorage_recipients_snapshot(self, snapshot)?;
        }

        detail::set_era_id(self, era_id)?;
        detail::set_era_end_timestamp_millis(self, era_end_timestamp_millis)?;

        if bids_modified {
            detail::set_validator_bids(self, validator_bids)?;
        }

        Ok(())
    }

    /// Mint and distribute seigniorage rewards to validators and their delegators,
    /// according to `reward_factors` returned by the consensus component.
    // TODO: rework EraInfo and other related structs, methods, etc. to report correct era-end
    // totals of per-block rewards
    fn distribute(&mut self, rewards: BTreeMap<PublicKey, U512>) -> Result<(), Error> {
        if self.get_caller() != PublicKey::System.to_account_hash() {
            error!("invalid caller to auction distribute");
            return Err(Error::InvalidCaller);
        }

        let seigniorage_recipients = self.read_seigniorage_recipients()?;
        let mut era_info = EraInfo::new();
        let seigniorage_allocations = era_info.seigniorage_allocations_mut();

        for (proposer, reward_amount) in rewards
            .into_iter()
            .filter(|(key, _amount)| key != &PublicKey::System)
        {
            // fetch most recent validator public key if public key was changed
            // or the validator withdrew their bid completely
            let validator_public_key =
                match detail::get_most_recent_validator_public_key(self, proposer.clone()) {
                    Ok(pubkey) => pubkey,
                    Err(Error::BridgeRecordChainTooLong) => {
                        // Validator bid's public key has been changed too many times,
                        // and we were unable to find the current public key.
                        // In this case we are unable to distribute rewards for this validator.
                        continue;
                    }
                    Err(err) => return Err(err),
                };

            let total_reward = Ratio::from(reward_amount);
            let recipient = seigniorage_recipients
                .get(&proposer)
                .cloned()
                .or_else(|| {
                    let bid_key = BidAddr::from(proposer.clone()).into();
                    let validator_bid = read_validator_bid(self, &bid_key).ok()?;
                    seigniorage_recipient(self, &validator_bid).ok()
                })
                .ok_or(Error::ValidatorNotFound)?;

            let total_stake = recipient.total_stake().ok_or(Error::ArithmeticOverflow)?;
            let delegator_total_stake: U512 = recipient
                .delegator_total_stake()
                .ok_or(Error::ArithmeticOverflow)?;

            let delegators_part: Ratio<U512> = {
                let commission_rate = Ratio::new(
                    U512::from(*recipient.delegation_rate()),
                    U512::from(DELEGATION_RATE_DENOMINATOR),
                );
                let reward_multiplier: Ratio<U512> = Ratio::new(delegator_total_stake, total_stake);
                let delegator_reward: Ratio<U512> = total_reward
                    .checked_mul(&reward_multiplier)
                    .ok_or(Error::ArithmeticOverflow)?;
                let commission: Ratio<U512> = delegator_reward
                    .checked_mul(&commission_rate)
                    .ok_or(Error::ArithmeticOverflow)?;
                delegator_reward
                    .checked_sub(&commission)
                    .ok_or(Error::ArithmeticOverflow)?
            };

            let delegator_rewards =
                recipient
                    .delegator_stake()
                    .iter()
                    .map(|(delegator_key, delegator_stake)| {
                        let reward_multiplier = Ratio::new(*delegator_stake, delegator_total_stake);
                        let reward = delegators_part * reward_multiplier;
                        (delegator_key.clone(), reward)
                    });

            let delegator_payouts = detail::distribute_delegator_rewards(
                self,
                seigniorage_allocations,
                validator_public_key.clone(),
                delegator_rewards,
            )?;

            let total_delegator_payout: U512 = delegator_payouts
                .iter()
                .map(|(_delegator_hash, amount, _bonding_purse)| *amount)
                .sum();

            let validator_reward = reward_amount - total_delegator_payout;
            let validator_bonding_purse = detail::distribute_validator_rewards(
                self,
                seigniorage_allocations,
                validator_public_key.clone(),
                validator_reward,
            )?;

            // mint new token and put it to the recipients' purses
            self.mint_into_existing_purse(validator_reward, validator_bonding_purse)
                .map_err(Error::from)?;

            for (_delegator_account_hash, delegator_payout, bonding_purse) in delegator_payouts {
                self.mint_into_existing_purse(delegator_payout, bonding_purse)
                    .map_err(Error::from)?;
            }
        }

        // record allocations for this era for reporting purposes.
        self.record_era_info(era_info)?;

        Ok(())
    }

    /// Reads current era id.
    fn read_era_id(&mut self) -> Result<EraId, Error> {
        detail::get_era_id(self)
    }

    /// Activates a given validator's bid.  To be used when a validator has been marked as inactive
    /// by consensus (aka "evicted").
    fn activate_bid(&mut self, validator: PublicKey) -> Result<(), Error> {
        let provided_account_hash = AccountHash::from_public_key(&validator, |x| self.blake2b(x));

        if !self.is_allowed_session_caller(&provided_account_hash) {
            return Err(Error::InvalidContext);
        }

        let key = BidAddr::from(validator).into();
        if let Some(BidKind::Validator(mut validator_bid)) = self.read_bid(&key)? {
            validator_bid.activate();
            self.write_bid(key, BidKind::Validator(validator_bid))?;
            Ok(())
        } else {
            Err(Error::ValidatorNotFound)
        }
    }

    /// Updates a `ValidatorBid` and all related delegator bids to use a new public key.
    ///
    /// This in effect "transfers" a validator bid along with its stake and all delegators
    /// from one public key to another.
    /// This method can only be called by the account associated with the current `ValidatorBid`.
    ///
    /// The arguments are the existing bid's 'validator_public_key' and the new public key.
    fn change_bid_public_key(
        &mut self,
        public_key: PublicKey,
        new_public_key: PublicKey,
    ) -> Result<(), Error> {
        let validator_account_hash = AccountHash::from(&public_key);

        // check that the caller is the current bid's owner
        if !self.is_allowed_session_caller(&validator_account_hash) {
            return Err(Error::InvalidContext);
        }

        // verify that a bid for given public key exists
        let validator_bid_addr = BidAddr::from(public_key.clone());
        let mut validator_bid = read_validator_bid(self, &validator_bid_addr.into())?;

        // verify that a bid for the new key does not exist yet
        let new_validator_bid_addr = BidAddr::from(new_public_key.clone());
        if self.read_bid(&new_validator_bid_addr.into())?.is_some() {
            return Err(Error::ValidatorBidExistsAlready);
        }

        debug!("changing validator bid {validator_bid_addr} public key from {public_key} to {new_public_key}");

        // store new validator bid
        validator_bid.with_validator_public_key(new_public_key.clone());
        self.write_bid(
            new_validator_bid_addr.into(),
            BidKind::Validator(validator_bid),
        )?;

        // store bridge record in place of old validator bid
        let bridge = Bridge::new(
            public_key.clone(),
            new_public_key.clone(),
            self.read_era_id()?,
        );
        self.write_bid(validator_bid_addr.into(), BidKind::Bridge(Box::new(bridge)))?;

        debug!("transferring delegator bids from validator bid {validator_bid_addr} to {new_validator_bid_addr}");
        let delegators = read_delegator_bids(self, &public_key)?;
        for mut delegator in delegators {
            let delegator_public_key = delegator.delegator_public_key().clone();
            let delegator_bid_addr =
                BidAddr::new_from_public_keys(&public_key, Some(&delegator_public_key));

            delegator.with_validator_public_key(new_public_key.clone());
            let new_delegator_bid_addr =
                BidAddr::new_from_public_keys(&new_public_key, Some(&delegator_public_key));

            self.write_bid(
                new_delegator_bid_addr.into(),
                BidKind::Delegator(Box::from(delegator)),
            )?;

            debug!("pruning delegator bid {delegator_bid_addr}");
            self.prune_bid(delegator_bid_addr);
        }

        Ok(())
    }

    /// Writes a validator credit record.
    fn write_validator_credit(
        &mut self,
        validator: PublicKey,
        era_id: EraId,
        amount: U512,
    ) -> Result<Option<BidAddr>, Error> {
        // only the system may use this method
        if self.get_caller() != PublicKey::System.to_account_hash() {
            error!("invalid caller to auction validator_credit");
            return Err(Error::InvalidCaller);
        }

        // is imputed public key associated with a validator bid record?
        let bid_addr = BidAddr::new_from_public_keys(&validator, None);
        let key = Key::BidAddr(bid_addr);
        let _ = match self.read_bid(&key)? {
            Some(bid_kind) => bid_kind,
            None => {
                warn!(
                    ?key,
                    ?era_id,
                    ?amount,
                    "attempt to add a validator credit to a non-existent validator"
                );
                return Ok(None);
            }
        };

        // if amount is zero, noop
        if amount.is_zero() {
            return Ok(None);
        }

        // write credit record
        let credit_addr = BidAddr::new_credit(&validator, era_id);
        let credit_key = Key::BidAddr(credit_addr);
        let credit_bid = match self.read_bid(&credit_key)? {
            Some(BidKind::Credit(mut existing_credit)) => {
                existing_credit.increase(amount);
                existing_credit
            }
            Some(_) => return Err(Error::UnexpectedBidVariant),
            None => Box::new(ValidatorCredit::new(validator, era_id, amount)),
        };

        self.write_bid(credit_key, BidKind::Credit(credit_bid))
            .map(|_| Some(credit_addr))
    }
}<|MERGE_RESOLUTION|>--- conflicted
+++ resolved
@@ -390,10 +390,11 @@
         }
 
         let era_end_timestamp_millis = detail::get_era_end_timestamp_millis(self)?;
-        let validator_bids = detail::get_validator_bids(self)?;
+        let era_id: EraId = detail::get_era_id(self)?;
+        let bids_detail = detail::get_validator_bids(self, era_id)?;
 
         // Forcibly undelegate bids outside a validator's delegation limits
-        for (validator_public_key, validator_bid) in validator_bids.iter() {
+        for (validator_public_key, validator_bid) in bids_detail.validator_bids().iter() {
             let minimum_delegation_amount = U512::from(validator_bid.minimum_delegation_amount());
             let maximum_delegation_amount = U512::from(validator_bid.maximum_delegation_amount());
 
@@ -519,12 +520,8 @@
         era_end_timestamp_millis: u64,
         evicted_validators: Vec<PublicKey>,
         max_delegators_per_validator: u32,
-<<<<<<< HEAD
-=======
-        minimum_delegation_amount: u64,
         include_credits: bool,
         credit_cap: Ratio<U512>,
->>>>>>> 44e67cdf
     ) -> Result<(), ApiError> {
         if self.get_caller() != PublicKey::System.to_account_hash() {
             return Err(Error::InvalidCaller.into());
