use std::{
    borrow::Cow,
    collections::HashMap,
    path::{Path, PathBuf},
    sync::Arc,
};

use datasize::DataSize;
use tracing::{debug, error};

use casper_types::{
    execution::{
        execution_result_v1, ExecutionResult, ExecutionResultV1, ExecutionResultV2, TransformKind,
    },
    Block, BlockBody, BlockHash, BlockHeader, BlockSignatures, Digest, FinalizedApprovals,
    StoredValue, Transaction, TransactionHash, Transfer,
};

use super::{
    lmdb_ext::{LmdbExtError, TransactionExt},
    versioned_databases::VersionedDatabases,
};
use crate::block_store::{
    error::BlockStoreError,
    types::{
        ApprovalsHashes, BlockExecutionResults, BlockHashHeightAndEra, BlockTransfers, StateStore,
        TransactionFinalizedApprovals, Transfers,
    },
    BlockStoreProvider, BlockStoreTransaction, DataReader, DataWriter,
};
use lmdb::{
    Database, DatabaseFlags, Environment, EnvironmentFlags, RoTransaction, RwTransaction,
    Transaction as LmdbTransaction, WriteFlags,
};

/// Filename for the LMDB database created by the Storage component.
const STORAGE_DB_FILENAME: &str = "storage.lmdb";

/// We can set this very low, as there is only a single reader/writer accessing the component at any
/// one time.
const MAX_TRANSACTIONS: u32 = 5;

/// Maximum number of allowed dbs.
const MAX_DB_COUNT: u32 = 17;

/// OS-specific lmdb flags.
#[cfg(not(target_os = "macos"))]
const OS_FLAGS: EnvironmentFlags = EnvironmentFlags::WRITE_MAP;

/// OS-specific lmdb flags.
///
/// Mac OS X exhibits performance regressions when `WRITE_MAP` is used.
#[cfg(target_os = "macos")]
const OS_FLAGS: EnvironmentFlags = EnvironmentFlags::empty();

#[derive(DataSize, Debug)]
pub struct LmdbBlockStore<'s> {
    /// Storage location.
    root: PathBuf,
    /// Environment holding LMDB databases.
    #[data_size(skip)]
    pub(crate) env: Arc<Environment>,
    /// The block header databases.
    pub(crate) block_header_dbs: VersionedDatabases<BlockHash, BlockHeader>,
    /// The block body databases.
    pub(crate) block_body_dbs: VersionedDatabases<Digest, BlockBody>,
    /// The approvals hashes databases.
    pub(crate) approvals_hashes_dbs: VersionedDatabases<BlockHash, ApprovalsHashes>,
    /// The block metadata db.
    pub(crate) block_metadata_dbs: VersionedDatabases<BlockHash, BlockSignatures>,
    /// The transaction databases.
    pub(crate) transaction_dbs: VersionedDatabases<TransactionHash, Transaction>,
    /// Databases of `ExecutionResult`s indexed by transaction hash for current DB or by deploy
    /// hash for legacy DB.
    pub(crate) execution_result_dbs: VersionedDatabases<TransactionHash, ExecutionResult>,
    /// The transfer database.
<<<<<<< HEAD
    transfer_dbs: VersionedDatabases<BlockHash, Transfers<'s>>,
=======
    #[data_size(skip)]
    pub(crate) transfer_db: Database,
>>>>>>> 2f3267a7
    /// The state storage database.
    #[data_size(skip)]
    state_store_db: Database,
    /// The finalized transaction approvals databases.
    pub(crate) finalized_transaction_approvals_dbs:
        VersionedDatabases<TransactionHash, FinalizedApprovals>,
}

impl<'s> LmdbBlockStore<'s> {
    pub fn new(root_path: &Path, total_size: usize) -> Result<Self, BlockStoreError> {
        // Create the environment and databases.
        let env = new_environment(total_size, root_path)?;

        let block_header_dbs = VersionedDatabases::new(&env, "block_header", "block_header_v2")
            .map_err(|err| BlockStoreError::InternalStorage(Box::new(err)))?;
        let block_body_dbs =
            VersionedDatabases::<_, BlockBody>::new(&env, "block_body", "block_body_v2")
                .map_err(|err| BlockStoreError::InternalStorage(Box::new(err)))?;
        let block_metadata_dbs =
            VersionedDatabases::new(&env, "block_metadata", "block_metadata_v2")
                .map_err(|err| BlockStoreError::InternalStorage(Box::new(err)))?;
        let transaction_dbs = VersionedDatabases::new(&env, "deploys", "transactions")
            .map_err(|err| BlockStoreError::InternalStorage(Box::new(err)))?;
        let execution_result_dbs =
            VersionedDatabases::new(&env, "deploy_metadata", "execution_results")
                .map_err(|err| BlockStoreError::InternalStorage(Box::new(err)))?;
        let transfer_dbs = VersionedDatabases::new(&env, "transfer", "versioned_transfers")
            .map_err(|err| BlockStoreError::InternalStorage(Box::new(err)))?;
        let state_store_db = env
            .create_db(Some("state_store"), DatabaseFlags::empty())
            .map_err(|err| BlockStoreError::InternalStorage(Box::new(err)))?;

        let finalized_transaction_approvals_dbs =
            VersionedDatabases::new(&env, "finalized_approvals", "versioned_finalized_approvals")
                .map_err(|err| BlockStoreError::InternalStorage(Box::new(err)))?;
        let approvals_hashes_dbs =
            VersionedDatabases::new(&env, "approvals_hashes", "versioned_approvals_hashes")
                .map_err(|err| BlockStoreError::InternalStorage(Box::new(err)))?;

        Ok(Self {
            root: root_path.to_path_buf(),
            env: Arc::new(env),
            block_header_dbs,
            block_body_dbs,
            approvals_hashes_dbs,
            block_metadata_dbs,
            transaction_dbs,
            execution_result_dbs,
            transfer_dbs,
            state_store_db,
            finalized_transaction_approvals_dbs,
        })
    }

    pub fn write_finality_signatures(
        &self,
        txn: &mut RwTransaction,
        signatures: &BlockSignatures,
    ) -> Result<BlockHash, BlockStoreError> {
        let block_hash = signatures.block_hash();
        let _ = self
            .block_metadata_dbs
            .put(txn, block_hash, signatures, true)
            .map_err(|err| BlockStoreError::InternalStorage(Box::new(err)))?;

        Ok(*block_hash)
    }

    pub(crate) fn delete_finality_signatures(
        &self,
        txn: &mut RwTransaction,
        block_hash: &BlockHash,
    ) -> Result<(), BlockStoreError> {
        self.block_metadata_dbs
            .delete(txn, block_hash)
            .map_err(|err| BlockStoreError::InternalStorage(Box::new(err)))
    }

    pub(crate) fn transaction_exists<Tx: lmdb::Transaction>(
        &self,
        txn: &Tx,
        transaction_hash: &TransactionHash,
    ) -> Result<bool, BlockStoreError> {
        self.transaction_dbs
            .exists(txn, transaction_hash)
            .map_err(|err| BlockStoreError::InternalStorage(Box::new(err)))
    }

    /// Returns `true` if the given block's header and body are stored.
    pub(crate) fn block_exists<Tx: lmdb::Transaction>(
        &self,
        txn: &Tx,
        block_hash: &BlockHash,
    ) -> Result<bool, BlockStoreError> {
        let block_header = match self.get_single_block_header(txn, block_hash)? {
            Some(block_header) => block_header,
            None => {
                return Ok(false);
            }
        };
        self.block_body_dbs
            .exists(txn, block_header.body_hash())
            .map_err(|err| BlockStoreError::InternalStorage(Box::new(err)))
    }

    /// Returns `true` if the given block's header is stored.
    pub(crate) fn block_header_exists<Tx: lmdb::Transaction>(
        &self,
        txn: &Tx,
        block_hash: &BlockHash,
    ) -> Result<bool, BlockStoreError> {
        self.block_header_dbs
            .exists(txn, block_hash)
            .map_err(|err| BlockStoreError::InternalStorage(Box::new(err)))
    }

    pub(crate) fn get_transfers<Tx: lmdb::Transaction>(
        &self,
        txn: &Tx,
        block_hash: &BlockHash,
    ) -> Result<Option<Vec<Transfer>>, BlockStoreError> {
        Ok(self
            .transfer_dbs
            .get(txn, block_hash)
            .map_err(|err| BlockStoreError::InternalStorage(Box::new(err)))?
            .map(Transfers::into_owned))
    }

    pub(crate) fn has_transfers<Tx: lmdb::Transaction>(
        &self,
        txn: &Tx,
        block_hash: &BlockHash,
    ) -> Result<bool, BlockStoreError> {
        self.transfer_dbs
            .exists(txn, block_hash)
            .map_err(|err| BlockStoreError::InternalStorage(Box::new(err)))
    }

    pub(crate) fn read_state_store<K: AsRef<[u8]>, Tx: lmdb::Transaction>(
        &self,
        txn: &Tx,
        key: &K,
    ) -> Result<Option<Vec<u8>>, BlockStoreError> {
        let bytes = match txn.get(self.state_store_db, &key) {
            Ok(slice) => Some(slice.to_owned()),
            Err(lmdb::Error::NotFound) => None,
            Err(err) => return Err(BlockStoreError::InternalStorage(Box::new(err))),
        };
        Ok(bytes)
    }

    /// Retrieves approvals hashes by block hash.
    pub(crate) fn read_approvals_hashes<Tx: lmdb::Transaction>(
        &self,
        txn: &Tx,
        block_hash: &BlockHash,
    ) -> Result<Option<ApprovalsHashes>, BlockStoreError> {
        self.approvals_hashes_dbs
            .get(txn, block_hash)
            .map_err(|err| BlockStoreError::InternalStorage(Box::new(err)))
    }

    pub(crate) fn approvals_hashes_exist<Tx: lmdb::Transaction>(
        &self,
        txn: &Tx,
        block_hash: &BlockHash,
    ) -> Result<bool, BlockStoreError> {
        self.approvals_hashes_dbs
            .exists(txn, block_hash)
            .map_err(|err| BlockStoreError::InternalStorage(Box::new(err)))
    }

    /// Put a single transaction into storage.
    pub(crate) fn write_transaction(
        &self,
        txn: &mut RwTransaction,
        transaction: &Transaction,
    ) -> Result<TransactionHash, BlockStoreError> {
        let transaction_hash = transaction.hash();
        self.transaction_dbs
            .put(txn, &transaction_hash, transaction, false)
            .map(|_| transaction_hash)
            .map_err(|err| BlockStoreError::InternalStorage(Box::new(err)))
    }

    pub(crate) fn delete_transaction(
        &self,
        txn: &mut RwTransaction,
        transaction_hash: &TransactionHash,
    ) -> Result<(), BlockStoreError> {
        self.transaction_dbs
            .delete(txn, transaction_hash)
            .map_err(|err| BlockStoreError::InternalStorage(Box::new(err)))
    }

    pub(crate) fn write_transfers(
        &self,
        txn: &mut RwTransaction,
        block_hash: &BlockHash,
        transfers: &Vec<Transfer>,
    ) -> Result<bool, BlockStoreError> {
        self.transfer_dbs
            .put(txn, block_hash, &Transfers::from(transfers), true)
            .map_err(|err| BlockStoreError::InternalStorage(Box::new(err)))
    }

    pub(crate) fn delete_transfers(
        &self,
        txn: &mut RwTransaction,
        block_hash: &BlockHash,
    ) -> Result<(), BlockStoreError> {
        self.transfer_dbs
            .delete(txn, block_hash)
            .map_err(|err| BlockStoreError::InternalStorage(Box::new(err)))
    }

    /// Writes a key to the state storage database.
    // See note below why `key` and `data` are not `&[u8]`s.
    pub(crate) fn write_state_store(
        &self,
        txn: &mut RwTransaction,
        key: Cow<'static, [u8]>,
        data: &Vec<u8>,
    ) -> Result<(), BlockStoreError> {
        // Note: The interface of `lmdb` seems suboptimal: `&K` and `&V` could simply be `&[u8]` for
        //       simplicity. At the very least it seems to be missing a `?Sized` trait bound. For
        //       this reason, we need to use actual sized types in the function signature above.
        txn.put(self.state_store_db, &key, data, WriteFlags::default())
            .map_err(|err| BlockStoreError::InternalStorage(Box::new(err)))?;

        Ok(())
    }

    pub(crate) fn state_store_key_exists<K: AsRef<[u8]>, Tx: lmdb::Transaction>(
        &self,
        txn: &Tx,
        key: &K,
    ) -> Result<bool, BlockStoreError> {
        txn.value_exists(self.state_store_db, &key)
            .map_err(|err| BlockStoreError::InternalStorage(Box::new(err)))
    }

    pub(crate) fn delete_state_store(
        &self,
        txn: &mut RwTransaction,
        key: Cow<'static, [u8]>,
    ) -> Result<(), BlockStoreError> {
        txn.del(self.state_store_db, &key, None)
            .map_err(|err| BlockStoreError::InternalStorage(Box::new(err)))
    }

    /// Retrieves a single block header in a given transaction from storage.
    pub(crate) fn get_single_block_header<Tx: LmdbTransaction>(
        &self,
        txn: &Tx,
        block_hash: &BlockHash,
    ) -> Result<Option<BlockHeader>, BlockStoreError> {
        let block_header = match self
            .block_header_dbs
            .get(txn, block_hash)
            .map_err(|err| BlockStoreError::InternalStorage(Box::new(err)))?
        {
            Some(block_header) => block_header,
            None => return Ok(None),
        };
        block_header.set_block_hash(*block_hash);
        Ok(Some(block_header))
    }

    /// Retrieves block signatures for a block with a given block hash.
    pub(crate) fn get_block_signatures<Tx: LmdbTransaction>(
        &self,
        txn: &Tx,
        block_hash: &BlockHash,
    ) -> Result<Option<BlockSignatures>, BlockStoreError> {
        self.block_metadata_dbs
            .get(txn, block_hash)
            .map_err(|err| BlockStoreError::InternalStorage(Box::new(err)))
    }

    pub(crate) fn block_signatures_exist<Tx: LmdbTransaction>(
        &self,
        txn: &Tx,
        block_hash: &BlockHash,
    ) -> Result<bool, BlockStoreError> {
        self.block_metadata_dbs
            .exists(txn, block_hash)
            .map_err(|err| BlockStoreError::InternalStorage(Box::new(err)))
    }

    /// Retrieves a single block from storage.
    pub(crate) fn get_single_block<Tx: LmdbTransaction>(
        &self,
        txn: &Tx,
        block_hash: &BlockHash,
    ) -> Result<Option<Block>, BlockStoreError> {
        let block_header: BlockHeader = match self.get_single_block_header(txn, block_hash)? {
            Some(block_header) => block_header,
            None => {
                debug!(
                    ?block_hash,
                    "get_single_block: missing block header for {}", block_hash
                );
                return Ok(None);
            }
        };

        let maybe_block_body = self
            .block_body_dbs
            .get(txn, block_header.body_hash())
            .map_err(|err| BlockStoreError::InternalStorage(Box::new(err)));
        let block_body = match maybe_block_body? {
            Some(block_body) => block_body,
            None => {
                debug!(
                    ?block_header,
                    "get_single_block: missing block body for {}",
                    block_header.block_hash()
                );
                return Ok(None);
            }
        };
        let block = Block::new_from_header_and_body(block_header, block_body)
            .map_err(|err| BlockStoreError::InternalStorage(Box::new(err)))?;
        Ok(Some(block))
    }

    /// Writes a block to storage.
    ///
    /// Returns `Ok(true)` if the block has been successfully written, `Ok(false)` if a part of it
    /// couldn't be written because it already existed, and `Err(_)` if there was an error.
    pub(crate) fn write_block(
        &self,
        txn: &mut RwTransaction,
        block: &Block,
    ) -> Result<BlockHash, BlockStoreError> {
        let block_hash = *block.hash();
        let _ = self
            .block_body_dbs
            .put(txn, block.body_hash(), &block.clone_body(), true)
            .map_err(|err| BlockStoreError::InternalStorage(Box::new(err)))?;

        let block_header = block.clone_header();
        let _ = self
            .block_header_dbs
            .put(txn, block.hash(), &block_header, true)
            .map_err(|err| BlockStoreError::InternalStorage(Box::new(err)))?;

        Ok(block_hash)
    }

    pub(crate) fn write_block_header(
        &self,
        txn: &mut RwTransaction,
        block_header: &BlockHeader,
    ) -> Result<BlockHash, BlockStoreError> {
        let block_hash = block_header.block_hash();
        self.block_header_dbs
            .put(txn, &block_hash, block_header, true)
            .map(|_| block_hash)
            .map_err(|err| BlockStoreError::InternalStorage(Box::new(err)))
    }

    pub(crate) fn delete_block_header(
        &self,
        txn: &mut RwTransaction,
        block_hash: &BlockHash,
    ) -> Result<(), BlockStoreError> {
        self.block_header_dbs
            .delete(txn, block_hash)
            .map_err(|err| BlockStoreError::InternalStorage(Box::new(err)))
    }

    pub(crate) fn delete_block_body(
        &self,
        txn: &mut RwTransaction,
        block_body_hash: &Digest,
    ) -> Result<(), BlockStoreError> {
        self.block_body_dbs
            .delete(txn, block_body_hash)
            .map_err(|err| BlockStoreError::InternalStorage(Box::new(err)))
    }

    /// Writes approvals hashes to storage.
    pub(crate) fn write_approvals_hashes(
        &self,
        txn: &mut RwTransaction,
        approvals_hashes: &ApprovalsHashes,
    ) -> Result<BlockHash, BlockStoreError> {
        let block_hash = approvals_hashes.block_hash();
        let _ = self
            .approvals_hashes_dbs
            .put(txn, block_hash, approvals_hashes, true)
            .map_err(|err| BlockStoreError::InternalStorage(Box::new(err)))?;
        Ok(*block_hash)
    }

    pub(crate) fn delete_approvals_hashes(
        &self,
        txn: &mut RwTransaction,
        block_hash: &BlockHash,
    ) -> Result<(), BlockStoreError> {
        self.approvals_hashes_dbs
            .delete(txn, block_hash)
            .map_err(|err| BlockStoreError::InternalStorage(Box::new(err)))
    }

    pub(crate) fn write_execution_results(
        &self,
        txn: &mut RwTransaction,
        block_hash: &BlockHash,
        execution_results: HashMap<TransactionHash, ExecutionResult>,
    ) -> Result<bool, BlockStoreError> {
        let mut transfers: Vec<Transfer> = vec![];
        for (transaction_hash, execution_result) in execution_results.into_iter() {
            transfers.extend(successful_transfers(&execution_result));

            let was_written = self
                .execution_result_dbs
                .put(txn, &transaction_hash, &execution_result, true)
                .map_err(|err| BlockStoreError::InternalStorage(Box::new(err)))?;

            if !was_written {
                error!(
                    ?block_hash,
                    ?transaction_hash,
                    "failed to write execution results"
                );
                debug_assert!(was_written);
            }
        }

        let was_written = self
            .transfer_dbs
            .put(txn, block_hash, &Transfers::from(transfers), true)
            .map_err(|err| BlockStoreError::InternalStorage(Box::new(err)))?;
        if !was_written {
            error!(?block_hash, "failed to write transfers");
            debug_assert!(was_written);
        }
        Ok(was_written)
    }
}

pub(crate) fn new_environment(
    total_size: usize,
    root: &Path,
) -> Result<Environment, BlockStoreError> {
    Environment::new()
        .set_flags(
            OS_FLAGS
            // We manage our own directory.
            | EnvironmentFlags::NO_SUB_DIR
            // Disable thread local storage, strongly suggested for operation with tokio.
            | EnvironmentFlags::NO_TLS
            // Disable read-ahead. Our data is not stored/read in sequence that would benefit from the read-ahead.
            | EnvironmentFlags::NO_READAHEAD,
        )
        .set_max_readers(MAX_TRANSACTIONS)
        .set_max_dbs(MAX_DB_COUNT)
        .set_map_size(total_size)
        .open(&root.join(STORAGE_DB_FILENAME))
        .map_err(|err| BlockStoreError::InternalStorage(Box::new(err)))
}

/// Returns all `Transform::WriteTransfer`s from the execution effects if this is an
/// `ExecutionResult::Success`, or an empty `Vec` if `ExecutionResult::Failure`.
fn successful_transfers(execution_result: &ExecutionResult) -> Vec<Transfer> {
    let mut transfers: Vec<Transfer> = vec![];
    match execution_result {
        ExecutionResult::V1(ExecutionResultV1::Success { effect, .. }) => {
            for transform_entry in &effect.transforms {
                if let execution_result_v1::Transform::WriteTransfer(transfer_v1) =
                    &transform_entry.transform
                {
                    transfers.push(Transfer::V1(transfer_v1.clone()));
                }
            }
        }
        ExecutionResult::V2(ExecutionResultV2::Success { effects, .. }) => {
            for transform in effects.transforms() {
                if let TransformKind::Write(StoredValue::Transfer(transfer)) = transform.kind() {
                    transfers.push(transfer.clone());
                }
            }
        }
        ExecutionResult::V1(ExecutionResultV1::Failure { .. })
        | ExecutionResult::V2(ExecutionResultV2::Failure { .. }) => {
            // No-op: we only record transfers from successful executions.
        }
    }
    transfers
}

impl<'s> BlockStoreProvider for LmdbBlockStore<'s> {
    type Reader<'t> = LmdbBlockStoreTransaction<'s, 't, RoTransaction<'t>> where 's: 't;
    type ReaderWriter<'t> = LmdbBlockStoreTransaction<'s, 't, RwTransaction<'t>> where 's: 't;

    fn checkout_ro(&self) -> Result<Self::Reader<'_>, BlockStoreError> {
        let txn = self
            .env
            .begin_ro_txn()
            .map_err(|err| BlockStoreError::InternalStorage(Box::new(err)))?;
        Ok(LmdbBlockStoreTransaction {
            txn,
            block_store: self,
        })
    }

    fn checkout_rw(&mut self) -> Result<Self::ReaderWriter<'_>, BlockStoreError> {
        let txn = self
            .env
            .begin_rw_txn()
            .map_err(|err| BlockStoreError::InternalStorage(Box::new(err)))?;

        Ok(LmdbBlockStoreTransaction {
            txn,
            block_store: self,
        })
    }
}

pub struct LmdbBlockStoreTransaction<'s, 't, T>
where
    T: LmdbTransaction,
{
    txn: T,
    block_store: &'t LmdbBlockStore<'s>,
}

impl<'s, 't, T> BlockStoreTransaction for LmdbBlockStoreTransaction<'s, 't, T>
where
    T: LmdbTransaction,
{
    fn commit(self) -> Result<(), BlockStoreError> {
        self.txn
            .commit()
            .map_err(|e| BlockStoreError::InternalStorage(Box::new(LmdbExtError::from(e))))
    }

    fn rollback(self) {
        self.txn.abort();
    }
}

impl<'s, 't, T> DataReader<BlockHash, Block> for LmdbBlockStoreTransaction<'s, 't, T>
where
    T: LmdbTransaction,
{
    fn read(&self, key: BlockHash) -> Result<Option<Block>, BlockStoreError> {
        self.block_store.get_single_block(&self.txn, &key)
    }

    fn exists(&mut self, key: BlockHash) -> Result<bool, BlockStoreError> {
        self.block_store.block_exists(&self.txn, &key)
    }
}

impl<'s, 't, T> DataReader<BlockHash, BlockHeader> for LmdbBlockStoreTransaction<'s, 't, T>
where
    T: LmdbTransaction,
{
    fn read(&self, key: BlockHash) -> Result<Option<BlockHeader>, BlockStoreError> {
        self.block_store.get_single_block_header(&self.txn, &key)
    }

    fn exists(&mut self, key: BlockHash) -> Result<bool, BlockStoreError> {
        self.block_store.block_header_exists(&self.txn, &key)
    }
}

impl<'s, 't, T> DataReader<BlockHash, ApprovalsHashes> for LmdbBlockStoreTransaction<'s, 't, T>
where
    T: LmdbTransaction,
{
    fn read(&self, key: BlockHash) -> Result<Option<ApprovalsHashes>, BlockStoreError> {
        self.block_store.read_approvals_hashes(&self.txn, &key)
    }

    fn exists(&mut self, key: BlockHash) -> Result<bool, BlockStoreError> {
        self.block_store.block_header_exists(&self.txn, &key)
    }
}

impl<'s, 't, T> DataReader<BlockHash, BlockSignatures> for LmdbBlockStoreTransaction<'s, 't, T>
where
    T: LmdbTransaction,
{
    fn read(&self, key: BlockHash) -> Result<Option<BlockSignatures>, BlockStoreError> {
        self.block_store.get_block_signatures(&self.txn, &key)
    }

    fn exists(&mut self, key: BlockHash) -> Result<bool, BlockStoreError> {
        self.block_store.block_signatures_exist(&self.txn, &key)
    }
}

impl<'s, 't, T> DataReader<TransactionHash, Transaction> for LmdbBlockStoreTransaction<'s, 't, T>
where
    T: LmdbTransaction,
{
    fn read(&self, key: TransactionHash) -> Result<Option<Transaction>, BlockStoreError> {
        self.block_store
            .transaction_dbs
            .get(&self.txn, &key)
            .map_err(|err| BlockStoreError::InternalStorage(Box::new(err)))
    }

    fn exists(&mut self, key: TransactionHash) -> Result<bool, BlockStoreError> {
        self.block_store.transaction_exists(&self.txn, &key)
    }
}

impl<'s, 't, T> DataReader<TransactionHash, FinalizedApprovals>
    for LmdbBlockStoreTransaction<'s, 't, T>
where
    T: LmdbTransaction,
{
    fn read(&self, key: TransactionHash) -> Result<Option<FinalizedApprovals>, BlockStoreError> {
        self.block_store
            .finalized_transaction_approvals_dbs
            .get(&self.txn, &key)
            .map_err(|err| BlockStoreError::InternalStorage(Box::new(err)))
    }

    fn exists(&mut self, key: TransactionHash) -> Result<bool, BlockStoreError> {
        self.block_store
            .finalized_transaction_approvals_dbs
            .exists(&self.txn, &key)
            .map_err(|err| BlockStoreError::InternalStorage(Box::new(err)))
    }
}

impl<'s, 't, T> DataReader<TransactionHash, ExecutionResult>
    for LmdbBlockStoreTransaction<'s, 't, T>
where
    T: LmdbTransaction,
{
    fn read(&self, key: TransactionHash) -> Result<Option<ExecutionResult>, BlockStoreError> {
        self.block_store
            .execution_result_dbs
            .get(&self.txn, &key)
            .map_err(|err| BlockStoreError::InternalStorage(Box::new(err)))
    }

    fn exists(&mut self, key: TransactionHash) -> Result<bool, BlockStoreError> {
        self.block_store
            .execution_result_dbs
            .exists(&self.txn, &key)
            .map_err(|err| BlockStoreError::InternalStorage(Box::new(err)))
    }
}

impl<'s, 't, T> DataReader<BlockHash, Vec<Transfer>> for LmdbBlockStoreTransaction<'s, 't, T>
where
    T: LmdbTransaction,
{
    fn read(&self, key: BlockHash) -> Result<Option<Vec<Transfer>>, BlockStoreError> {
        self.block_store.get_transfers(&self.txn, &key)
    }

    fn exists(&mut self, key: BlockHash) -> Result<bool, BlockStoreError> {
        self.block_store.has_transfers(&self.txn, &key)
    }
}

impl<'s, 't, T, K> DataReader<K, Vec<u8>> for LmdbBlockStoreTransaction<'s, 't, T>
where
    K: AsRef<[u8]>,
    T: LmdbTransaction,
{
    fn read(&self, key: K) -> Result<Option<Vec<u8>>, BlockStoreError> {
        self.block_store.read_state_store(&self.txn, &key)
    }

    fn exists(&mut self, key: K) -> Result<bool, BlockStoreError> {
        self.block_store.state_store_key_exists(&self.txn, &key)
    }
}

impl<'s, 't> DataWriter<BlockHash, Block> for LmdbBlockStoreTransaction<'s, 't, RwTransaction<'t>> {
    /// Writes a block to storage.
    fn write(&mut self, data: &Block) -> Result<BlockHash, BlockStoreError> {
        self.block_store.write_block(&mut self.txn, data)
    }

    fn delete(&mut self, key: BlockHash) -> Result<(), BlockStoreError> {
        let maybe_block = self.block_store.get_single_block_header(&self.txn, &key)?;

        if let Some(block_header) = maybe_block {
            self.block_store.delete_block_header(&mut self.txn, &key)?;
            self.block_store
                .delete_block_body(&mut self.txn, block_header.body_hash())?;
        }
        Ok(())
    }
}

impl<'s, 't> DataWriter<BlockHash, ApprovalsHashes>
    for LmdbBlockStoreTransaction<'s, 't, RwTransaction<'t>>
{
    fn write(&mut self, data: &ApprovalsHashes) -> Result<BlockHash, BlockStoreError> {
        self.block_store.write_approvals_hashes(&mut self.txn, data)
    }

    fn delete(&mut self, key: BlockHash) -> Result<(), BlockStoreError> {
        self.block_store
            .delete_approvals_hashes(&mut self.txn, &key)
    }
}

impl<'s, 't> DataWriter<BlockHash, BlockSignatures>
    for LmdbBlockStoreTransaction<'s, 't, RwTransaction<'t>>
{
    fn write(&mut self, data: &BlockSignatures) -> Result<BlockHash, BlockStoreError> {
        self.block_store
            .write_finality_signatures(&mut self.txn, data)
    }

    fn delete(&mut self, key: BlockHash) -> Result<(), BlockStoreError> {
        self.block_store
            .delete_finality_signatures(&mut self.txn, &key)
    }
}

impl<'s, 't> DataWriter<BlockHash, BlockHeader>
    for LmdbBlockStoreTransaction<'s, 't, RwTransaction<'t>>
{
    fn write(&mut self, data: &BlockHeader) -> Result<BlockHash, BlockStoreError> {
        self.block_store.write_block_header(&mut self.txn, data)
    }

    fn delete(&mut self, key: BlockHash) -> Result<(), BlockStoreError> {
        self.block_store.delete_block_header(&mut self.txn, &key)
    }
}

impl<'s, 't> DataWriter<TransactionHash, Transaction>
    for LmdbBlockStoreTransaction<'s, 't, RwTransaction<'t>>
{
    fn write(&mut self, data: &Transaction) -> Result<TransactionHash, BlockStoreError> {
        self.block_store.write_transaction(&mut self.txn, data)
    }

    fn delete(&mut self, key: TransactionHash) -> Result<(), BlockStoreError> {
        self.block_store.delete_transaction(&mut self.txn, &key)
    }
}

impl<'s, 't> DataWriter<BlockHash, BlockTransfers>
    for LmdbBlockStoreTransaction<'s, 't, RwTransaction<'t>>
{
    fn write(&mut self, data: &BlockTransfers) -> Result<BlockHash, BlockStoreError> {
        self.block_store
            .write_transfers(&mut self.txn, &data.block_hash, &data.transfers)
            .map(|_| data.block_hash)
    }

    fn delete(&mut self, key: BlockHash) -> Result<(), BlockStoreError> {
        self.block_store.delete_transfers(&mut self.txn, &key)
    }
}

impl<'s, 't> DataWriter<Cow<'static, [u8]>, StateStore>
    for LmdbBlockStoreTransaction<'s, 't, RwTransaction<'t>>
{
    fn write(&mut self, data: &StateStore) -> Result<Cow<'static, [u8]>, BlockStoreError> {
        self.block_store
            .write_state_store(&mut self.txn, data.key.clone(), &data.value)?;
        Ok(data.key.clone())
    }

    fn delete(&mut self, key: Cow<'static, [u8]>) -> Result<(), BlockStoreError> {
        self.block_store.delete_state_store(&mut self.txn, key)
    }
}

impl<'s, 't> DataWriter<TransactionHash, TransactionFinalizedApprovals>
    for LmdbBlockStoreTransaction<'s, 't, RwTransaction<'t>>
{
    fn write(
        &mut self,
        data: &TransactionFinalizedApprovals,
    ) -> Result<TransactionHash, BlockStoreError> {
        self.block_store
            .finalized_transaction_approvals_dbs
            .put(
                &mut self.txn,
                &data.transaction_hash,
                &data.finalized_approvals,
                true,
            )
            .map(|_| data.transaction_hash)
            .map_err(|err| BlockStoreError::InternalStorage(Box::new(err)))
    }

    fn delete(&mut self, key: TransactionHash) -> Result<(), BlockStoreError> {
        self.block_store
            .finalized_transaction_approvals_dbs
            .delete(&mut self.txn, &key)
            .map_err(|err| BlockStoreError::InternalStorage(Box::new(err)))
    }
}

impl<'s, 't> DataWriter<BlockHashHeightAndEra, BlockExecutionResults>
    for LmdbBlockStoreTransaction<'s, 't, RwTransaction<'t>>
{
    fn write(
        &mut self,
        data: &BlockExecutionResults,
    ) -> Result<BlockHashHeightAndEra, BlockStoreError> {
        let block_hash = data.block_info.block_hash;

        let _ = self.block_store.write_execution_results(
            &mut self.txn,
            &block_hash,
            data.exec_results.clone(),
        )?;

        Ok(data.block_info)
    }

    fn delete(&mut self, _key: BlockHashHeightAndEra) -> Result<(), BlockStoreError> {
        Err(BlockStoreError::UnsupportedOperation)
    }
}<|MERGE_RESOLUTION|>--- conflicted
+++ resolved
@@ -59,32 +59,27 @@
     root: PathBuf,
     /// Environment holding LMDB databases.
     #[data_size(skip)]
-    pub(crate) env: Arc<Environment>,
+    pub(super) env: Arc<Environment>,
     /// The block header databases.
-    pub(crate) block_header_dbs: VersionedDatabases<BlockHash, BlockHeader>,
+    pub(super) block_header_dbs: VersionedDatabases<BlockHash, BlockHeader>,
     /// The block body databases.
-    pub(crate) block_body_dbs: VersionedDatabases<Digest, BlockBody>,
+    pub(super) block_body_dbs: VersionedDatabases<Digest, BlockBody>,
     /// The approvals hashes databases.
-    pub(crate) approvals_hashes_dbs: VersionedDatabases<BlockHash, ApprovalsHashes>,
+    pub(super) approvals_hashes_dbs: VersionedDatabases<BlockHash, ApprovalsHashes>,
     /// The block metadata db.
-    pub(crate) block_metadata_dbs: VersionedDatabases<BlockHash, BlockSignatures>,
+    pub(super) block_metadata_dbs: VersionedDatabases<BlockHash, BlockSignatures>,
     /// The transaction databases.
-    pub(crate) transaction_dbs: VersionedDatabases<TransactionHash, Transaction>,
+    pub(super) transaction_dbs: VersionedDatabases<TransactionHash, Transaction>,
     /// Databases of `ExecutionResult`s indexed by transaction hash for current DB or by deploy
     /// hash for legacy DB.
-    pub(crate) execution_result_dbs: VersionedDatabases<TransactionHash, ExecutionResult>,
-    /// The transfer database.
-<<<<<<< HEAD
-    transfer_dbs: VersionedDatabases<BlockHash, Transfers<'s>>,
-=======
-    #[data_size(skip)]
-    pub(crate) transfer_db: Database,
->>>>>>> 2f3267a7
+    pub(super) execution_result_dbs: VersionedDatabases<TransactionHash, ExecutionResult>,
+    /// The transfer databases.
+    pub(super) transfer_dbs: VersionedDatabases<BlockHash, Transfers<'s>>,
     /// The state storage database.
     #[data_size(skip)]
     state_store_db: Database,
     /// The finalized transaction approvals databases.
-    pub(crate) finalized_transaction_approvals_dbs:
+    pub(super) finalized_transaction_approvals_dbs:
         VersionedDatabases<TransactionHash, FinalizedApprovals>,
 }
 
