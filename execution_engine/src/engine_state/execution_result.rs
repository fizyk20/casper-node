--- conflicted
+++ resolved
@@ -8,13 +8,8 @@
     CLTyped, CLValue, Gas, Key, Motes, StoredValue, TransferAddr,
 };
 
-<<<<<<< HEAD
-use super::error;
-use crate::execution::Error as ExecError;
-=======
 use super::Error;
 use crate::execution::ExecError;
->>>>>>> 7af9475a
 
 /// Represents the result of an execution specified by
 /// [`crate::engine_state::ExecuteRequest`].
@@ -23,7 +18,7 @@
     /// An error condition that happened during execution
     Failure {
         /// Error causing this `Failure` variant.
-        error: error::Error,
+        error: Error,
         /// List of transfers that happened during execution up to the point of the failure.
         transfers: Vec<TransferAddr>,
         /// Gas consumed up to the point of the failure.
@@ -60,7 +55,7 @@
     /// Constructs [ExecutionResult::Failure] that has 0 cost and no effects.
     /// This is the case for failures that we can't (or don't want to) charge
     /// for, like `PreprocessingError` or `InvalidNonce`.
-    pub fn precondition_failure(error: error::Error) -> ExecutionResult {
+    pub fn precondition_failure(error: Error) -> ExecutionResult {
         ExecutionResult::Failure {
             error,
             transfers: Vec::default(),
@@ -223,18 +218,18 @@
 
     /// Returns error value, if possible.
     ///
-    /// Returns a reference to a wrapped [`error::Error`] instance if the object is a failure
+    /// Returns a reference to a wrapped [`Error`] instance if the object is a failure
     /// variant.
-    pub fn as_error(&self) -> Option<&error::Error> {
+    pub fn as_error(&self) -> Option<&Error> {
         match self {
             ExecutionResult::Failure { error, .. } => Some(error),
             ExecutionResult::Success { .. } => None,
         }
     }
 
-    /// Consumes [`ExecutionResult`] instance and optionally returns [`error::Error`] instance for
+    /// Consumes [`ExecutionResult`] instance and optionally returns [`Error`] instance for
     /// [`ExecutionResult::Failure`] variant.
-    pub fn take_error(self) -> Option<error::Error> {
+    pub fn take_error(self) -> Option<Error> {
         match self {
             ExecutionResult::Failure { error, .. } => Some(error),
             ExecutionResult::Success { .. } => None,
@@ -287,16 +282,16 @@
     /// The effects that are produced as part of this process would subract `max_payment_cost` from
     /// account's main purse, and add `max_payment_cost` to proposer account's balance.
     pub fn new_payment_code_error(
-        error: error::Error,
+        error: Error,
         max_payment_cost: Motes,
         account_main_purse_balance: Motes,
         gas: Gas,
         account_main_purse_balance_key: Key,
         proposer_main_purse_balance_key: Key,
-    ) -> Result<ExecutionResult, error::Error> {
+    ) -> Result<ExecutionResult, Error> {
         let new_balance = account_main_purse_balance
             .checked_sub(max_payment_cost)
-            .ok_or(error::Error::InsufficientPayment)?;
+            .ok_or(Error::InsufficientPayment)?;
         let new_balance_value =
             StoredValue::CLValue(CLValue::from_t(new_balance.value()).map_err(ExecError::from)?);
         let mut effects = Effects::new();
@@ -349,7 +344,7 @@
             }
             TransferResult::Failure(te) => {
                 Ok(ExecutionResult::Failure {
-                    error: error::Error::Transfer(te),
+                    error: Error::Transfer(te),
                     transfers: vec![],
                     gas,
                     effects: Effects::default(), // currently not returning effects on failure
@@ -490,7 +485,7 @@
     /// Builds a final [`ExecutionResult`] based on session result, payment result and a
     /// finalization result.
     pub fn build(self) -> Result<ExecutionResult, ExecutionResultBuilderError> {
-        let mut error: Option<error::Error> = None;
+        let mut error: Option<Error> = None;
         let mut transfers = self.transfers();
         let gas = self.gas_used();
 
@@ -528,9 +523,7 @@
         match self.finalize_execution_result {
             Some(ExecutionResult::Failure { .. }) => {
                 // payment_code_spec_5_a: Finalization Error should only ever be raised here
-                return Ok(ExecutionResult::precondition_failure(
-                    error::Error::Finalization,
-                ));
+                return Ok(ExecutionResult::precondition_failure(Error::Finalization));
             }
             Some(ExecutionResult::Success {
                 effects, messages, ..
