--- conflicted
+++ resolved
@@ -24,11 +24,7 @@
 pub use error::Error;
 use execution_kind::ExecutionKind;
 pub use wasm_v1::{
-<<<<<<< HEAD
-    ExecutableItem, InvalidRequest, SessionDataDeploy, SessionDataV1, SessionInputData,
-=======
     BlockInfo, ExecutableItem, InvalidRequest, SessionDataDeploy, SessionDataV1, SessionInputData,
->>>>>>> 078e98e6
     WasmV1Request, WasmV1Result,
 };
 
