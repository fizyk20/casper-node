//!  This module contains all the execution related code.
pub mod deploy_item;
pub mod engine_config;
mod error;
/// Module containing the [`ExecuteRequest`] and associated items.
pub mod execute_request;
pub(crate) mod execution_kind;
pub mod execution_result;

use std::{cell::RefCell, rc::Rc};

use num_traits::Zero;
use once_cell::sync::Lazy;
use tracing::error;

use casper_storage::{
<<<<<<< HEAD
    data_access_layer::{
        balance::BalanceResult,
        bids::{BidsRequest, BidsResult},
        block_rewards::{BlockRewardsRequest, BlockRewardsResult},
        prune::{PruneRequest, PruneResult},
        query::{QueryRequest, QueryResult},
        step::StepRequest,
        DataAccessLayer, EraValidatorsRequest, EraValidatorsResult, FeeRequest, FeeResult,
        GenesisRequest, GenesisResult, ProtocolUpgradeRequest, ProtocolUpgradeResult, StepResult,
        TrieRequest,
    },
    global_state::{
        self,
        error::Error as GlobalStateError,
        state::{
            lmdb::LmdbGlobalState, scratch::ScratchGlobalState, CommitProvider, StateProvider,
        },
        trie::TrieRaw,
    },
    system::auction,
    tracking_copy::{TrackingCopy, TrackingCopyEntityExt, TrackingCopyError, TrackingCopyExt},
=======
    data_access_layer::TransferRequest,
    global_state::state::StateProvider,
    system::runtime_native::TransferConfig,
    tracking_copy::{FeesPurseHandling, TrackingCopyEntityExt, TrackingCopyExt},
>>>>>>> 62231472
};
use casper_types::{
    addressable_entity::EntityKind,
    system::{
        handle_payment::{self},
        HANDLE_PAYMENT,
    },
<<<<<<< HEAD
    AddressableEntity, AddressableEntityHash, Digest, EntityAddr, FeeHandling, Gas, Key, KeyTag,
    Motes, Phase, ProtocolVersion, PublicKey, RuntimeArgs, StoredValue, SystemEntityRegistry,
    TransactionInfo, TransactionSessionKind, URef, U512,
=======
    BlockTime, DeployInfo, Digest, EntityAddr, ExecutableDeployItem, FeeHandling, Gas, Key, Motes,
    Phase, ProtocolVersion, PublicKey, RuntimeArgs, StoredValue, TransactionHash, U512,
>>>>>>> 62231472
};

use crate::{
    execution::{DirectSystemContractCall, ExecError, Executor},
    runtime::RuntimeStack,
};
pub use deploy_item::DeployItem;
pub use engine_config::{
    EngineConfig, EngineConfigBuilder, DEFAULT_MAX_QUERY_DEPTH,
    DEFAULT_MAX_RUNTIME_CALL_STACK_HEIGHT,
};
pub use error::Error;
pub use execute_request::{
    ExecuteRequest, NewRequestError, Payment, PaymentInfo, Session, SessionInfo,
};
use execution_kind::ExecutionKind;
pub use execution_result::{ExecutionResult, ForcedTransferResult};

/// The maximum amount of motes that payment code execution can cost.
pub const MAX_PAYMENT_AMOUNT: u64 = 2_500_000_000;
/// The maximum amount of gas a payment code can use.
///
/// This value also indicates the minimum balance of the main purse of an account when
/// executing payment code, as such amount is held as collateral to compensate for
/// code execution.
pub static MAX_PAYMENT: Lazy<U512> = Lazy::new(|| U512::from(MAX_PAYMENT_AMOUNT));

/// Gas/motes conversion rate of wasmless transfer cost is always 1 regardless of what user wants to
/// pay.
pub const WASMLESS_TRANSFER_FIXED_GAS_PRICE: u64 = 1;

/// Main implementation of an execution engine state.
///
/// Takes an engine's configuration and a provider of a state (aka the global state) to operate on.
/// Methods implemented on this structure are the external API intended to be used by the users such
/// as the node, test framework, and others.
#[derive(Debug, Clone, Default)]
pub struct ExecutionEngineV1 {
    config: EngineConfig,
}

impl ExecutionEngineV1 {
    /// Creates new engine state.
    pub fn new(config: EngineConfig) -> ExecutionEngineV1 {
        ExecutionEngineV1 { config }
    }

    /// Returns engine config.
    pub fn config(&self) -> &EngineConfig {
        &self.config
    }

<<<<<<< HEAD
    /// Updates current engine config with a new instance.
    pub fn update_config(&mut self, new_config: EngineConfig) {
        self.config = new_config
    }

    /// Creates a new tracking copy instance.
    pub fn tracking_copy(
        &self,
        hash: Digest,
    ) -> Result<Option<TrackingCopy<S::Reader>>, GlobalStateError> {
        self.state.tracking_copy(hash)
    }

    /// Commits genesis process.
    ///
    /// This process is run only once per network to initiate the system. By definition users are
    /// unable to execute smart contracts on a network without a genesis.
    ///
    /// Takes genesis configuration passed through [`GenesisRequest`] and creates the system
    /// contracts, sets up the genesis accounts, and sets up the auction state based on that. At
    /// the end of the process, [`SystemEntityRegistry`] is persisted under the special global
    /// state space [`Key::SystemEntityRegistry`].
    pub fn commit_genesis(&self, request: GenesisRequest) -> GenesisResult {
        self.state.genesis(request)
    }

    /// Commits upgrade.
    ///
    /// This process applies changes to the global state.
    ///
    /// Returns [`ProtocolUpgradeResult`].
    pub fn commit_upgrade(&self, request: ProtocolUpgradeRequest) -> ProtocolUpgradeResult {
        self.state.protocol_upgrade(request)
    }

    /// Commit a prune of leaf nodes from the tip of the merkle trie.
    pub fn commit_prune(&self, request: PruneRequest) -> PruneResult {
        self.state.prune(request)
    }

    /// Executes a step request.
    pub fn commit_step(&self, request: StepRequest) -> StepResult {
        self.state.step(request)
    }

    /// Distribute block rewards.
    pub fn commit_fees(&self, request: FeeRequest) -> FeeResult {
        self.state.distribute_fees(request)
    }

    /// Distribute block rewards.
    pub fn commit_block_rewards(&self, request: BlockRewardsRequest) -> BlockRewardsResult {
        self.state.distribute_block_rewards(request)
    }

    /// Commit effects of the execution.
    ///
    /// This method has to be run after an execution has been made to persists the effects of it.
    ///
    /// Returns new state root hash.
    pub fn commit_effects(
        &self,
        pre_state_hash: Digest,
        effects: Effects,
    ) -> Result<Digest, Error> {
        self.state
            .commit(pre_state_hash, effects)
            .map_err(|err| Error::Exec(err.into()))
    }

    /// Executes a query.
    ///
    /// For a given root [`Key`] it does a path lookup through the named keys.
    ///
    /// Returns the value stored under a [`URef`] wrapped in a [`QueryResult`].
    pub fn run_query(&self, query_request: QueryRequest) -> QueryResult {
        self.state.query(query_request)
    }

    fn get_named_keys(
        &self,
        entity_addr: EntityAddr,
        tracking_copy: Rc<RefCell<TrackingCopy<<S as StateProvider>::Reader>>>,
    ) -> Result<NamedKeys, Error> {
        tracking_copy
            .borrow_mut()
            .get_named_keys(entity_addr)
            .map_err(Into::into)
    }

    /// Get the balance of a passed purse referenced by its [`URef`].
    pub fn get_purse_balance(
        &self,
        state_hash: Digest,
        purse_uref: URef,
    ) -> Result<BalanceResult, Error> {
        let tracking_copy = match self.tracking_copy(state_hash)? {
            Some(tracking_copy) => tracking_copy,
            None => return Ok(BalanceResult::RootNotFound),
        };
        let purse_balance_key = tracking_copy.get_purse_balance_key(purse_uref.into())?;
        let (balance, proof) = tracking_copy.get_purse_balance_with_proof(purse_balance_key)?;
        let proof = Box::new(proof);
        let motes = balance.value();
        Ok(BalanceResult::Success { motes, proof })
    }

    /// Executes a transaction.
=======
    /// Runs a deploy execution request.
    ///
    /// For each deploy stored in the request it will execute it.
    ///
    /// Currently a special shortcut is taken to distinguish a native transfer, from a deploy.
    ///
    /// Return execution results which contains results from each deploy ran.
    pub fn exec(
        &self,
        state_provider: &impl StateProvider,
        mut exec_request: ExecuteRequest,
    ) -> Result<ExecutionResults, Error> {
        let deploys = exec_request.take_deploys();
        let mut results = ExecutionResults::with_capacity(deploys.len());

        for deploy_item in deploys {
            let result = match deploy_item.session {
                ExecutableDeployItem::Transfer { .. } => self.transfer(
                    state_provider,
                    exec_request.protocol_version,
                    exec_request.parent_state_hash,
                    BlockTime::new(exec_request.block_time),
                    deploy_item,
                ),
                _ => self.deploy(
                    state_provider,
                    exec_request.protocol_version,
                    exec_request.parent_state_hash,
                    BlockTime::new(exec_request.block_time),
                    deploy_item,
                    exec_request.proposer.clone(),
                ),
            };
            match result {
                Ok(result) => results.push_back(result),
                Err(error) => {
                    return Err(error);
                }
            };
        }

        Ok(results)
    }

    /// Executes a native transfer.
    ///
    /// Native transfers do not involve WASM at all, and also skip executing payment code.
    /// Therefore this is the fastest and cheapest way to transfer tokens from account to account.
    ///
    /// Returns an [`ExecutionResult`] for a successful native transfer.
    #[allow(clippy::too_many_arguments)]
    fn transfer(
        &self,
        state_provider: &impl StateProvider,
        protocol_version: ProtocolVersion,
        prestate_hash: Digest,
        blocktime: BlockTime,
        deploy_item: DeployItem,
    ) -> Result<ExecutionResult, Error> {
        // leaving this method in place for now as a lot of tests rely on it.
        // TODO: rewrite those tests to use the data access layer instead and
        // then remove this method.
        let deploy_hash = deploy_item.deploy_hash;
        let transfer_config = TransferConfig::new(
            self.config.administrative_accounts.clone(),
            self.config.allow_unrestricted_transfers,
        );

        let fee_handling = self.config.fee_handling;
        let refund_handling = self.config.refund_handling;
        let vesting_schedule_period_millis = self.config.vesting_schedule_period_millis();
        let allow_auction_bids = self.config.allow_auction_bids;
        let compute_rewards = self.config.compute_rewards;
        let max_delegators_per_validator = self.config.max_delegators_per_validator();
        let minimum_delegation_amount = self.config.minimum_delegation_amount();

        let native_runtime_config = casper_storage::system::runtime_native::Config::new(
            transfer_config,
            fee_handling,
            refund_handling,
            vesting_schedule_period_millis,
            allow_auction_bids,
            compute_rewards,
            max_delegators_per_validator,
            minimum_delegation_amount,
        );
        let wasmless_transfer_gas = Gas::new(U512::from(
            self.config().system_config().wasmless_transfer_cost(),
        ));

        let transaction_hash = TransactionHash::Deploy(deploy_hash);

        let transfer_req = TransferRequest::with_runtime_args(
            native_runtime_config,
            prestate_hash,
            blocktime.value(),
            protocol_version,
            transaction_hash,
            deploy_item.address,
            deploy_item.authorization_keys,
            deploy_item.session.args().clone(),
            wasmless_transfer_gas.value(),
        );
        let transfer_result = state_provider.transfer(transfer_req);
        ExecutionResult::from_transfer_result(transfer_result, wasmless_transfer_gas)
            .map_err(|_| Error::RootNotFound(prestate_hash))
    }

    /// Executes a deploy.
>>>>>>> 62231472
    ///
    /// A transaction execution consists of running the payment code, which is expected to deposit
    /// funds into the payment purse, and then running the session code with a specific gas limit.
    /// For running payment code, we lock [`MAX_PAYMENT`] amount of motes from the user as
    /// collateral. If both the payment code and the session code execute successfully, a fraction
    /// of the unspent collateral will be transferred back to the proposer of the transaction, as
    /// specified in the request.
    ///
    /// Returns [`ExecutionResult`], or an error condition.
<<<<<<< HEAD
    pub fn execute_transaction(
        &self,
        ExecuteRequest {
            state_hash,
            block_time,
            transaction_hash,
            gas_price,
            initiator_addr,
            payment,
            payment_entry_point,
            payment_args,
            session,
            session_entry_point,
            session_args,
            authorization_keys,
            proposer,
        }: ExecuteRequest,
    ) -> Result<ExecutionResult, Error> {
        // spec: https://casperlabs.atlassian.net/wiki/spaces/EN/pages/123404576/Payment+code+execution+specification
        let executor = Executor::new(self.config().clone());
        let protocol_version = self.config.protocol_version();

        // Create tracking copy (which functions as a deploy context)
        // validation_spec_2: prestate_hash check
        // do this second; as there is no reason to proceed if the prestate hash is invalid
        let tracking_copy = match self.tracking_copy(state_hash) {
=======
    #[allow(clippy::too_many_arguments)]
    fn deploy(
        &self,
        state_provider: &impl StateProvider,
        protocol_version: ProtocolVersion,
        prestate_hash: Digest,
        blocktime: BlockTime,
        deploy_item: DeployItem,
        proposer: PublicKey,
    ) -> Result<ExecutionResult, Error> {
        let tracking_copy = match state_provider.tracking_copy(prestate_hash) {
>>>>>>> 62231472
            Err(gse) => return Ok(ExecutionResult::precondition_failure(Error::Storage(gse))),
            Ok(None) => return Err(Error::RootNotFound(state_hash)),
            Ok(Some(tracking_copy)) => Rc::new(RefCell::new(tracking_copy)),
        };

        let executor = Executor::new(self.config().clone());

        let account_hash = initiator_addr.account_hash();

        if let Err(error) = tracking_copy
            .borrow_mut()
            .migrate_account(account_hash, protocol_version)
        {
            return Ok(ExecutionResult::precondition_failure(error.into()));
        }

        // Get account from tracking copy
        // validation_spec_3: account validity
        let (entity, entity_hash) = {
            match tracking_copy
                .borrow_mut()
                .get_authorized_addressable_entity(
                    protocol_version,
                    account_hash,
                    &authorization_keys,
                    &self.config().administrative_accounts,
                ) {
                Ok((addressable_entity, entity_hash)) => (addressable_entity, entity_hash),
                Err(error) => return Ok(ExecutionResult::precondition_failure(error.into())),
            }
        };

        let entity_kind = entity.kind();

        let entity_addr = EntityAddr::new_of_kind(entity_kind, entity_hash.value());

        let entity_named_keys = match tracking_copy
            .borrow_mut()
            .get_named_keys(entity_addr)
            .map_err(Into::into)
        {
            Ok(named_keys) => named_keys,
            Err(error) => {
                return Ok(ExecutionResult::precondition_failure(error));
            }
        };

        // Create session code `A` from provided session bytes
        // validation_spec_1: valid wasm bytes
        // we do this upfront as there is no reason to continue if session logic is invalid
        let session_execution_kind = match &session {
            Session::Stored(invocation_target) => match ExecutionKind::new_stored(
                &mut *tracking_copy.borrow_mut(),
                invocation_target.clone(),
                session_entry_point,
                &entity_named_keys,
                protocol_version,
            ) {
                Ok(execution_kind) => execution_kind,
                Err(error) => {
                    return Ok(ExecutionResult::precondition_failure(error));
                }
            },
            Session::ModuleBytes {
                kind: TransactionSessionKind::Standard,
                module_bytes,
            } => ExecutionKind::new_standard(module_bytes, false),
            Session::ModuleBytes {
                kind: TransactionSessionKind::Installer,
                module_bytes,
                ..
            } => ExecutionKind::new_installer(module_bytes),
            Session::ModuleBytes {
                kind: TransactionSessionKind::Upgrader,
                module_bytes,
                ..
            } => ExecutionKind::new_upgrader(module_bytes),
            Session::ModuleBytes {
                kind: TransactionSessionKind::Isolated,
                module_bytes,
                ..
            } => ExecutionKind::new_isolated(module_bytes),
            Session::DeployModuleBytes(module_bytes) => {
                ExecutionKind::new_standard(module_bytes, true)
            }
        };

        // Get account main purse balance key
        // validation_spec_5: account main purse minimum balance
        let entity_main_purse_key: Key = {
            let account_key = Key::URef(entity.main_purse());
            match tracking_copy
                .borrow_mut()
                .get_purse_balance_key(account_key)
            {
                Ok(key) => key,
                Err(error) => {
                    return Ok(ExecutionResult::precondition_failure(error.into()));
                }
            }
        };

        // Get account main purse balance to enforce precondition and in case of forced
        // transfer validation_spec_5: account main purse minimum balance
        let account_main_purse_balance: Motes = match tracking_copy
            .borrow_mut()
            .get_purse_balance(entity_main_purse_key)
        {
            Ok(balance) => balance,
            Err(error) => return Ok(ExecutionResult::precondition_failure(error.into())),
        };

        let max_payment_cost = Motes::new(*MAX_PAYMENT);

        // Enforce minimum main purse balance validation
        // validation_spec_5: account main purse minimum balance
        if account_main_purse_balance < max_payment_cost {
            return Ok(ExecutionResult::precondition_failure(
                Error::InsufficientPayment,
            ));
        }

        // Finalization is executed by system account (currently genesis account)
        // payment_code_spec_5: system executes finalization
        let system_addressable_entity = tracking_copy
            .borrow_mut()
            .get_addressable_entity_by_account_hash(
                protocol_version,
                PublicKey::System.to_account_hash(),
            )?;

        // Get handle payment system contract details
        // payment_code_spec_6: system contract validity
        let system_entity_registry = tracking_copy.borrow_mut().get_system_entity_registry()?;

        let handle_payment_contract_hash =
            system_entity_registry.get(HANDLE_PAYMENT).ok_or_else(|| {
                error!("Missing system handle payment contract hash");
                Error::MissingSystemContractHash(HANDLE_PAYMENT.to_string())
            })?;

        let handle_payment_addr = EntityAddr::new_system(handle_payment_contract_hash.value());

        let handle_payment_named_keys = match tracking_copy
            .borrow_mut()
            .get_named_keys(handle_payment_addr)
            .map_err(Into::into)
        {
            Ok(named_keys) => named_keys,
            Err(error) => {
                return Ok(ExecutionResult::precondition_failure(error));
            }
        };

        // Get payment purse Key from handle payment contract
        // payment_code_spec_6: system contract validity
        let Some(payment_purse_key) =
            handle_payment_named_keys.get(handle_payment::PAYMENT_PURSE_KEY).copied() else {
            return Ok(ExecutionResult::precondition_failure(Error::Deploy));
        };

        let payment_purse_uref = payment_purse_key
            .into_uref()
            .ok_or(Error::InvalidKeyVariant)?;

        // [`ExecutionResultBuilder`] handles merging of multiple execution results
        let mut execution_result_builder = execution_result::ExecutionResultBuilder::new();

<<<<<<< HEAD
        let rewards_target_purse =
            match self.get_rewards_purse(protocol_version, proposer, state_hash) {
                Ok(target_purse) => target_purse,
                Err(error) => return Ok(ExecutionResult::precondition_failure(error)),
=======
        let rewards_target_purse = {
            let fees_purse_handling = match self.config.fee_handling {
                FeeHandling::PayToProposer => {
                    FeesPurseHandling::ToProposer(proposer.to_account_hash())
                }
                FeeHandling::None => FeesPurseHandling::None(payment_purse_uref),
                FeeHandling::Accumulate => FeesPurseHandling::Accumulate,
                FeeHandling::Burn => FeesPurseHandling::Burn,
>>>>>>> 62231472
            };

            match tracking_copy
                .borrow_mut()
                .fees_purse(protocol_version, fees_purse_handling)
            {
                Err(tce) => return Ok(ExecutionResult::precondition_failure(tce.into())),
                Ok(purse) => purse,
            }
        };

        let rewards_target_purse_balance_key = {
            // Get reward purse Key from handle payment contract
            // payment_code_spec_6: system contract validity
            match tracking_copy
                .borrow_mut()
                .get_purse_balance_key(rewards_target_purse.into())
            {
                Err(tce) => {
                    return Ok(ExecutionResult::precondition_failure(tce.into()));
                }
                Ok(key) => key,
            }
        };

        // Execute provided payment code
        //
        // payment_code_spec_1: init pay environment w/ gas limit == (max_payment_cost /
        // gas_price)
        let Some(payment_gas_limit) = Gas::from_motes(max_payment_cost, gas_price) else {
            return Ok(ExecutionResult::precondition_failure(Error::GasConversionOverflow));
        };
        let payment_result = {
            let maybe_custom_payment = match &payment {
                Payment::Standard => None,
                Payment::Stored(invocation_target) => {
                    match ExecutionKind::new_stored(
                        &mut *tracking_copy.borrow_mut(),
                        invocation_target.clone(),
                        payment_entry_point,
                        &entity_named_keys,
                        protocol_version,
                    ) {
                        Ok(execution_kind) => Some(execution_kind),
                        Err(error) => {
                            return Ok(ExecutionResult::precondition_failure(error));
                        }
                    }
                }
                Payment::ModuleBytes(module_bytes) => {
                    match ExecutionKind::new_for_payment(module_bytes) {
                        Ok(execution_kind) => Some(execution_kind),
                        Err(error) => {
                            return Ok(ExecutionResult::precondition_failure(error));
                        }
                    }
                }
                Payment::UseSession => match session_execution_kind.convert_for_payment() {
                    Ok(execution_kind) => Some(execution_kind),
                    Err(error) => {
                        return Ok(ExecutionResult::precondition_failure(error));
                    }
                },
            };

            if let Some(custom_payment) = maybe_custom_payment {
                // Create payment code module from bytes
                // validation_spec_1: valid wasm bytes
                let payment_stack = RuntimeStack::from_account_hash(
                    account_hash,
                    self.config.max_runtime_call_stack_height() as usize,
                );

                // payment_code_spec_2: execute payment code
                let payment_access_rights =
                    entity.extract_access_rights(entity_hash, &entity_named_keys);

                let mut payment_named_keys = entity_named_keys.clone();

                executor.exec(
                    custom_payment,
                    payment_args,
                    entity_hash,
                    &entity,
                    entity_kind,
                    &mut payment_named_keys,
                    payment_access_rights,
                    authorization_keys.clone(),
                    account_hash,
                    block_time,
                    transaction_hash,
                    payment_gas_limit,
                    protocol_version,
                    Rc::clone(&tracking_copy),
                    Phase::Payment,
                    payment_stack,
                )
            } else {
                // Todo potentially could be moved to Executor::Exec
                match executor.exec_standard_payment(
                    payment_args,
                    &entity,
                    entity_kind,
                    authorization_keys.clone(),
                    account_hash,
                    block_time,
                    transaction_hash,
                    payment_gas_limit,
                    protocol_version,
                    Rc::clone(&tracking_copy),
                    self.config.max_runtime_call_stack_height() as usize,
                ) {
                    Ok(payment_result) => payment_result,
                    Err(error) => {
                        return Ok(ExecutionResult::precondition_failure(error));
                    }
                }
            }
        };
        payment_result.log_execution_result("payment result");

        // If provided wasm file was malformed, we should charge.
        if payment_result.should_charge_for_errors_in_wasm() {
            let error = payment_result
                .as_error()
                .cloned()
                .unwrap_or(Error::InsufficientPayment);

            return match ExecutionResult::new_payment_code_error(
                error,
                max_payment_cost,
                account_main_purse_balance,
                payment_result.gas(),
                entity_main_purse_key,
                rewards_target_purse_balance_key,
            ) {
                Ok(execution_result) => Ok(execution_result),
                Err(error) => Ok(ExecutionResult::precondition_failure(error)),
            };
        }

        // payment_code_spec_3: fork based upon payment purse balance and cost of
        // payment code execution

        // Get handle payment system contract details
        // payment_code_spec_6: system contract validity
        let system_entity_registry = tracking_copy.borrow_mut().get_system_entity_registry()?;

        let handle_payment_contract_hash =
            system_entity_registry.get(HANDLE_PAYMENT).ok_or_else(|| {
                error!("Missing system handle payment contract hash");
                Error::MissingSystemContractHash(HANDLE_PAYMENT.to_string())
            })?;

        let handle_payment_addr = EntityAddr::new_system(handle_payment_contract_hash.value());

        let handle_payment_named_keys = match tracking_copy
            .borrow_mut()
            .get_named_keys(handle_payment_addr)
            .map_err(Into::into)
        {
            Ok(named_keys) => named_keys,
            Err(error) => {
                return Ok(ExecutionResult::precondition_failure(error));
            }
        };

        // Get payment purse Key from handle payment contract
        // payment_code_spec_6: system contract validity
        let payment_purse_key: Key =
            match handle_payment_named_keys.get(handle_payment::PAYMENT_PURSE_KEY) {
                Some(key) => *key,
                None => return Ok(ExecutionResult::precondition_failure(Error::Deploy)),
            };
        let purse_balance_key = match tracking_copy
            .borrow_mut()
            .get_purse_balance_key(payment_purse_key)
        {
            Ok(key) => key,
            Err(error) => {
                return Ok(ExecutionResult::precondition_failure(error.into()));
            }
        };
        let payment_purse_balance: Motes = {
            match tracking_copy
                .borrow_mut()
                .get_purse_balance(purse_balance_key)
            {
                Ok(balance) => balance,
                Err(error) => {
                    return Ok(ExecutionResult::precondition_failure(error.into()));
                }
            }
        };

        if let Some(forced_transfer) =
            payment_result.check_forced_transfer(payment_purse_balance, gas_price)
        {
            // Get rewards purse balance key
            // payment_code_spec_6: system contract validity
            let error = match forced_transfer {
                ForcedTransferResult::InsufficientPayment => Error::InsufficientPayment,
                ForcedTransferResult::GasConversionOverflow => Error::GasConversionOverflow,
                ForcedTransferResult::PaymentFailure => payment_result
                    .take_error()
                    .unwrap_or(Error::InsufficientPayment),
            };

            return match ExecutionResult::new_payment_code_error(
                error,
                max_payment_cost,
                account_main_purse_balance,
                payment_gas_limit,
                entity_main_purse_key,
                rewards_target_purse_balance_key,
            ) {
                Ok(execution_result) => Ok(execution_result),
                Err(error) => Ok(ExecutionResult::precondition_failure(error)),
            };
        };

        // Transfer the contents of the rewards purse to block proposer
        let payment_result_gas = payment_result.gas();
        execution_result_builder.set_payment_execution_result(payment_result);

        // Begin session logic handling
        let post_payment_tracking_copy = tracking_copy.borrow();
        let session_tracking_copy = Rc::new(RefCell::new(post_payment_tracking_copy.fork()));

        let session_stack = RuntimeStack::from_account_hash(
            account_hash,
            self.config.max_runtime_call_stack_height() as usize,
        );

        let mut session_named_keys = entity_named_keys.clone();

        let session_access_rights = entity.extract_access_rights(entity_hash, &entity_named_keys);

        let mut session_result = {
            // payment_code_spec_3_b_i: if (balance of handle payment pay purse) >= (gas spent
            // during payment code execution) * gas_price, yes session
            // session_code_spec_1: gas limit = ((balance of handle payment payment purse) /
            // gas_price)
            // - (gas spent during payment execution)
            let Some(session_gas_limit) = Gas::from_motes(payment_purse_balance, gas_price)
                .and_then(|gas| gas.checked_sub(payment_result_gas)) else {
                return Ok(ExecutionResult::precondition_failure(Error::GasConversionOverflow));
            };

            executor.exec(
                session_execution_kind,
                session_args,
                entity_hash,
                &entity,
                entity_kind,
                &mut session_named_keys,
                session_access_rights,
                authorization_keys.clone(),
                account_hash,
                block_time,
                transaction_hash,
                session_gas_limit,
                protocol_version,
                Rc::clone(&session_tracking_copy),
                Phase::Session,
                session_stack,
            )
        };
        session_result.log_execution_result("session result");

        // Create + persist transaction info.
        {
            let transfers = session_result.transfers().clone();
            let gas = payment_result_gas + session_result.gas();
            let txn_info = TransactionInfo::new(
                transaction_hash,
                transfers,
                initiator_addr,
                entity.main_purse(),
                gas,
            );
            session_tracking_copy.borrow_mut().write(
                Key::TransactionInfo(transaction_hash),
                StoredValue::TransactionInfo(txn_info),
            );
        }

        // Session execution was zero cost or provided wasm was malformed.
        // Check if the payment purse can cover the minimum floor for session execution.
<<<<<<< HEAD
        if (session_result.gas().is_zero() && payment_purse_balance < max_payment_cost)
            || should_charge_for_errors_in_wasm(&session_result)
=======
        if (session_result.cost().is_zero() && payment_purse_balance < max_payment_cost)
            || session_result.should_charge_for_errors_in_wasm()
>>>>>>> 62231472
        {
            // When session code structure is valid but still has 0 cost we should propagate the
            // error.
            let error = session_result
                .as_error()
                .cloned()
                .unwrap_or(Error::InsufficientPayment);

            return match ExecutionResult::new_payment_code_error(
                error,
                max_payment_cost,
                account_main_purse_balance,
                session_result.gas(),
                entity_main_purse_key,
                rewards_target_purse_balance_key,
            ) {
                Ok(execution_result) => Ok(execution_result),
                Err(error) => Ok(ExecutionResult::precondition_failure(error)),
            };
        }

        let post_session_tc = if session_result.is_failure() {
            // If session code fails we do not include its effects,
            // so we start again from the post-payment state.
            Rc::new(RefCell::new(post_payment_tracking_copy.fork()))
        } else {
            session_result = session_result.with_effects(session_tracking_copy.borrow().effects());
            session_tracking_copy
        };

        // NOTE: session_code_spec_3: (do not include session execution effects in
        // results) is enforced in execution_result_builder.build()
        execution_result_builder.set_session_execution_result(session_result);

        // payment_code_spec_5: run finalize process
        let finalize_result: ExecutionResult = {
            let post_session_tc = post_session_tc.borrow();
            let finalization_tc = Rc::new(RefCell::new(post_session_tc.fork()));

            let handle_payment_args = {
                // ((gas spent during payment code execution) + (gas spent during session code
                // execution)) * gas_price
                let Some(finalize_cost_motes) = Motes::from_gas(
                    execution_result_builder.gas_used(),
                    gas_price,
                ) else {
                    return Ok(ExecutionResult::precondition_failure(
                        Error::GasConversionOverflow,
                    ));
                };

                let maybe_runtime_args = RuntimeArgs::try_new(|args| {
                    args.insert(handle_payment::ARG_AMOUNT, finalize_cost_motes.value())?;
                    args.insert(handle_payment::ARG_ACCOUNT, account_hash)?;
                    args.insert(handle_payment::ARG_TARGET, rewards_target_purse)?;
                    Ok(())
                });
                match maybe_runtime_args {
                    Ok(runtime_args) => runtime_args,
                    Err(error) => {
                        let exec_error = ExecError::from(error);
                        return Ok(ExecutionResult::precondition_failure(exec_error.into()));
                    }
                }
            };

            // The Handle Payment keys may have changed because of effects during payment and/or
            // session, so we need to look them up again from the tracking copy
            let system_entity_registry =
                finalization_tc.borrow_mut().get_system_entity_registry()?;

            let handle_payment_contract_hash =
                system_entity_registry.get(HANDLE_PAYMENT).ok_or_else(|| {
                    error!("Missing system handle payment contract hash");
                    Error::MissingSystemContractHash(HANDLE_PAYMENT.to_string())
                })?;

            let handle_payment_contract = match finalization_tc
                .borrow_mut()
                .get_addressable_entity_by_hash(*handle_payment_contract_hash)
            {
                Ok(info) => info,
                Err(error) => return Ok(ExecutionResult::precondition_failure(error.into())),
            };

            let handle_payment_addr = EntityAddr::new_system(handle_payment_contract_hash.value());

            let handle_payment_named_keys = match finalization_tc
                .borrow_mut()
                .get_named_keys(handle_payment_addr)
            {
                Ok(named_keys) => named_keys,
                Err(error) => return Ok(ExecutionResult::precondition_failure(error.into())),
            };

            let mut handle_payment_access_rights = handle_payment_contract
                .extract_access_rights(*handle_payment_contract_hash, &handle_payment_named_keys);
            handle_payment_access_rights.extend(&[payment_purse_uref, rewards_target_purse]);

            let gas_limit = Gas::new(U512::MAX);

            let handle_payment_stack = RuntimeStack::new_system_call_stack(
                self.config.max_runtime_call_stack_height() as usize,
            );
            let system_account_hash = PublicKey::System.to_account_hash();

            let (_ret, finalize_result): (Option<()>, ExecutionResult) = executor
                .call_system_contract(
                    DirectSystemContractCall::FinalizePayment,
                    handle_payment_args,
                    &system_addressable_entity,
                    EntityKind::Account(system_account_hash),
                    authorization_keys,
                    system_account_hash,
                    block_time,
                    transaction_hash,
                    gas_limit,
                    protocol_version,
                    finalization_tc,
                    Phase::FinalizePayment,
                    handle_payment_stack,
                    U512::zero(),
                );

            finalize_result
        };

        execution_result_builder.set_finalize_execution_result(finalize_result);

        // We panic here to indicate that the builder was not used properly.
        let ret = execution_result_builder
            .build()
            .expect("ExecutionResultBuilder not initialized properly");

        // NOTE: payment_code_spec_5_a is enforced in execution_result_builder.build()
        // payment_code_spec_6: return properly combined set of transforms and
        // appropriate error
        Ok(ret)
    }
<<<<<<< HEAD

    fn get_rewards_purse(
        &self,
        protocol_version: ProtocolVersion,
        proposer: PublicKey,
        prestate_hash: Digest,
    ) -> Result<URef, Error> {
        let tracking_copy = match self.tracking_copy(prestate_hash) {
            Err(gse) => return Err(Error::Storage(gse)),
            Ok(None) => return Err(Error::RootNotFound(prestate_hash)),
            Ok(Some(tracking_copy)) => Rc::new(RefCell::new(tracking_copy)),
        };
        match self.config.fee_handling() {
            FeeHandling::PayToProposer => {
                // the proposer of the block this deploy is in receives the gas from this deploy
                // execution
                let proposer_account: AddressableEntity = match tracking_copy
                    .borrow_mut()
                    .get_addressable_entity_by_account_hash(
                        protocol_version,
                        AccountHash::from(&proposer),
                    ) {
                    Ok(account) => account,
                    Err(error) => return Err(error.into()),
                };

                Ok(proposer_account.main_purse())
            }
            FeeHandling::Accumulate => {
                let handle_payment_hash = self.get_handle_payment_hash(prestate_hash)?;

                let handle_payment_named_keys = tracking_copy
                    .borrow_mut()
                    .get_named_keys(EntityAddr::System(handle_payment_hash.value()))?;

                let accumulation_purse_uref =
                    match handle_payment_named_keys.get(ACCUMULATION_PURSE_KEY) {
                        Some(Key::URef(accumulation_purse)) => accumulation_purse,
                        Some(_) | None => {
                            error!(
                            "fee handling is configured to accumulate but handle payment does not \
                            have accumulation purse"
                        );
                            return Err(Error::FailedToRetrieveAccumulationPurse);
                        }
                    };

                Ok(*accumulation_purse_uref)
            }
            FeeHandling::Burn => Ok(URef::default()),
        }
    }

    /// Gets a trie object for given state root hash.
    pub fn get_trie_full(&self, trie_key: Digest) -> Result<Option<TrieRaw>, Error> {
        let req = TrieRequest::new(trie_key, None);
        self.state.trie(req).into_legacy().map_err(Error::Storage)
    }

    /// Obtains validator weights for given era.
    ///
    /// This skips execution of auction's `get_era_validator` entry point logic to avoid creating an
    /// executor instance, and going through the execution flow. It follows the same process but
    /// uses queries rather than execution to get the snapshot.
    pub fn get_era_validators(
        &self,
        get_era_validators_request: EraValidatorsRequest,
    ) -> EraValidatorsResult {
        let state_root_hash = get_era_validators_request.state_hash();

        let system_entity_registry = match self.get_system_entity_registry(state_root_hash) {
            Ok(system_entity_registry) => system_entity_registry,
            Err(error) => {
                error!(%state_root_hash, %error, "auction not found");
                return EraValidatorsResult::AuctionNotFound;
            }
        };

        let query_request = match system_entity_registry.get(AUCTION).copied() {
            Some(auction_hash) => QueryRequest::new(
                state_root_hash,
                Key::addressable_entity_key(EntityKindTag::System, auction_hash),
                vec![SEIGNIORAGE_RECIPIENTS_SNAPSHOT_KEY.to_string()],
            ),
            None => return EraValidatorsResult::AuctionNotFound,
        };

        let snapshot = match self.run_query(query_request) {
            QueryResult::RootNotFound => return EraValidatorsResult::RootNotFound,
            QueryResult::Failure(error) => {
                error!(%error, "unexpected tracking copy error");
                return EraValidatorsResult::Failure(error);
            }
            QueryResult::ValueNotFound(message) => {
                error!(%message, "value not found");
                return EraValidatorsResult::ValueNotFound(message);
            }
            QueryResult::Success { value, proofs: _ } => {
                let cl_value = match value.into_cl_value() {
                    Some(snapshot_cl_value) => snapshot_cl_value,
                    None => {
                        error!("unexpected query failure; seigniorage recipients snapshot is not a CLValue");
                        return EraValidatorsResult::Failure(
                            TrackingCopyError::UnexpectedStoredValueVariant,
                        );
                    }
                };

                match cl_value.into_t() {
                    Ok(snapshot) => snapshot,
                    Err(cve) => {
                        return EraValidatorsResult::Failure(TrackingCopyError::CLValue(cve));
                    }
                }
            }
        };
        let era_validators = auction::detail::era_validators_from_snapshot(snapshot);
        EraValidatorsResult::Success { era_validators }
    }

    /// Gets current bids from the auction system.
    pub fn get_bids(&self, get_bids_request: BidsRequest) -> BidsResult {
        let state_root_hash = get_bids_request.state_hash();
        let tracking_copy = match self.state.checkout(state_root_hash) {
            Ok(ret) => match ret {
                Some(tracking_copy) => Rc::new(RefCell::new(TrackingCopy::new(
                    tracking_copy,
                    self.config.max_query_depth,
                ))),
                None => return BidsResult::RootNotFound,
            },
            Err(err) => return BidsResult::Failure(TrackingCopyError::Storage(err)),
        };

        let mut tc = tracking_copy.borrow_mut();

        let bid_keys = match tc.get_keys(&KeyTag::BidAddr) {
            Ok(ret) => ret,
            Err(err) => return BidsResult::Failure(err),
        };

        let mut bids = vec![];
        for key in bid_keys.iter() {
            match tc.get(key) {
                Ok(ret) => match ret {
                    Some(StoredValue::BidKind(bid_kind)) => {
                        bids.push(bid_kind);
                    }
                    Some(_) => {
                        return BidsResult::Failure(
                            TrackingCopyError::UnexpectedStoredValueVariant,
                        );
                    }
                    None => return BidsResult::Failure(TrackingCopyError::MissingBid(*key)),
                },
                Err(error) => return BidsResult::Failure(error),
            }
        }
        BidsResult::Success { bids }
    }

    /// Gets the balance of a given public key.
    pub fn get_balance(
        &self,
        state_hash: Digest,
        public_key: PublicKey,
    ) -> Result<BalanceResult, Error> {
        // Look up the account, get the main purse, and then do the existing balance check
        let tracking_copy = match self.tracking_copy(state_hash) {
            Ok(Some(tracking_copy)) => Rc::new(RefCell::new(tracking_copy)),
            Ok(None) => return Ok(BalanceResult::RootNotFound),
            Err(error) => return Err(error.into()),
        };

        let account_addr = public_key.to_account_hash();

        let entity_hash = match tracking_copy
            .borrow_mut()
            .get_entity_hash_by_account_hash(account_addr)
        {
            Ok(account) => account,
            Err(error) => return Err(error.into()),
        };

        let account = match tracking_copy
            .borrow_mut()
            .read(&Key::addressable_entity_key(
                EntityKindTag::Account,
                entity_hash,
            ))
            .map_err(|_| Error::InvalidKeyVariant)?
        {
            Some(StoredValue::AddressableEntity(account)) => account,
            Some(_) | None => return Err(Error::InvalidKeyVariant),
        };

        let main_purse_balance_key = {
            let main_purse = account.main_purse();
            match tracking_copy
                .borrow()
                .get_purse_balance_key(main_purse.into())
            {
                Ok(balance_key) => balance_key,
                Err(error) => return Err(error.into()),
            }
        };

        let (account_balance, proof) = match tracking_copy
            .borrow()
            .get_purse_balance_with_proof(main_purse_balance_key)
        {
            Ok((balance, proof)) => (balance, proof),
            Err(error) => return Err(error.into()),
        };

        let proof = Box::new(proof);
        let motes = account_balance.value();
        Ok(BalanceResult::Success { motes, proof })
    }

    /// Obtains an instance of a system entity registry for a given state root hash.
    pub fn get_system_entity_registry(
        &self,
        state_root_hash: Digest,
    ) -> Result<SystemEntityRegistry, Error> {
        let tracking_copy = match self.tracking_copy(state_root_hash)? {
            None => return Err(Error::RootNotFound(state_root_hash)),
            Some(tracking_copy) => Rc::new(RefCell::new(tracking_copy)),
        };
        let result = tracking_copy
            .borrow_mut()
            .get_system_entity_registry()
            .map_err(|error| {
                warn!(%error, "Failed to retrieve system entity registry");
                Error::MissingSystemEntityRegistry
            });
        result
    }

    /// Returns mint system contract hash.
    pub fn get_system_mint_hash(&self, state_hash: Digest) -> Result<AddressableEntityHash, Error> {
        let registry = self.get_system_entity_registry(state_hash)?;
        let mint_hash = registry.get(MINT).ok_or_else(|| {
            error!("Missing system mint contract hash");
            Error::MissingSystemContractHash(MINT.to_string())
        })?;
        Ok(*mint_hash)
    }

    /// Returns auction system contract hash.
    pub fn get_system_auction_hash(
        &self,
        state_hash: Digest,
    ) -> Result<AddressableEntityHash, Error> {
        let registry = self.get_system_entity_registry(state_hash)?;
        let auction_hash = registry.get(AUCTION).ok_or_else(|| {
            error!("Missing system auction contract hash");
            Error::MissingSystemContractHash(AUCTION.to_string())
        })?;
        Ok(*auction_hash)
    }

    /// Returns handle payment system contract hash.
    pub fn get_handle_payment_hash(
        &self,
        state_hash: Digest,
    ) -> Result<AddressableEntityHash, Error> {
        let registry = self.get_system_entity_registry(state_hash)?;
        let handle_payment = registry.get(HANDLE_PAYMENT).ok_or_else(|| {
            error!("Missing system handle payment contract hash");
            Error::MissingSystemContractHash(HANDLE_PAYMENT.to_string())
        })?;
        Ok(*handle_payment)
    }

    fn get_new_system_call_stack(&self) -> RuntimeStack {
        let max_height = self.config.max_runtime_call_stack_height() as usize;
        RuntimeStack::new_system_call_stack(max_height)
    }
}

fn log_execution_result(preamble: &'static str, result: &ExecutionResult) {
    trace!("{}: {:?}", preamble, result);
    match result {
        ExecutionResult::Success {
            transfers,
            gas,
            effects,
            messages,
        } => {
            debug!(
                %gas,
                transfer_count = %transfers.len(),
                transforms_count = %effects.len(),
                messages_count = %messages.len(),
                "{}: execution success",
                preamble
            );
        }
        ExecutionResult::Failure {
            error,
            transfers,
            gas,
            effects,
            messages,
        } => {
            debug!(
                %error,
                %gas,
                transfer_count = %transfers.len(),
                transforms_count = %effects.len(),
                messages_count = %messages.len(),
                "{}: execution failure",
                preamble
            );
        }
    }
}

fn should_charge_for_errors_in_wasm(execution_result: &ExecutionResult) -> bool {
    match execution_result {
        ExecutionResult::Failure {
            error,
            transfers: _,
            gas: _,
            effects: _,
            messages: _,
        } => match error {
            Error::Exec(err) => match err {
                ExecError::WasmPreprocessing(_) | ExecError::UnsupportedWasmStart => true,
                ExecError::Storage(_)
                | ExecError::InvalidByteCode(_)
                | ExecError::WasmOptimizer
                | ExecError::ParityWasm(_)
                | ExecError::Interpreter(_)
                | ExecError::BytesRepr(_)
                | ExecError::NamedKeyNotFound(_)
                | ExecError::KeyNotFound(_)
                | ExecError::AccountNotFound(_)
                | ExecError::TypeMismatch(_)
                | ExecError::InvalidAccess { .. }
                | ExecError::ForgedReference(_)
                | ExecError::URefNotFound(_)
                | ExecError::FunctionNotFound(_)
                | ExecError::GasLimit
                | ExecError::Ret(_)
                | ExecError::Resolver(_)
                | ExecError::Revert(_)
                | ExecError::AddKeyFailure(_)
                | ExecError::RemoveKeyFailure(_)
                | ExecError::UpdateKeyFailure(_)
                | ExecError::SetThresholdFailure(_)
                | ExecError::SystemContract(_)
                | ExecError::DeploymentAuthorizationFailure
                | ExecError::UpgradeAuthorizationFailure
                | ExecError::ExpectedReturnValue
                | ExecError::UnexpectedReturnValue
                | ExecError::InvalidContext
                | ExecError::IncompatibleProtocolMajorVersion { .. }
                | ExecError::CLValue(_)
                | ExecError::HostBufferEmpty
                | ExecError::NoActiveEntityVersions(_)
                | ExecError::InvalidEntityVersion(_)
                | ExecError::NoSuchMethod(_)
                | ExecError::TemplateMethod(_)
                | ExecError::KeyIsNotAURef(_)
                | ExecError::UnexpectedStoredValueVariant
                | ExecError::LockedEntity(_)
                | ExecError::InvalidPackage(_)
                | ExecError::InvalidEntity(_)
                | ExecError::MissingArgument { .. }
                | ExecError::DictionaryItemKeyExceedsLength
                | ExecError::MissingSystemEntityRegistry
                | ExecError::MissingSystemContractHash(_)
                | ExecError::RuntimeStackOverflow
                | ExecError::ValueTooLarge
                | ExecError::MissingRuntimeStack
                | ExecError::DisabledEntity(_)
                | ExecError::UnexpectedKeyVariant(_)
                | ExecError::InvalidEntityKind(_)
                | ExecError::TrackingCopy(_)
                | ExecError::Transform(_)
                | ExecError::InvalidEntryPointType
                | ExecError::InvalidMessageTopicOperation
                | ExecError::InvalidUtf8Encoding(_)
                | ExecError::DisabledUnrestrictedTransfers => false,
            },
            Error::WasmPreprocessing(_) | Error::WasmSerialization(_) => true,
            Error::RootNotFound(_)
            | Error::InvalidProtocolVersion(_)
            | Error::Genesis(_)
            | Error::Storage(_)
            | Error::Authorization
            | Error::MissingContractByAccountHash(_)
            | Error::MissingEntityPackage(_)
            | Error::InsufficientPayment
            | Error::GasConversionOverflow
            | Error::Deploy
            | Error::Finalization
            | Error::Bytesrepr(_)
            | Error::Mint(_)
            | Error::InvalidKeyVariant
            | Error::ProtocolUpgrade(_)
            | Error::InvalidDeployItemVariant(_)
            | Error::EmptyCustomPaymentModuleBytes
            | Error::CommitError(_)
            | Error::MissingSystemEntityRegistry
            | Error::MissingSystemContractHash(_)
            | Error::MissingChecksumRegistry
            | Error::RuntimeStackOverflow
            | Error::FailedToGetKeys(_)
            | Error::FailedToGetStoredWithdraws
            | Error::FailedToGetWithdrawPurses
            | Error::FailedToRetrieveUnbondingDelay
            | Error::FailedToRetrieveEraId
            | Error::MissingTrieNodeChildren(_)
            | Error::FailedToRetrieveAccumulationPurse
            | Error::FailedToPrune(_)
            | Error::Transfer(_)
            | Error::TrackingCopy(_) => false,
        },
        ExecutionResult::Success { .. } => false,
    }
=======
>>>>>>> 62231472
}<|MERGE_RESOLUTION|>--- conflicted
+++ resolved
@@ -14,34 +14,8 @@
 use tracing::error;
 
 use casper_storage::{
-<<<<<<< HEAD
-    data_access_layer::{
-        balance::BalanceResult,
-        bids::{BidsRequest, BidsResult},
-        block_rewards::{BlockRewardsRequest, BlockRewardsResult},
-        prune::{PruneRequest, PruneResult},
-        query::{QueryRequest, QueryResult},
-        step::StepRequest,
-        DataAccessLayer, EraValidatorsRequest, EraValidatorsResult, FeeRequest, FeeResult,
-        GenesisRequest, GenesisResult, ProtocolUpgradeRequest, ProtocolUpgradeResult, StepResult,
-        TrieRequest,
-    },
-    global_state::{
-        self,
-        error::Error as GlobalStateError,
-        state::{
-            lmdb::LmdbGlobalState, scratch::ScratchGlobalState, CommitProvider, StateProvider,
-        },
-        trie::TrieRaw,
-    },
-    system::auction,
-    tracking_copy::{TrackingCopy, TrackingCopyEntityExt, TrackingCopyError, TrackingCopyExt},
-=======
-    data_access_layer::TransferRequest,
     global_state::state::StateProvider,
-    system::runtime_native::TransferConfig,
     tracking_copy::{FeesPurseHandling, TrackingCopyEntityExt, TrackingCopyExt},
->>>>>>> 62231472
 };
 use casper_types::{
     addressable_entity::EntityKind,
@@ -49,14 +23,8 @@
         handle_payment::{self},
         HANDLE_PAYMENT,
     },
-<<<<<<< HEAD
-    AddressableEntity, AddressableEntityHash, Digest, EntityAddr, FeeHandling, Gas, Key, KeyTag,
-    Motes, Phase, ProtocolVersion, PublicKey, RuntimeArgs, StoredValue, SystemEntityRegistry,
-    TransactionInfo, TransactionSessionKind, URef, U512,
-=======
-    BlockTime, DeployInfo, Digest, EntityAddr, ExecutableDeployItem, FeeHandling, Gas, Key, Motes,
-    Phase, ProtocolVersion, PublicKey, RuntimeArgs, StoredValue, TransactionHash, U512,
->>>>>>> 62231472
+    EntityAddr, FeeHandling, Gas, Key, Motes, Phase, ProtocolVersion, PublicKey, RuntimeArgs,
+    StoredValue, TransactionInfo, TransactionSessionKind, U512,
 };
 
 use crate::{
@@ -109,226 +77,16 @@
         &self.config
     }
 
-<<<<<<< HEAD
-    /// Updates current engine config with a new instance.
-    pub fn update_config(&mut self, new_config: EngineConfig) {
-        self.config = new_config
+    /// Sets the protocol version of the config.
+    ///
+    /// NOTE: This is only useful to the WasmTestBuilder for emulating a network upgrade, and hence
+    /// is subject to change or deletion without notice.
+    #[doc(hidden)]
+    pub fn set_protocol_version(&mut self, protocol_version: ProtocolVersion) {
+        self.config.set_protocol_version(protocol_version)
     }
 
-    /// Creates a new tracking copy instance.
-    pub fn tracking_copy(
-        &self,
-        hash: Digest,
-    ) -> Result<Option<TrackingCopy<S::Reader>>, GlobalStateError> {
-        self.state.tracking_copy(hash)
-    }
-
-    /// Commits genesis process.
-    ///
-    /// This process is run only once per network to initiate the system. By definition users are
-    /// unable to execute smart contracts on a network without a genesis.
-    ///
-    /// Takes genesis configuration passed through [`GenesisRequest`] and creates the system
-    /// contracts, sets up the genesis accounts, and sets up the auction state based on that. At
-    /// the end of the process, [`SystemEntityRegistry`] is persisted under the special global
-    /// state space [`Key::SystemEntityRegistry`].
-    pub fn commit_genesis(&self, request: GenesisRequest) -> GenesisResult {
-        self.state.genesis(request)
-    }
-
-    /// Commits upgrade.
-    ///
-    /// This process applies changes to the global state.
-    ///
-    /// Returns [`ProtocolUpgradeResult`].
-    pub fn commit_upgrade(&self, request: ProtocolUpgradeRequest) -> ProtocolUpgradeResult {
-        self.state.protocol_upgrade(request)
-    }
-
-    /// Commit a prune of leaf nodes from the tip of the merkle trie.
-    pub fn commit_prune(&self, request: PruneRequest) -> PruneResult {
-        self.state.prune(request)
-    }
-
-    /// Executes a step request.
-    pub fn commit_step(&self, request: StepRequest) -> StepResult {
-        self.state.step(request)
-    }
-
-    /// Distribute block rewards.
-    pub fn commit_fees(&self, request: FeeRequest) -> FeeResult {
-        self.state.distribute_fees(request)
-    }
-
-    /// Distribute block rewards.
-    pub fn commit_block_rewards(&self, request: BlockRewardsRequest) -> BlockRewardsResult {
-        self.state.distribute_block_rewards(request)
-    }
-
-    /// Commit effects of the execution.
-    ///
-    /// This method has to be run after an execution has been made to persists the effects of it.
-    ///
-    /// Returns new state root hash.
-    pub fn commit_effects(
-        &self,
-        pre_state_hash: Digest,
-        effects: Effects,
-    ) -> Result<Digest, Error> {
-        self.state
-            .commit(pre_state_hash, effects)
-            .map_err(|err| Error::Exec(err.into()))
-    }
-
-    /// Executes a query.
-    ///
-    /// For a given root [`Key`] it does a path lookup through the named keys.
-    ///
-    /// Returns the value stored under a [`URef`] wrapped in a [`QueryResult`].
-    pub fn run_query(&self, query_request: QueryRequest) -> QueryResult {
-        self.state.query(query_request)
-    }
-
-    fn get_named_keys(
-        &self,
-        entity_addr: EntityAddr,
-        tracking_copy: Rc<RefCell<TrackingCopy<<S as StateProvider>::Reader>>>,
-    ) -> Result<NamedKeys, Error> {
-        tracking_copy
-            .borrow_mut()
-            .get_named_keys(entity_addr)
-            .map_err(Into::into)
-    }
-
-    /// Get the balance of a passed purse referenced by its [`URef`].
-    pub fn get_purse_balance(
-        &self,
-        state_hash: Digest,
-        purse_uref: URef,
-    ) -> Result<BalanceResult, Error> {
-        let tracking_copy = match self.tracking_copy(state_hash)? {
-            Some(tracking_copy) => tracking_copy,
-            None => return Ok(BalanceResult::RootNotFound),
-        };
-        let purse_balance_key = tracking_copy.get_purse_balance_key(purse_uref.into())?;
-        let (balance, proof) = tracking_copy.get_purse_balance_with_proof(purse_balance_key)?;
-        let proof = Box::new(proof);
-        let motes = balance.value();
-        Ok(BalanceResult::Success { motes, proof })
-    }
-
     /// Executes a transaction.
-=======
-    /// Runs a deploy execution request.
-    ///
-    /// For each deploy stored in the request it will execute it.
-    ///
-    /// Currently a special shortcut is taken to distinguish a native transfer, from a deploy.
-    ///
-    /// Return execution results which contains results from each deploy ran.
-    pub fn exec(
-        &self,
-        state_provider: &impl StateProvider,
-        mut exec_request: ExecuteRequest,
-    ) -> Result<ExecutionResults, Error> {
-        let deploys = exec_request.take_deploys();
-        let mut results = ExecutionResults::with_capacity(deploys.len());
-
-        for deploy_item in deploys {
-            let result = match deploy_item.session {
-                ExecutableDeployItem::Transfer { .. } => self.transfer(
-                    state_provider,
-                    exec_request.protocol_version,
-                    exec_request.parent_state_hash,
-                    BlockTime::new(exec_request.block_time),
-                    deploy_item,
-                ),
-                _ => self.deploy(
-                    state_provider,
-                    exec_request.protocol_version,
-                    exec_request.parent_state_hash,
-                    BlockTime::new(exec_request.block_time),
-                    deploy_item,
-                    exec_request.proposer.clone(),
-                ),
-            };
-            match result {
-                Ok(result) => results.push_back(result),
-                Err(error) => {
-                    return Err(error);
-                }
-            };
-        }
-
-        Ok(results)
-    }
-
-    /// Executes a native transfer.
-    ///
-    /// Native transfers do not involve WASM at all, and also skip executing payment code.
-    /// Therefore this is the fastest and cheapest way to transfer tokens from account to account.
-    ///
-    /// Returns an [`ExecutionResult`] for a successful native transfer.
-    #[allow(clippy::too_many_arguments)]
-    fn transfer(
-        &self,
-        state_provider: &impl StateProvider,
-        protocol_version: ProtocolVersion,
-        prestate_hash: Digest,
-        blocktime: BlockTime,
-        deploy_item: DeployItem,
-    ) -> Result<ExecutionResult, Error> {
-        // leaving this method in place for now as a lot of tests rely on it.
-        // TODO: rewrite those tests to use the data access layer instead and
-        // then remove this method.
-        let deploy_hash = deploy_item.deploy_hash;
-        let transfer_config = TransferConfig::new(
-            self.config.administrative_accounts.clone(),
-            self.config.allow_unrestricted_transfers,
-        );
-
-        let fee_handling = self.config.fee_handling;
-        let refund_handling = self.config.refund_handling;
-        let vesting_schedule_period_millis = self.config.vesting_schedule_period_millis();
-        let allow_auction_bids = self.config.allow_auction_bids;
-        let compute_rewards = self.config.compute_rewards;
-        let max_delegators_per_validator = self.config.max_delegators_per_validator();
-        let minimum_delegation_amount = self.config.minimum_delegation_amount();
-
-        let native_runtime_config = casper_storage::system::runtime_native::Config::new(
-            transfer_config,
-            fee_handling,
-            refund_handling,
-            vesting_schedule_period_millis,
-            allow_auction_bids,
-            compute_rewards,
-            max_delegators_per_validator,
-            minimum_delegation_amount,
-        );
-        let wasmless_transfer_gas = Gas::new(U512::from(
-            self.config().system_config().wasmless_transfer_cost(),
-        ));
-
-        let transaction_hash = TransactionHash::Deploy(deploy_hash);
-
-        let transfer_req = TransferRequest::with_runtime_args(
-            native_runtime_config,
-            prestate_hash,
-            blocktime.value(),
-            protocol_version,
-            transaction_hash,
-            deploy_item.address,
-            deploy_item.authorization_keys,
-            deploy_item.session.args().clone(),
-            wasmless_transfer_gas.value(),
-        );
-        let transfer_result = state_provider.transfer(transfer_req);
-        ExecutionResult::from_transfer_result(transfer_result, wasmless_transfer_gas)
-            .map_err(|_| Error::RootNotFound(prestate_hash))
-    }
-
-    /// Executes a deploy.
->>>>>>> 62231472
     ///
     /// A transaction execution consists of running the payment code, which is expected to deposit
     /// funds into the payment purse, and then running the session code with a specific gas limit.
@@ -338,9 +96,9 @@
     /// specified in the request.
     ///
     /// Returns [`ExecutionResult`], or an error condition.
-<<<<<<< HEAD
-    pub fn execute_transaction(
+    pub fn exec(
         &self,
+        state_provider: &impl StateProvider,
         ExecuteRequest {
             state_hash,
             block_time,
@@ -357,27 +115,9 @@
             proposer,
         }: ExecuteRequest,
     ) -> Result<ExecutionResult, Error> {
-        // spec: https://casperlabs.atlassian.net/wiki/spaces/EN/pages/123404576/Payment+code+execution+specification
-        let executor = Executor::new(self.config().clone());
         let protocol_version = self.config.protocol_version();
 
-        // Create tracking copy (which functions as a deploy context)
-        // validation_spec_2: prestate_hash check
-        // do this second; as there is no reason to proceed if the prestate hash is invalid
-        let tracking_copy = match self.tracking_copy(state_hash) {
-=======
-    #[allow(clippy::too_many_arguments)]
-    fn deploy(
-        &self,
-        state_provider: &impl StateProvider,
-        protocol_version: ProtocolVersion,
-        prestate_hash: Digest,
-        blocktime: BlockTime,
-        deploy_item: DeployItem,
-        proposer: PublicKey,
-    ) -> Result<ExecutionResult, Error> {
-        let tracking_copy = match state_provider.tracking_copy(prestate_hash) {
->>>>>>> 62231472
+        let tracking_copy = match state_provider.tracking_copy(state_hash) {
             Err(gse) => return Ok(ExecutionResult::precondition_failure(Error::Storage(gse))),
             Ok(None) => return Err(Error::RootNotFound(state_hash)),
             Ok(Some(tracking_copy)) => Rc::new(RefCell::new(tracking_copy)),
@@ -546,12 +286,6 @@
         // [`ExecutionResultBuilder`] handles merging of multiple execution results
         let mut execution_result_builder = execution_result::ExecutionResultBuilder::new();
 
-<<<<<<< HEAD
-        let rewards_target_purse =
-            match self.get_rewards_purse(protocol_version, proposer, state_hash) {
-                Ok(target_purse) => target_purse,
-                Err(error) => return Ok(ExecutionResult::precondition_failure(error)),
-=======
         let rewards_target_purse = {
             let fees_purse_handling = match self.config.fee_handling {
                 FeeHandling::PayToProposer => {
@@ -560,7 +294,6 @@
                 FeeHandling::None => FeesPurseHandling::None(payment_purse_uref),
                 FeeHandling::Accumulate => FeesPurseHandling::Accumulate,
                 FeeHandling::Burn => FeesPurseHandling::Burn,
->>>>>>> 62231472
             };
 
             match tracking_copy
@@ -850,13 +583,8 @@
 
         // Session execution was zero cost or provided wasm was malformed.
         // Check if the payment purse can cover the minimum floor for session execution.
-<<<<<<< HEAD
         if (session_result.gas().is_zero() && payment_purse_balance < max_payment_cost)
-            || should_charge_for_errors_in_wasm(&session_result)
-=======
-        if (session_result.cost().is_zero() && payment_purse_balance < max_payment_cost)
             || session_result.should_charge_for_errors_in_wasm()
->>>>>>> 62231472
         {
             // When session code structure is valid but still has 0 cost we should propagate the
             // error.
@@ -996,430 +724,4 @@
         // appropriate error
         Ok(ret)
     }
-<<<<<<< HEAD
-
-    fn get_rewards_purse(
-        &self,
-        protocol_version: ProtocolVersion,
-        proposer: PublicKey,
-        prestate_hash: Digest,
-    ) -> Result<URef, Error> {
-        let tracking_copy = match self.tracking_copy(prestate_hash) {
-            Err(gse) => return Err(Error::Storage(gse)),
-            Ok(None) => return Err(Error::RootNotFound(prestate_hash)),
-            Ok(Some(tracking_copy)) => Rc::new(RefCell::new(tracking_copy)),
-        };
-        match self.config.fee_handling() {
-            FeeHandling::PayToProposer => {
-                // the proposer of the block this deploy is in receives the gas from this deploy
-                // execution
-                let proposer_account: AddressableEntity = match tracking_copy
-                    .borrow_mut()
-                    .get_addressable_entity_by_account_hash(
-                        protocol_version,
-                        AccountHash::from(&proposer),
-                    ) {
-                    Ok(account) => account,
-                    Err(error) => return Err(error.into()),
-                };
-
-                Ok(proposer_account.main_purse())
-            }
-            FeeHandling::Accumulate => {
-                let handle_payment_hash = self.get_handle_payment_hash(prestate_hash)?;
-
-                let handle_payment_named_keys = tracking_copy
-                    .borrow_mut()
-                    .get_named_keys(EntityAddr::System(handle_payment_hash.value()))?;
-
-                let accumulation_purse_uref =
-                    match handle_payment_named_keys.get(ACCUMULATION_PURSE_KEY) {
-                        Some(Key::URef(accumulation_purse)) => accumulation_purse,
-                        Some(_) | None => {
-                            error!(
-                            "fee handling is configured to accumulate but handle payment does not \
-                            have accumulation purse"
-                        );
-                            return Err(Error::FailedToRetrieveAccumulationPurse);
-                        }
-                    };
-
-                Ok(*accumulation_purse_uref)
-            }
-            FeeHandling::Burn => Ok(URef::default()),
-        }
-    }
-
-    /// Gets a trie object for given state root hash.
-    pub fn get_trie_full(&self, trie_key: Digest) -> Result<Option<TrieRaw>, Error> {
-        let req = TrieRequest::new(trie_key, None);
-        self.state.trie(req).into_legacy().map_err(Error::Storage)
-    }
-
-    /// Obtains validator weights for given era.
-    ///
-    /// This skips execution of auction's `get_era_validator` entry point logic to avoid creating an
-    /// executor instance, and going through the execution flow. It follows the same process but
-    /// uses queries rather than execution to get the snapshot.
-    pub fn get_era_validators(
-        &self,
-        get_era_validators_request: EraValidatorsRequest,
-    ) -> EraValidatorsResult {
-        let state_root_hash = get_era_validators_request.state_hash();
-
-        let system_entity_registry = match self.get_system_entity_registry(state_root_hash) {
-            Ok(system_entity_registry) => system_entity_registry,
-            Err(error) => {
-                error!(%state_root_hash, %error, "auction not found");
-                return EraValidatorsResult::AuctionNotFound;
-            }
-        };
-
-        let query_request = match system_entity_registry.get(AUCTION).copied() {
-            Some(auction_hash) => QueryRequest::new(
-                state_root_hash,
-                Key::addressable_entity_key(EntityKindTag::System, auction_hash),
-                vec![SEIGNIORAGE_RECIPIENTS_SNAPSHOT_KEY.to_string()],
-            ),
-            None => return EraValidatorsResult::AuctionNotFound,
-        };
-
-        let snapshot = match self.run_query(query_request) {
-            QueryResult::RootNotFound => return EraValidatorsResult::RootNotFound,
-            QueryResult::Failure(error) => {
-                error!(%error, "unexpected tracking copy error");
-                return EraValidatorsResult::Failure(error);
-            }
-            QueryResult::ValueNotFound(message) => {
-                error!(%message, "value not found");
-                return EraValidatorsResult::ValueNotFound(message);
-            }
-            QueryResult::Success { value, proofs: _ } => {
-                let cl_value = match value.into_cl_value() {
-                    Some(snapshot_cl_value) => snapshot_cl_value,
-                    None => {
-                        error!("unexpected query failure; seigniorage recipients snapshot is not a CLValue");
-                        return EraValidatorsResult::Failure(
-                            TrackingCopyError::UnexpectedStoredValueVariant,
-                        );
-                    }
-                };
-
-                match cl_value.into_t() {
-                    Ok(snapshot) => snapshot,
-                    Err(cve) => {
-                        return EraValidatorsResult::Failure(TrackingCopyError::CLValue(cve));
-                    }
-                }
-            }
-        };
-        let era_validators = auction::detail::era_validators_from_snapshot(snapshot);
-        EraValidatorsResult::Success { era_validators }
-    }
-
-    /// Gets current bids from the auction system.
-    pub fn get_bids(&self, get_bids_request: BidsRequest) -> BidsResult {
-        let state_root_hash = get_bids_request.state_hash();
-        let tracking_copy = match self.state.checkout(state_root_hash) {
-            Ok(ret) => match ret {
-                Some(tracking_copy) => Rc::new(RefCell::new(TrackingCopy::new(
-                    tracking_copy,
-                    self.config.max_query_depth,
-                ))),
-                None => return BidsResult::RootNotFound,
-            },
-            Err(err) => return BidsResult::Failure(TrackingCopyError::Storage(err)),
-        };
-
-        let mut tc = tracking_copy.borrow_mut();
-
-        let bid_keys = match tc.get_keys(&KeyTag::BidAddr) {
-            Ok(ret) => ret,
-            Err(err) => return BidsResult::Failure(err),
-        };
-
-        let mut bids = vec![];
-        for key in bid_keys.iter() {
-            match tc.get(key) {
-                Ok(ret) => match ret {
-                    Some(StoredValue::BidKind(bid_kind)) => {
-                        bids.push(bid_kind);
-                    }
-                    Some(_) => {
-                        return BidsResult::Failure(
-                            TrackingCopyError::UnexpectedStoredValueVariant,
-                        );
-                    }
-                    None => return BidsResult::Failure(TrackingCopyError::MissingBid(*key)),
-                },
-                Err(error) => return BidsResult::Failure(error),
-            }
-        }
-        BidsResult::Success { bids }
-    }
-
-    /// Gets the balance of a given public key.
-    pub fn get_balance(
-        &self,
-        state_hash: Digest,
-        public_key: PublicKey,
-    ) -> Result<BalanceResult, Error> {
-        // Look up the account, get the main purse, and then do the existing balance check
-        let tracking_copy = match self.tracking_copy(state_hash) {
-            Ok(Some(tracking_copy)) => Rc::new(RefCell::new(tracking_copy)),
-            Ok(None) => return Ok(BalanceResult::RootNotFound),
-            Err(error) => return Err(error.into()),
-        };
-
-        let account_addr = public_key.to_account_hash();
-
-        let entity_hash = match tracking_copy
-            .borrow_mut()
-            .get_entity_hash_by_account_hash(account_addr)
-        {
-            Ok(account) => account,
-            Err(error) => return Err(error.into()),
-        };
-
-        let account = match tracking_copy
-            .borrow_mut()
-            .read(&Key::addressable_entity_key(
-                EntityKindTag::Account,
-                entity_hash,
-            ))
-            .map_err(|_| Error::InvalidKeyVariant)?
-        {
-            Some(StoredValue::AddressableEntity(account)) => account,
-            Some(_) | None => return Err(Error::InvalidKeyVariant),
-        };
-
-        let main_purse_balance_key = {
-            let main_purse = account.main_purse();
-            match tracking_copy
-                .borrow()
-                .get_purse_balance_key(main_purse.into())
-            {
-                Ok(balance_key) => balance_key,
-                Err(error) => return Err(error.into()),
-            }
-        };
-
-        let (account_balance, proof) = match tracking_copy
-            .borrow()
-            .get_purse_balance_with_proof(main_purse_balance_key)
-        {
-            Ok((balance, proof)) => (balance, proof),
-            Err(error) => return Err(error.into()),
-        };
-
-        let proof = Box::new(proof);
-        let motes = account_balance.value();
-        Ok(BalanceResult::Success { motes, proof })
-    }
-
-    /// Obtains an instance of a system entity registry for a given state root hash.
-    pub fn get_system_entity_registry(
-        &self,
-        state_root_hash: Digest,
-    ) -> Result<SystemEntityRegistry, Error> {
-        let tracking_copy = match self.tracking_copy(state_root_hash)? {
-            None => return Err(Error::RootNotFound(state_root_hash)),
-            Some(tracking_copy) => Rc::new(RefCell::new(tracking_copy)),
-        };
-        let result = tracking_copy
-            .borrow_mut()
-            .get_system_entity_registry()
-            .map_err(|error| {
-                warn!(%error, "Failed to retrieve system entity registry");
-                Error::MissingSystemEntityRegistry
-            });
-        result
-    }
-
-    /// Returns mint system contract hash.
-    pub fn get_system_mint_hash(&self, state_hash: Digest) -> Result<AddressableEntityHash, Error> {
-        let registry = self.get_system_entity_registry(state_hash)?;
-        let mint_hash = registry.get(MINT).ok_or_else(|| {
-            error!("Missing system mint contract hash");
-            Error::MissingSystemContractHash(MINT.to_string())
-        })?;
-        Ok(*mint_hash)
-    }
-
-    /// Returns auction system contract hash.
-    pub fn get_system_auction_hash(
-        &self,
-        state_hash: Digest,
-    ) -> Result<AddressableEntityHash, Error> {
-        let registry = self.get_system_entity_registry(state_hash)?;
-        let auction_hash = registry.get(AUCTION).ok_or_else(|| {
-            error!("Missing system auction contract hash");
-            Error::MissingSystemContractHash(AUCTION.to_string())
-        })?;
-        Ok(*auction_hash)
-    }
-
-    /// Returns handle payment system contract hash.
-    pub fn get_handle_payment_hash(
-        &self,
-        state_hash: Digest,
-    ) -> Result<AddressableEntityHash, Error> {
-        let registry = self.get_system_entity_registry(state_hash)?;
-        let handle_payment = registry.get(HANDLE_PAYMENT).ok_or_else(|| {
-            error!("Missing system handle payment contract hash");
-            Error::MissingSystemContractHash(HANDLE_PAYMENT.to_string())
-        })?;
-        Ok(*handle_payment)
-    }
-
-    fn get_new_system_call_stack(&self) -> RuntimeStack {
-        let max_height = self.config.max_runtime_call_stack_height() as usize;
-        RuntimeStack::new_system_call_stack(max_height)
-    }
-}
-
-fn log_execution_result(preamble: &'static str, result: &ExecutionResult) {
-    trace!("{}: {:?}", preamble, result);
-    match result {
-        ExecutionResult::Success {
-            transfers,
-            gas,
-            effects,
-            messages,
-        } => {
-            debug!(
-                %gas,
-                transfer_count = %transfers.len(),
-                transforms_count = %effects.len(),
-                messages_count = %messages.len(),
-                "{}: execution success",
-                preamble
-            );
-        }
-        ExecutionResult::Failure {
-            error,
-            transfers,
-            gas,
-            effects,
-            messages,
-        } => {
-            debug!(
-                %error,
-                %gas,
-                transfer_count = %transfers.len(),
-                transforms_count = %effects.len(),
-                messages_count = %messages.len(),
-                "{}: execution failure",
-                preamble
-            );
-        }
-    }
-}
-
-fn should_charge_for_errors_in_wasm(execution_result: &ExecutionResult) -> bool {
-    match execution_result {
-        ExecutionResult::Failure {
-            error,
-            transfers: _,
-            gas: _,
-            effects: _,
-            messages: _,
-        } => match error {
-            Error::Exec(err) => match err {
-                ExecError::WasmPreprocessing(_) | ExecError::UnsupportedWasmStart => true,
-                ExecError::Storage(_)
-                | ExecError::InvalidByteCode(_)
-                | ExecError::WasmOptimizer
-                | ExecError::ParityWasm(_)
-                | ExecError::Interpreter(_)
-                | ExecError::BytesRepr(_)
-                | ExecError::NamedKeyNotFound(_)
-                | ExecError::KeyNotFound(_)
-                | ExecError::AccountNotFound(_)
-                | ExecError::TypeMismatch(_)
-                | ExecError::InvalidAccess { .. }
-                | ExecError::ForgedReference(_)
-                | ExecError::URefNotFound(_)
-                | ExecError::FunctionNotFound(_)
-                | ExecError::GasLimit
-                | ExecError::Ret(_)
-                | ExecError::Resolver(_)
-                | ExecError::Revert(_)
-                | ExecError::AddKeyFailure(_)
-                | ExecError::RemoveKeyFailure(_)
-                | ExecError::UpdateKeyFailure(_)
-                | ExecError::SetThresholdFailure(_)
-                | ExecError::SystemContract(_)
-                | ExecError::DeploymentAuthorizationFailure
-                | ExecError::UpgradeAuthorizationFailure
-                | ExecError::ExpectedReturnValue
-                | ExecError::UnexpectedReturnValue
-                | ExecError::InvalidContext
-                | ExecError::IncompatibleProtocolMajorVersion { .. }
-                | ExecError::CLValue(_)
-                | ExecError::HostBufferEmpty
-                | ExecError::NoActiveEntityVersions(_)
-                | ExecError::InvalidEntityVersion(_)
-                | ExecError::NoSuchMethod(_)
-                | ExecError::TemplateMethod(_)
-                | ExecError::KeyIsNotAURef(_)
-                | ExecError::UnexpectedStoredValueVariant
-                | ExecError::LockedEntity(_)
-                | ExecError::InvalidPackage(_)
-                | ExecError::InvalidEntity(_)
-                | ExecError::MissingArgument { .. }
-                | ExecError::DictionaryItemKeyExceedsLength
-                | ExecError::MissingSystemEntityRegistry
-                | ExecError::MissingSystemContractHash(_)
-                | ExecError::RuntimeStackOverflow
-                | ExecError::ValueTooLarge
-                | ExecError::MissingRuntimeStack
-                | ExecError::DisabledEntity(_)
-                | ExecError::UnexpectedKeyVariant(_)
-                | ExecError::InvalidEntityKind(_)
-                | ExecError::TrackingCopy(_)
-                | ExecError::Transform(_)
-                | ExecError::InvalidEntryPointType
-                | ExecError::InvalidMessageTopicOperation
-                | ExecError::InvalidUtf8Encoding(_)
-                | ExecError::DisabledUnrestrictedTransfers => false,
-            },
-            Error::WasmPreprocessing(_) | Error::WasmSerialization(_) => true,
-            Error::RootNotFound(_)
-            | Error::InvalidProtocolVersion(_)
-            | Error::Genesis(_)
-            | Error::Storage(_)
-            | Error::Authorization
-            | Error::MissingContractByAccountHash(_)
-            | Error::MissingEntityPackage(_)
-            | Error::InsufficientPayment
-            | Error::GasConversionOverflow
-            | Error::Deploy
-            | Error::Finalization
-            | Error::Bytesrepr(_)
-            | Error::Mint(_)
-            | Error::InvalidKeyVariant
-            | Error::ProtocolUpgrade(_)
-            | Error::InvalidDeployItemVariant(_)
-            | Error::EmptyCustomPaymentModuleBytes
-            | Error::CommitError(_)
-            | Error::MissingSystemEntityRegistry
-            | Error::MissingSystemContractHash(_)
-            | Error::MissingChecksumRegistry
-            | Error::RuntimeStackOverflow
-            | Error::FailedToGetKeys(_)
-            | Error::FailedToGetStoredWithdraws
-            | Error::FailedToGetWithdrawPurses
-            | Error::FailedToRetrieveUnbondingDelay
-            | Error::FailedToRetrieveEraId
-            | Error::MissingTrieNodeChildren(_)
-            | Error::FailedToRetrieveAccumulationPurse
-            | Error::FailedToPrune(_)
-            | Error::Transfer(_)
-            | Error::TrackingCopy(_) => false,
-        },
-        ExecutionResult::Success { .. } => false,
-    }
-=======
->>>>>>> 62231472
 }