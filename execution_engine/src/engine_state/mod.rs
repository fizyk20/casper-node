//!  This module contains all the execution related code.
pub mod balance;
pub mod checksum_registry;
pub mod deploy_item;
pub mod engine_config;
pub mod era_validators;
mod error;
pub mod execute_request;
pub(crate) mod execution_kind;
pub mod execution_result;
pub mod genesis;
pub mod get_bids;
mod prune;
pub mod query;
pub mod run_genesis_request;
pub mod step;
pub mod system_contract_registry;
mod transfer;
pub mod upgrade;

use itertools::Itertools;

use std::{
    cell::RefCell,
    collections::{BTreeMap, BTreeSet},
    convert::TryFrom,
    rc::Rc,
};

use num_rational::Ratio;
use num_traits::Zero;
use once_cell::sync::Lazy;
use tracing::{debug, error, info, trace, warn};

use casper_storage::{
    data_access_layer::DataAccessLayer,
    global_state::{
        self,
        state::{
            lmdb::LmdbGlobalState, scratch::ScratchGlobalState, CommitProvider, StateProvider,
            StateReader,
        },
        trie::{merkle_proof::TrieMerkleProof, TrieRaw},
        trie_store::operations::PruneResult as GlobalStatePruneResult,
    },
};

use casper_types::{
    account::{Account, AccountHash},
<<<<<<< HEAD
    addressable_entity::{
        ActionThresholds, AssociatedKeys, EntityKind, EntityKindTag, NamedKeyAddr, NamedKeyValue,
        NamedKeys, Weight,
    },
=======
    addressable_entity::{AssociatedKeys, MessageTopics, NamedKeys},
>>>>>>> 284af92e
    bytesrepr::ToBytes,
    execution::Effects,
    package::{EntityVersions, Groups, PackageStatus},
    system::{
        auction::{
            BidAddr, BidKind, EraValidators, ValidatorBid, ARG_ERA_END_TIMESTAMP_MILLIS,
            ARG_EVICTED_VALIDATORS, ARG_REWARDS_MAP, ARG_VALIDATOR_PUBLIC_KEYS, AUCTION_DELAY_KEY,
            LOCKED_FUNDS_PERIOD_KEY, SEIGNIORAGE_RECIPIENTS_SNAPSHOT_KEY, UNBONDING_DELAY_KEY,
            VALIDATOR_SLOTS_KEY,
        },
        handle_payment::{self, ACCUMULATION_PURSE_KEY},
        mint::{self, ROUND_SEIGNIORAGE_RATE_KEY},
        AUCTION, HANDLE_PAYMENT, MINT,
    },
    AccessRights, AddressableEntity, AddressableEntityHash, ApiError, BlockTime, ByteCodeHash,
    CLValue, ChainspecRegistry, DeployHash, DeployInfo, Digest, EntityAddr, EntryPoints,
    ExecutableDeployItem, FeeHandling, Gas, Key, KeyTag, Motes, Package, PackageHash, Phase,
    ProtocolVersion, PublicKey, RuntimeArgs, StoredValue, URef, UpgradeConfig, U512,
};

use self::transfer::NewTransferTargetMode;
pub use self::{
    balance::{BalanceRequest, BalanceResult},
    checksum_registry::ChecksumRegistry,
    deploy_item::DeployItem,
    engine_config::{
        EngineConfig, EngineConfigBuilder, DEFAULT_MAX_QUERY_DEPTH,
        DEFAULT_MAX_RUNTIME_CALL_STACK_HEIGHT,
    },
    era_validators::{GetEraValidatorsError, GetEraValidatorsRequest},
    error::Error,
    execute_request::ExecuteRequest,
    execution::Error as ExecError,
    execution_result::{ExecutionResult, ForcedTransferResult},
    genesis::{ExecConfig, GenesisConfig, GenesisSuccess},
    get_bids::{GetBidsRequest, GetBidsResult},
    prune::{PruneConfig, PruneResult},
    query::{QueryRequest, QueryResult},
    run_genesis_request::RunGenesisRequest,
    step::{RewardItem, SlashItem, StepError, StepRequest, StepSuccess},
    system_contract_registry::SystemContractRegistry,
    transfer::{TransferArgs, TransferRuntimeArgsBuilder, TransferTargetMode},
    upgrade::UpgradeSuccess,
};
use crate::{
    engine_state::{
        execution_kind::ExecutionKind,
        execution_result::{ExecutionResultBuilder, ExecutionResults},
        genesis::GenesisInstaller,
        upgrade::{ProtocolUpgradeError, SystemUpgrader},
    },
    execution::{self, AddressGenerator, DirectSystemContractCall, Executor},
    runtime::RuntimeStack,
    system::auction,
    tracking_copy::{TrackingCopy, TrackingCopyExt, TrackingCopyQueryResult},
};

const DEFAULT_ADDRESS: [u8; 32] = [0; 32];
/// The maximum amount of motes that payment code execution can cost.
pub const MAX_PAYMENT_AMOUNT: u64 = 2_500_000_000;
/// The maximum amount of gas a payment code can use.
///
/// This value also indicates the minimum balance of the main purse of an account when
/// executing payment code, as such amount is held as collateral to compensate for
/// code execution.
pub static MAX_PAYMENT: Lazy<U512> = Lazy::new(|| U512::from(MAX_PAYMENT_AMOUNT));

/// A special contract wasm hash for contracts representing Accounts.
pub static ACCOUNT_BYTE_CODE_HASH: Lazy<ByteCodeHash> =
    Lazy::new(|| ByteCodeHash::new(DEFAULT_ADDRESS));

/// Gas/motes conversion rate of wasmless transfer cost is always 1 regardless of what user wants to
/// pay.
pub const WASMLESS_TRANSFER_FIXED_GAS_PRICE: u64 = 1;

/// Main implementation of an execution engine state.
///
/// Takes an engine's configuration and a provider of a state (aka the global state) to operate on.
/// Methods implemented on this structure are the external API intended to be used by the users such
/// as the node, test framework, and others.
#[derive(Debug)]
pub struct EngineState<S> {
    config: EngineConfig,
    state: S,
}

impl EngineState<ScratchGlobalState> {
    /// Returns the inner state
    pub fn into_inner(self) -> ScratchGlobalState {
        self.state
    }
}

impl EngineState<DataAccessLayer<LmdbGlobalState>> {
    /// Gets underlyng LmdbGlobalState
    pub fn get_state(&self) -> &DataAccessLayer<LmdbGlobalState> {
        &self.state
    }

    /// Flushes the LMDB environment to disk when manual sync is enabled in the config.toml.
    pub fn flush_environment(&self) -> Result<(), global_state::error::Error> {
        if self.state.state().environment().is_manual_sync_enabled() {
            self.state.state().environment().sync()?
        }
        Ok(())
    }

    /// Provide a local cached-only version of engine-state.
    pub fn get_scratch_engine_state(&self) -> EngineState<ScratchGlobalState> {
        EngineState {
            config: self.config.clone(),
            state: self.state.state().create_scratch(),
        }
    }

    /// Writes state cached in an `EngineState<ScratchEngineState>` to LMDB.
    pub fn write_scratch_to_db(
        &self,
        state_root_hash: Digest,
        scratch_global_state: ScratchGlobalState,
    ) -> Result<Digest, Error> {
        let (stored_values, keys_to_prune) = scratch_global_state.into_inner();

        let post_state_hash = self
            .state
            .state()
            .put_stored_values(state_root_hash, stored_values)?;

        if keys_to_prune.is_empty() {
            return Ok(post_state_hash);
        }
        let prune_keys = keys_to_prune.iter().cloned().collect_vec();
        match self.state.state().prune_keys(post_state_hash, &prune_keys) {
            Ok(result) => match result {
                GlobalStatePruneResult::Pruned(post_state_hash) => Ok(post_state_hash),
                GlobalStatePruneResult::DoesNotExist => Err(Error::FailedToPrune(prune_keys)),
                GlobalStatePruneResult::RootNotFound => Err(Error::RootNotFound(post_state_hash)),
            },
            Err(err) => Err(err.into()),
        }
    }
}

impl EngineState<LmdbGlobalState> {
    /// Gets underlying LmdbGlobalState
    pub fn get_state(&self) -> &LmdbGlobalState {
        &self.state
    }

    /// Flushes the LMDB environment to disk when manual sync is enabled in the config.toml.
    pub fn flush_environment(&self) -> Result<(), global_state::error::Error> {
        if self.state.environment().is_manual_sync_enabled() {
            self.state.environment().sync()?
        }
        Ok(())
    }

    /// Provide a local cached-only version of engine-state.
    pub fn get_scratch_engine_state(&self) -> EngineState<ScratchGlobalState> {
        EngineState {
            config: self.config.clone(),
            state: self.state.create_scratch(),
        }
    }

    /// Writes state cached in an `EngineState<ScratchEngineState>` to LMDB.
    pub fn write_scratch_to_db(
        &self,
        state_root_hash: Digest,
        scratch_global_state: ScratchGlobalState,
    ) -> Result<Digest, Error> {
        let (stored_values, keys_to_prune) = scratch_global_state.into_inner();
        let post_state_hash = match self.state.put_stored_values(state_root_hash, stored_values) {
            Ok(root_hash) => root_hash,
            Err(err) => {
                return Err(err.into());
            }
        };
        if keys_to_prune.is_empty() {
            return Ok(post_state_hash);
        }
        let prune_keys = keys_to_prune.iter().cloned().collect_vec();
        match self.state.prune_keys(post_state_hash, &prune_keys) {
            Ok(result) => match result {
                GlobalStatePruneResult::Pruned(post_state_hash) => Ok(post_state_hash),
                GlobalStatePruneResult::DoesNotExist => Err(Error::FailedToPrune(prune_keys)),
                GlobalStatePruneResult::RootNotFound => Err(Error::RootNotFound(post_state_hash)),
            },
            Err(err) => Err(err.into()),
        }
    }
}

impl<S> EngineState<S>
where
    S: StateProvider + CommitProvider,
    S::Error: Into<execution::Error>,
{
    /// Creates new engine state.
    pub fn new(state: S, config: EngineConfig) -> EngineState<S> {
        EngineState { config, state }
    }

    /// Returns engine config.
    pub fn config(&self) -> &EngineConfig {
        &self.config
    }

    /// Updates current engine config with a new instance.
    pub fn update_config(&mut self, new_config: EngineConfig) {
        self.config = new_config
    }

    /// Commits genesis process.
    ///
    /// This process is run only once per network to initiate the system. By definition users are
    /// unable to execute smart contracts on a network without a genesis.
    ///
    /// Takes genesis configuration passed through [`ExecConfig`] and creates the system contracts,
    /// sets up the genesis accounts, and sets up the auction state based on that. At the end of
    /// the process, [`SystemContractRegistry`] is persisted under the special global state space
    /// [`Key::SystemContractRegistry`].
    ///
    /// Returns a [`GenesisSuccess`] for a successful operation, or an error otherwise.
    pub fn commit_genesis(
        &self,
        genesis_config_hash: Digest,
        protocol_version: ProtocolVersion,
        ee_config: &ExecConfig,
        chainspec_registry: ChainspecRegistry,
    ) -> Result<GenesisSuccess, Error> {
        // Preliminaries
        let initial_root_hash = self.state.empty_root();

        let tracking_copy = match self.tracking_copy(initial_root_hash) {
            Ok(Some(tracking_copy)) => Rc::new(RefCell::new(tracking_copy)),
            // NOTE: As genesis is run once per instance condition below is considered programming
            // error
            Ok(None) => panic!("state has not been initialized properly"),
            Err(error) => return Err(error),
        };

        let mut genesis_installer: GenesisInstaller<S> = GenesisInstaller::new(
            genesis_config_hash,
            protocol_version,
            ee_config.clone(),
            tracking_copy,
        );

        genesis_installer.install(chainspec_registry)?;

        // Commit the transforms.
        let effects = genesis_installer.finalize();

        let post_state_hash = self
            .state
            .commit(initial_root_hash, effects.clone())
            .map_err(Into::<execution::Error>::into)?;

        // Return the result
        Ok(GenesisSuccess {
            post_state_hash,
            effects,
        })
    }

    /// Commits upgrade.
    ///
    /// This process applies changes to the global state.
    ///
    /// Returns [`UpgradeSuccess`].
    pub fn commit_upgrade(&self, upgrade_config: UpgradeConfig) -> Result<UpgradeSuccess, Error> {
        // per specification:
        // https://casperlabs.atlassian.net/wiki/spaces/EN/pages/139854367/Upgrading+System+Contracts+Specification

        // 3.1.1.1.1.1 validate pre state hash exists
        // 3.1.2.1 get a tracking_copy at the provided pre_state_hash
        let pre_state_hash = upgrade_config.pre_state_hash();
        let tracking_copy = match self.tracking_copy(pre_state_hash)? {
            Some(tracking_copy) => Rc::new(RefCell::new(tracking_copy)),
            None => return Err(Error::RootNotFound(pre_state_hash)),
        };

        // 3.1.1.1.1.2 current protocol version is required
        let current_protocol_version = upgrade_config.current_protocol_version();

        // 3.1.1.1.1.3 activation point is not currently used by EE; skipping
        // 3.1.1.1.1.4 upgrade point protocol version validation
        let new_protocol_version = upgrade_config.new_protocol_version();

        let upgrade_check_result =
            current_protocol_version.check_next_version(&new_protocol_version);

        if upgrade_check_result.is_invalid() {
            return Err(Error::InvalidProtocolVersion(new_protocol_version));
        }

        let mut registry = if let Ok(registry) = tracking_copy.borrow_mut().get_system_contracts() {
            registry
        } else {
            // Check the upgrade config for the registry
            let upgrade_registry = upgrade_config
                .global_state_update()
                .get(&Key::SystemContractRegistry)
                .ok_or_else(|| {
                    error!("Registry is absent in upgrade config");
                    Error::ProtocolUpgrade(ProtocolUpgradeError::FailedToCreateSystemRegistry)
                })?
                .to_owned();
            if let StoredValue::CLValue(cl_registry) = upgrade_registry {
                CLValue::into_t::<SystemContractRegistry>(cl_registry).map_err(|error| {
                    let error_msg = format!("Conversion to system registry failed: {:?}", error);
                    error!("{}", error_msg);
                    Error::Bytesrepr(error_msg)
                })?
            } else {
                error!("Failed to create registry as StoreValue in upgrade config is not CLValue");
                return Err(Error::ProtocolUpgrade(
                    ProtocolUpgradeError::FailedToCreateSystemRegistry,
                ));
            }
        };

        let mint_hash = *registry.get(MINT).ok_or_else(|| {
            error!("Missing system mint contract hash");
            Error::MissingSystemContractHash(MINT.to_string())
        })?;
        let auction_hash = *registry.get(AUCTION).ok_or_else(|| {
            error!("Missing system auction contract hash");
            Error::MissingSystemContractHash(AUCTION.to_string())
        })?;

        let handle_payment_hash = *registry.get(HANDLE_PAYMENT).ok_or_else(|| {
            error!("Missing system handle payment contract hash");
            Error::MissingSystemContractHash(HANDLE_PAYMENT.to_string())
        })?;

        if let Some(standard_payment_hash) = registry.remove_standard_payment() {
            // Write the chainspec registry to global state
            let cl_value_chainspec_registry =
                CLValue::from_t(registry).map_err(|error| Error::Bytesrepr(error.to_string()))?;

            tracking_copy.borrow_mut().write(
                Key::SystemContractRegistry,
                StoredValue::CLValue(cl_value_chainspec_registry),
            );

            // Prune away standard payment from global state.
            tracking_copy
                .borrow_mut()
                .prune(Key::Hash(standard_payment_hash.value()));
        };

        // Write the chainspec registry to global state
        let cl_value_chainspec_registry =
            CLValue::from_t(upgrade_config.chainspec_registry().clone())
                .map_err(|error| Error::Bytesrepr(error.to_string()))?;

        tracking_copy.borrow_mut().write(
            Key::ChainspecRegistry,
            StoredValue::CLValue(cl_value_chainspec_registry),
        );

        // Cycle through the system contracts and update
        // their metadata if there is a change in entry points.
        let system_upgrader: SystemUpgrader<S> = SystemUpgrader::new(
            new_protocol_version,
            current_protocol_version,
            tracking_copy.clone(),
        );

        system_upgrader.migrate_system_account(pre_state_hash)?;

        system_upgrader
            .create_accumulation_purse_if_required(&handle_payment_hash, &self.config)
            .map_err(Error::ProtocolUpgrade)?;

        system_upgrader
            .refresh_system_contracts(&mint_hash, &auction_hash, &handle_payment_hash)
            .map_err(Error::ProtocolUpgrade)?;

        // Prune away the standard payment record.

        // 3.1.1.1.1.7 new total validator slots is optional
        if let Some(new_validator_slots) = upgrade_config.new_validator_slots() {
            // 3.1.2.4 if new total validator slots is provided, update auction contract state
            let auction_addr = EntityAddr::new_system_entity_addr(auction_hash.value());

            let auction_named_keys = tracking_copy.borrow_mut().get_named_keys(auction_addr)?;

            let validator_slots_key = auction_named_keys
                .get(VALIDATOR_SLOTS_KEY)
                .expect("validator_slots key must exist in auction contract's named keys");
            let value = StoredValue::CLValue(
                CLValue::from_t(new_validator_slots)
                    .map_err(|_| Error::Bytesrepr("new_validator_slots".to_string()))?,
            );
            tracking_copy
                .borrow_mut()
                .write(*validator_slots_key, value);
        }

        if let Some(new_auction_delay) = upgrade_config.new_auction_delay() {
            debug!(%new_auction_delay, "Auction delay changed as part of the upgrade");

            let auction_addr = EntityAddr::new_system_entity_addr(auction_hash.value());

            let auction_named_keys = tracking_copy.borrow_mut().get_named_keys(auction_addr)?;

            let auction_delay_key = auction_named_keys
                .get(AUCTION_DELAY_KEY)
                .expect("auction_delay key must exist in auction contract's named keys");
            let value = StoredValue::CLValue(
                CLValue::from_t(new_auction_delay)
                    .map_err(|_| Error::Bytesrepr("new_auction_delay".to_string()))?,
            );
            tracking_copy.borrow_mut().write(*auction_delay_key, value);
        }

        if let Some(new_locked_funds_period) = upgrade_config.new_locked_funds_period_millis() {
            let auction_addr = EntityAddr::new_system_entity_addr(auction_hash.value());

            let auction_named_keys = tracking_copy.borrow_mut().get_named_keys(auction_addr)?;

            let locked_funds_period_key = auction_named_keys
                .get(LOCKED_FUNDS_PERIOD_KEY)
                .expect("locked_funds_period key must exist in auction contract's named keys");
            let value = StoredValue::CLValue(
                CLValue::from_t(new_locked_funds_period)
                    .map_err(|_| Error::Bytesrepr("new_locked_funds_period".to_string()))?,
            );
            tracking_copy
                .borrow_mut()
                .write(*locked_funds_period_key, value);
        }

        if let Some(new_round_seigniorage_rate) = upgrade_config.new_round_seigniorage_rate() {
            let new_round_seigniorage_rate: Ratio<U512> = {
                let (numer, denom) = new_round_seigniorage_rate.into();
                Ratio::new(numer.into(), denom.into())
            };

            let mint_addr = EntityAddr::new_system_entity_addr(mint_hash.value());

            let mint_named_keys = tracking_copy.borrow_mut().get_named_keys(mint_addr)?;

            let locked_funds_period_key = mint_named_keys
                .get(ROUND_SEIGNIORAGE_RATE_KEY)
                .expect("round_seigniorage_rate key must exist in mint contract's named keys");
            let value = StoredValue::CLValue(
                CLValue::from_t(new_round_seigniorage_rate)
                    .map_err(|_| Error::Bytesrepr("new_round_seigniorage_rate".to_string()))?,
            );
            tracking_copy
                .borrow_mut()
                .write(*locked_funds_period_key, value);
        }

        // One time upgrade of existing bids
        {
            let mut borrow = tracking_copy.borrow_mut();
            if let Ok(existing_bid_keys) = borrow.get_keys(&KeyTag::Bid) {
                for key in existing_bid_keys {
                    if let Some(StoredValue::Bid(existing_bid)) =
                        borrow.get(&key).map_err(|err| err.into())?
                    {
                        // prune away the original record, we don't need it anymore
                        borrow.prune(key);

                        if existing_bid.staked_amount().is_zero() {
                            // the previous logic enforces unbonding all delegators of
                            // a validator that reduced their personal stake to 0 (and we have
                            // various existent tests that prove this), thus there is no need
                            // to handle the complicated hypothetical case of one or more
                            // delegator stakes being > 0 if the validator stake is 0.
                            //
                            // tl;dr this is a "zombie" bid and we don't need to continue
                            // carrying it forward at tip.
                            continue;
                        }

                        let validator_public_key = existing_bid.validator_public_key();
                        let validator_bid_addr = BidAddr::from(validator_public_key.clone());
                        let validator_bid = ValidatorBid::from(*existing_bid.clone());
                        borrow.write(
                            validator_bid_addr.into(),
                            StoredValue::BidKind(BidKind::Validator(Box::new(validator_bid))),
                        );

                        let delegators = existing_bid.delegators().clone();
                        for (_, delegator) in delegators {
                            let delegator_bid_addr = BidAddr::new_from_public_keys(
                                validator_public_key,
                                Some(delegator.delegator_public_key()),
                            );
                            // the previous code was removing a delegator bid from the embedded
                            // collection within their validator's bid when the delegator fully
                            // unstaked, so technically we don't need to check for 0 balance here.
                            // However, since it is low effort to check, doing it just to be sure.
                            if !delegator.staked_amount().is_zero() {
                                borrow.write(
                                    delegator_bid_addr.into(),
                                    StoredValue::BidKind(BidKind::Delegator(Box::new(delegator))),
                                );
                            }
                        }
                    }
                }
            }
        }

        // apply accepted global state updates (if any)
        for (key, value) in upgrade_config.global_state_update() {
            tracking_copy.borrow_mut().write(*key, value.clone());
        }

        // We insert the new unbonding delay once the purses to be paid out have been transformed
        // based on the previous unbonding delay.
        if let Some(new_unbonding_delay) = upgrade_config.new_unbonding_delay() {
            let auction_addr = EntityAddr::new_system_entity_addr(auction_hash.value());

            let auction_named_keys = tracking_copy.borrow_mut().get_named_keys(auction_addr)?;

            let unbonding_delay_key = auction_named_keys
                .get(UNBONDING_DELAY_KEY)
                .expect("unbonding_delay key must exist in auction contract's named keys");
            let value = StoredValue::CLValue(
                CLValue::from_t(new_unbonding_delay)
                    .map_err(|_| Error::Bytesrepr("new_unbonding_delay".to_string()))?,
            );
            tracking_copy
                .borrow_mut()
                .write(*unbonding_delay_key, value);
        }

        // EraInfo migration
        if let Some(activation_point) = upgrade_config.activation_point() {
            // The highest stored era is the immediate predecessor of the activation point.
            let highest_era_info_id = activation_point.saturating_sub(1);
            let highest_era_info_key = Key::EraInfo(highest_era_info_id);

            let get_result = tracking_copy
                .borrow_mut()
                .get(&highest_era_info_key)
                .map_err(|error| Error::Exec(error.into()))?;

            match get_result {
                Some(stored_value @ StoredValue::EraInfo(_)) => {
                    tracking_copy
                        .borrow_mut()
                        .write(Key::EraSummary, stored_value);
                }
                Some(other_stored_value) => {
                    // This should not happen as we only write EraInfo variants.
                    error!(stored_value_type_name=%other_stored_value.type_name(),
                        "EraInfo key contains unexpected StoredValue variant");
                    return Err(Error::ProtocolUpgrade(
                        ProtocolUpgradeError::UnexpectedStoredValueVariant,
                    ));
                }
                None => {
                    // Can't find key
                    // Most likely this chain did not yet ran an auction, or recently completed a
                    // prune
                }
            };
        }

        let effects = tracking_copy.borrow().effects();

        // commit
        let post_state_hash = self
            .state
            .commit(pre_state_hash, effects.clone())
            .map_err(Into::into)?;

        // return result and effects
        Ok(UpgradeSuccess {
            post_state_hash,
            effects,
        })
    }

    /// Commit a prune of leaf nodes from the tip of the merkle trie.
    pub fn commit_prune(&self, prune_config: PruneConfig) -> Result<PruneResult, Error> {
        let pre_state_hash = prune_config.pre_state_hash();

        // Validate the state root hash just to make sure we can safely short circuit in case the
        // list of keys is empty.
        let tracking_copy = match self.tracking_copy(pre_state_hash)? {
            None => return Ok(PruneResult::RootNotFound),
            Some(tracking_copy) => Rc::new(RefCell::new(tracking_copy)),
        };

        let keys_to_delete = prune_config.keys_to_prune();
        if keys_to_delete.is_empty() {
            // effectively a noop
            return Ok(PruneResult::Success {
                post_state_hash: pre_state_hash,
                effects: Effects::default(),
            });
        }

        for key in keys_to_delete {
            tracking_copy.borrow_mut().prune(*key)
        }

        let effects = tracking_copy.borrow().effects();

        let post_state_hash = self
            .state
            .commit(pre_state_hash, effects.clone())
            .map_err(Into::<execution::Error>::into)?;

        Ok(PruneResult::Success {
            post_state_hash,
            effects,
        })
    }

    /// Creates a new tracking copy instance.
    pub fn tracking_copy(&self, hash: Digest) -> Result<Option<TrackingCopy<S::Reader>>, Error> {
        match self.state.checkout(hash).map_err(Into::into)? {
            Some(tc) => Ok(Some(TrackingCopy::new(tc))),
            None => Ok(None),
        }
    }

    /// Executes a query.
    ///
    /// For a given root [`Key`] it does a path lookup through the named keys.
    ///
    /// Returns the value stored under a [`URef`] wrapped in a [`QueryResult`].
    pub fn run_query(&self, query_request: QueryRequest) -> Result<QueryResult, Error> {
        let tracking_copy = match self.tracking_copy(query_request.state_hash())? {
            Some(tracking_copy) => Rc::new(RefCell::new(tracking_copy)),
            None => return Ok(QueryResult::RootNotFound),
        };

        let tracking_copy = tracking_copy.borrow();

        match tracking_copy.query(self.config(), query_request.key(), query_request.path()) {
            Ok(TrackingCopyQueryResult::ValueNotFound(result_string)) => {
                let key = query_request.key();

                if !key.is_system_key() {
                    return Ok(TrackingCopyQueryResult::ValueNotFound(result_string).into());
                }

                let new_query_key = Key::Hash(
                    key.into_entity_addr()
                        .ok_or_else(|| Error::InvalidKeyVariant)?,
                );
                info!("Compensating for AddressableEntity move");
                let result = tracking_copy
                    .query(self.config(), new_query_key, query_request.path())
                    .map_err(|err| Error::Exec(err.into()))?;
                Ok(result.into())
            }
            Ok(result) => Ok(result.into()),
            Err(error) => Err(Error::Exec(error.into())),
        }
    }

    /// Runs a deploy execution request.
    ///
    /// For each deploy stored in the request it will execute it.
    ///
    /// Currently a special shortcut is taken to distinguish a native transfer, from a deploy.
    ///
    /// Return execution results which contains results from each deploy ran.
    pub fn run_execute(&self, mut exec_request: ExecuteRequest) -> Result<ExecutionResults, Error> {
        let executor = Executor::new(self.config().clone());

        let deploys = exec_request.take_deploys();
        let mut results = ExecutionResults::with_capacity(deploys.len());

        for deploy_item in deploys {
            let result = match deploy_item.session {
                ExecutableDeployItem::Transfer { .. } => self.transfer(
                    &executor,
                    exec_request.protocol_version,
                    exec_request.parent_state_hash,
                    BlockTime::new(exec_request.block_time),
                    deploy_item,
                    exec_request.proposer.clone(),
                ),
                _ => self.deploy(
                    &executor,
                    exec_request.protocol_version,
                    exec_request.parent_state_hash,
                    BlockTime::new(exec_request.block_time),
                    deploy_item,
                    exec_request.proposer.clone(),
                ),
            };
            match result {
                Ok(result) => results.push_back(result),
                Err(error) => {
                    return Err(error);
                }
            };
        }

        Ok(results)
    }

    fn get_authorized_addressable_entity(
        &self,
        account_hash: AccountHash,
        protocol_version: ProtocolVersion,
        authorization_keys: &BTreeSet<AccountHash>,
        tracking_copy: Rc<RefCell<TrackingCopy<<S as StateProvider>::Reader>>>,
    ) -> Result<(AddressableEntity, AddressableEntityHash), Error> {
        let entity_record = match tracking_copy
            .borrow_mut()
            .get_addressable_entity_by_account_hash(protocol_version, account_hash)
        {
            Ok(entity) => entity,
            Err(_) => return Err(Error::MissingContractByAccountHash(account_hash)),
        };

        let entity_hash: AddressableEntityHash = match tracking_copy
            .borrow_mut()
            .get_entity_hash_by_account_hash(account_hash)
        {
            Ok(contract_hash) => contract_hash,
            Err(error) => {
                return Err(error.into());
            }
        };

        let admin_set = self.config().administrative_accounts();

        if !admin_set.is_empty() && admin_set.intersection(authorization_keys).next().is_some() {
            // Exit early if there's at least a single signature coming from an admin.
            return Ok((entity_record, entity_hash));
        }

        // Authorize using provided authorization keys
        if !entity_record.can_authorize(authorization_keys) {
            return Err(Error::Authorization);
        }

        // Check total key weight against deploy threshold
        if !entity_record.can_deploy_with(authorization_keys) {
            return Err(execution::Error::DeploymentAuthorizationFailure.into());
        }

        Ok((entity_record, entity_hash))
    }

    fn create_addressable_entity_from_account(
        &self,
        account: Account,
        protocol_version: ProtocolVersion,
        tracking_copy: Rc<RefCell<TrackingCopy<<S as StateProvider>::Reader>>>,
    ) -> Result<(), Error> {
        let account_hash = account.account_hash();

        let mut generator =
            AddressGenerator::new(account.main_purse().addr().as_ref(), Phase::System);

        let contract_wasm_hash = *ACCOUNT_BYTE_CODE_HASH;
        let entity_hash = AddressableEntityHash::new(generator.new_hash_address());
        let package_hash = PackageHash::new(generator.new_hash_address());

        let entry_points = EntryPoints::new();

        let associated_keys = AssociatedKeys::from(account.associated_keys().clone());
        let action_thresholds = {
            let account_threshold = account.action_thresholds().clone();
            ActionThresholds::new(
                Weight::new(account_threshold.deployment.value()),
                Weight::new(1u8),
                Weight::new(account_threshold.key_management.value()),
            )
            .map_err(|_| Error::Authorization)?
        };

        let entity_addr = EntityAddr::new_account_entity_addr(entity_hash.value());

        self.migrate_named_keys(
            entity_addr,
            account.named_keys().clone(),
            Rc::clone(&tracking_copy),
        )?;

        let entity = AddressableEntity::new(
            package_hash,
            contract_wasm_hash,
            entry_points,
            protocol_version,
            account.main_purse(),
            associated_keys,
<<<<<<< HEAD
            action_thresholds,
            EntityKind::Account(account_hash),
=======
            account.action_thresholds().clone().into(),
            MessageTopics::default(),
>>>>>>> 284af92e
        );

        let access_key = generator.new_uref(AccessRights::READ_ADD_WRITE);

        let package = {
            let mut package = Package::new(
                access_key,
                EntityVersions::default(),
                BTreeSet::default(),
                Groups::default(),
                PackageStatus::Locked,
            );
            package.insert_entity_version(protocol_version.value().major, entity_hash);
            package
        };

        let entity_key: Key = entity.entity_key(entity_hash);

        tracking_copy.borrow_mut().write(entity_key, entity.into());
        tracking_copy
            .borrow_mut()
            .write(package_hash.into(), package.into());
        let contract_by_account = match CLValue::from_t(entity_key) {
            Ok(cl_value) => cl_value,
            Err(_) => return Err(Error::Bytesrepr("Failed to convert to CLValue".to_string())),
        };

        tracking_copy.borrow_mut().write(
            Key::Account(account_hash),
            StoredValue::CLValue(contract_by_account),
        );
        Ok(())
    }

    fn migrate_account(
        &self,
        account_hash: AccountHash,
        protocol_version: ProtocolVersion,
        tracking_copy: Rc<RefCell<TrackingCopy<<S as StateProvider>::Reader>>>,
    ) -> Result<(), Error> {
        let maybe_stored_value = tracking_copy
            .borrow_mut()
            .read(&Key::Account(account_hash))
            .map_err(Into::into)?;

        match maybe_stored_value {
            Some(StoredValue::Account(account)) => self.create_addressable_entity_from_account(
                account,
                protocol_version,
                Rc::clone(&tracking_copy),
            ),
            Some(StoredValue::CLValue(_)) => Ok(()),
            // This means the Account does not exist, which we consider to be
            // an authorization error. As used by the node, this type of deploy
            // will have already been filtered out, but for other EE use cases
            // and testing it is reachable.
            Some(_) | None => Err(Error::Authorization),
        }
    }

    fn migrate_named_keys(
        &self,
        entity_addr: EntityAddr,
        named_keys: NamedKeys,
        tracking_copy: Rc<RefCell<TrackingCopy<<S as StateProvider>::Reader>>>,
    ) -> Result<(), Error> {
        let base_named_key_addr = NamedKeyAddr::new_named_key_base(entity_addr);

        let base_key = Key::NamedKey(base_named_key_addr);

        tracking_copy
            .borrow_mut()
            .write(base_key, StoredValue::CLValue(CLValue::unit()));

        for (string, key) in named_keys.into_inner().into_iter() {
            let entry_addr = NamedKeyAddr::new_from_string(entity_addr, string.clone())
                .map_err(|error| Error::Bytesrepr(error.to_string()))?;

            let named_key_value = StoredValue::NamedKey(
                NamedKeyValue::from_concrete_values(key, string.clone())
                    .map_err(|cl_error| Error::Bytesrepr(cl_error.to_string()))?,
            );

            let entry_key = Key::NamedKey(entry_addr);

            tracking_copy.borrow_mut().write(entry_key, named_key_value)
        }

        Ok(())
    }

    fn get_named_keys(
        &self,
        entity_addr: EntityAddr,
        tracking_copy: Rc<RefCell<TrackingCopy<<S as StateProvider>::Reader>>>,
    ) -> Result<NamedKeys, Error> {
        tracking_copy
            .borrow_mut()
            .get_named_keys(entity_addr)
            .map_err(Into::into)
    }

    /// Get the balance of a passed purse referenced by its [`URef`].
    pub fn get_purse_balance(
        &self,
        state_hash: Digest,
        purse_uref: URef,
    ) -> Result<BalanceResult, Error> {
        let tracking_copy = match self.tracking_copy(state_hash)? {
            Some(tracking_copy) => tracking_copy,
            None => return Ok(BalanceResult::RootNotFound),
        };
        let purse_balance_key = tracking_copy.get_purse_balance_key(purse_uref.into())?;
        let (balance, proof) = tracking_copy.get_purse_balance_with_proof(purse_balance_key)?;
        let proof = Box::new(proof);
        let motes = balance.value();
        Ok(BalanceResult::Success { motes, proof })
    }

    /// Executes a native transfer.
    ///
    /// Native transfers do not involve WASM at all, and also skip executing payment code.
    /// Therefore this is the fastest and cheapest way to transfer tokens from account to account.
    ///
    /// Returns an [`ExecutionResult`] for a successful native transfer.
    #[allow(clippy::too_many_arguments)]
    pub fn transfer(
        &self,
        executor: &Executor,
        protocol_version: ProtocolVersion,
        prestate_hash: Digest,
        blocktime: BlockTime,
        deploy_item: DeployItem,
        proposer: PublicKey,
    ) -> Result<ExecutionResult, Error> {
        let tracking_copy = match self.tracking_copy(prestate_hash) {
            Err(error) => return Ok(ExecutionResult::precondition_failure(error)),
            Ok(None) => return Err(Error::RootNotFound(prestate_hash)),
            Ok(Some(tracking_copy)) => Rc::new(RefCell::new(tracking_copy)),
        };

        let account_hash = deploy_item.address;

        let authorization_keys = deploy_item.authorization_keys;

        // Migrate the legacy account structure if necessary.
        if let Err(e) =
            self.migrate_account(account_hash, protocol_version, Rc::clone(&tracking_copy))
        {
            return Ok(ExecutionResult::precondition_failure(e));
        }

        let (entity, entity_hash) = match self.get_authorized_addressable_entity(
            account_hash,
            protocol_version,
            &authorization_keys,
            Rc::clone(&tracking_copy),
        ) {
            Ok(account) => account,
            Err(e) => return Ok(ExecutionResult::precondition_failure(e)),
        };

        let package_kind = entity.entity_kind();

        let entity_addr = EntityAddr::new_with_tag(package_kind, entity_hash.value());

        let entity_named_keys = match self.get_named_keys(entity_addr, Rc::clone(&tracking_copy)) {
            Ok(named_keys) => named_keys,
            Err(error) => {
                return Ok(ExecutionResult::precondition_failure(error));
            }
        };

        let system_contract_registry = tracking_copy.borrow_mut().get_system_contracts()?;

        let handle_payment_contract_hash = system_contract_registry
            .get(HANDLE_PAYMENT)
            .ok_or_else(|| {
                error!("Missing system handle payment contract hash");
                Error::MissingSystemContractHash(HANDLE_PAYMENT.to_string())
            })?;

        let handle_payment_contract = match tracking_copy
            .borrow_mut()
            .get_contract(*handle_payment_contract_hash)
        {
            Ok(contract) => contract,
            Err(error) => {
                return Ok(ExecutionResult::precondition_failure(error.into()));
            }
        };

        let handle_payment_addr =
            EntityAddr::new_system_entity_addr(handle_payment_contract_hash.value());

        let handle_payment_named_keys =
            match self.get_named_keys(handle_payment_addr, Rc::clone(&tracking_copy)) {
                Ok(named_keys) => named_keys,
                Err(error) => {
                    return Ok(ExecutionResult::precondition_failure(error));
                }
            };

        let mut handle_payment_access_rights = handle_payment_contract
            .extract_access_rights(*handle_payment_contract_hash, &handle_payment_named_keys);

        let gas_limit = Gas::new(U512::from(std::u64::MAX));

        let wasmless_transfer_gas_cost = Gas::new(U512::from(
            self.config().system_config().wasmless_transfer_cost(),
        ));

        let wasmless_transfer_motes = match Motes::from_gas(
            wasmless_transfer_gas_cost,
            WASMLESS_TRANSFER_FIXED_GAS_PRICE,
        ) {
            Some(motes) => motes,
            None => {
                return Ok(ExecutionResult::precondition_failure(
                    Error::GasConversionOverflow,
                ))
            }
        };

        let rewards_target_purse =
            match self.get_rewards_purse(protocol_version, proposer, prestate_hash) {
                Ok(target_purse) => target_purse,
                Err(error) => return Ok(ExecutionResult::precondition_failure(error)),
            };

        let rewards_target_purse_balance_key = {
            match tracking_copy
                .borrow_mut()
                .get_purse_balance_key(rewards_target_purse.into())
            {
                Ok(balance_key) => balance_key,
                Err(error) => return Ok(ExecutionResult::precondition_failure(Error::Exec(error))),
            }
        };

        let account_main_purse = entity.main_purse();

        let account_main_purse_balance_key = match tracking_copy
            .borrow_mut()
            .get_purse_balance_key(account_main_purse.into())
        {
            Ok(balance_key) => balance_key,
            Err(error) => return Ok(ExecutionResult::precondition_failure(Error::Exec(error))),
        };

        let account_main_purse_balance = match tracking_copy
            .borrow_mut()
            .get_purse_balance(account_main_purse_balance_key)
        {
            Ok(balance_key) => balance_key,
            Err(error) => return Ok(ExecutionResult::precondition_failure(Error::Exec(error))),
        };

        if account_main_purse_balance < wasmless_transfer_motes {
            // We don't have minimum balance to operate and therefore we can't charge for user
            // errors.
            return Ok(ExecutionResult::precondition_failure(
                Error::InsufficientPayment,
            ));
        }

        // Function below creates an ExecutionResult with precomputed effects of "finalize_payment".
        let make_charged_execution_failure = |error| match ExecutionResult::new_payment_code_error(
            error,
            wasmless_transfer_motes,
            account_main_purse_balance,
            wasmless_transfer_gas_cost,
            account_main_purse_balance_key,
            rewards_target_purse_balance_key,
        ) {
            Ok(execution_result) => execution_result,
            Err(error) => ExecutionResult::precondition_failure(error),
        };

        // All wasmless transfer preconditions are met.
        // Any error that occurs in logic below this point would result in a charge for user error.
        let mut runtime_args_builder =
            TransferRuntimeArgsBuilder::new(deploy_item.session.args().clone());

        let transfer_target_mode = match runtime_args_builder
            .resolve_transfer_target_mode(protocol_version, Rc::clone(&tracking_copy))
        {
            Ok(transfer_target_mode) => transfer_target_mode,
            Err(error) => return Ok(make_charged_execution_failure(error)),
        };

        // At this point we know target refers to either a purse on an existing account or an
        // account which has to be created.

        if !self.config.allow_unrestricted_transfers()
            && !self.config.is_administrator(&account_hash)
        {
            // We need to make sure that source or target has to be admin.
            match transfer_target_mode {
                NewTransferTargetMode::ExistingAccount {
                    target_account_hash,
                    ..
                }
                | NewTransferTargetMode::CreateAccount(target_account_hash) => {
                    let is_target_system_account =
                        target_account_hash == PublicKey::System.to_account_hash();
                    let is_target_administrator =
                        self.config.is_administrator(&target_account_hash);
                    if !(is_target_system_account || is_target_administrator) {
                        // Transferring from normal account to a purse doesn't work.
                        return Ok(make_charged_execution_failure(
                            execution::Error::DisabledUnrestrictedTransfers.into(),
                        ));
                    }
                }
                NewTransferTargetMode::PurseExists(_) => {
                    // We don't know who is the target and we can't simply reverse search
                    // account/contract that owns it. We also can't know if purse is owned exactly
                    // by one entity in the system.
                    return Ok(make_charged_execution_failure(
                        execution::Error::DisabledUnrestrictedTransfers.into(),
                    ));
                }
            }
        }

        match transfer_target_mode {
            NewTransferTargetMode::ExistingAccount { .. }
            | NewTransferTargetMode::PurseExists(_) => {
                // Noop
            }
            NewTransferTargetMode::CreateAccount(account_hash) => {
                let create_purse_stack = self.get_new_system_call_stack();

                let (maybe_uref, execution_result): (Option<URef>, ExecutionResult) = executor
                    .call_system_contract(
                        DirectSystemContractCall::CreatePurse,
                        RuntimeArgs::new(), // mint create takes no arguments
                        &entity,
                        package_kind,
                        authorization_keys.clone(),
                        account_hash,
                        blocktime,
                        deploy_item.deploy_hash,
                        gas_limit,
                        protocol_version,
                        Rc::clone(&tracking_copy),
                        Phase::Session,
                        create_purse_stack,
                        // We're just creating a purse.
                        U512::zero(),
                    );
                match maybe_uref {
                    Some(main_purse) => {
                        let account = Account::create(account_hash, NamedKeys::new(), main_purse);
                        if let Err(error) = self.create_addressable_entity_from_account(
                            account,
                            protocol_version,
                            Rc::clone(&tracking_copy),
                        ) {
                            return Ok(make_charged_execution_failure(error));
                        }
                    }
                    None => {
                        // This case implies that the execution_result is a failure variant as
                        // implemented inside host_exec().
                        let error = execution_result
                            .take_error()
                            .unwrap_or(Error::InsufficientPayment);
                        return Ok(make_charged_execution_failure(error));
                    }
                }
            }
        }

        let transfer_args = match runtime_args_builder.build(
            &entity,
            entity_named_keys,
            protocol_version,
            Rc::clone(&tracking_copy),
        ) {
            Ok(transfer_args) => transfer_args,
            Err(error) => return Ok(make_charged_execution_failure(error)),
        };

        let payment_uref;

        // Construct a payment code that will put cost of wasmless payment into payment purse
        let payment_result = {
            // Check source purses minimum balance
            let source_uref = transfer_args.source();
            let source_purse_balance = if source_uref != account_main_purse {
                let source_purse_balance_key = match tracking_copy
                    .borrow_mut()
                    .get_purse_balance_key(Key::URef(source_uref))
                {
                    Ok(purse_balance_key) => purse_balance_key,
                    Err(error) => return Ok(make_charged_execution_failure(Error::Exec(error))),
                };

                match tracking_copy
                    .borrow_mut()
                    .get_purse_balance(source_purse_balance_key)
                {
                    Ok(purse_balance) => purse_balance,
                    Err(error) => return Ok(make_charged_execution_failure(Error::Exec(error))),
                }
            } else {
                // If source purse is main purse then we already have the balance.
                account_main_purse_balance
            };

            let transfer_amount_motes = Motes::new(transfer_args.amount());

            match wasmless_transfer_motes.checked_add(transfer_amount_motes) {
                Some(total_amount) if source_purse_balance < total_amount => {
                    // We can't continue if the minimum funds in source purse are lower than the
                    // required cost.
                    return Ok(make_charged_execution_failure(Error::InsufficientPayment));
                }
                None => {
                    // When trying to send too much that could cause an overflow.
                    return Ok(make_charged_execution_failure(Error::InsufficientPayment));
                }
                Some(_) => {}
            }

            let get_payment_purse_stack = self.get_new_system_call_stack();
            let (maybe_payment_uref, get_payment_purse_result): (Option<URef>, ExecutionResult) =
                executor.call_system_contract(
                    DirectSystemContractCall::GetPaymentPurse,
                    RuntimeArgs::default(),
                    &entity,
                    package_kind,
                    authorization_keys.clone(),
                    account_hash,
                    blocktime,
                    deploy_item.deploy_hash,
                    gas_limit,
                    protocol_version,
                    Rc::clone(&tracking_copy),
                    Phase::Payment,
                    get_payment_purse_stack,
                    // Getting payment purse does not require transfering tokens.
                    U512::zero(),
                );

            payment_uref = match maybe_payment_uref {
                Some(payment_uref) => payment_uref,
                None => return Ok(make_charged_execution_failure(Error::InsufficientPayment)),
            };

            if let Some(error) = get_payment_purse_result.take_error() {
                return Ok(make_charged_execution_failure(error));
            }

            // Create a new arguments to transfer cost of wasmless transfer into the payment purse.

            let new_transfer_args = TransferArgs::new(
                transfer_args.to(),
                transfer_args.source(),
                payment_uref,
                wasmless_transfer_motes.value(),
                transfer_args.arg_id(),
            );

            let runtime_args = match RuntimeArgs::try_from(new_transfer_args) {
                Ok(runtime_args) => runtime_args,
                Err(error) => return Ok(make_charged_execution_failure(Error::Exec(error.into()))),
            };

            let transfer_to_payment_purse_stack = self.get_new_system_call_stack();
            let (actual_result, payment_result): (Option<Result<(), u8>>, ExecutionResult) =
                executor.call_system_contract(
                    DirectSystemContractCall::Transfer,
                    runtime_args,
                    &entity,
                    package_kind,
                    authorization_keys.clone(),
                    account_hash,
                    blocktime,
                    deploy_item.deploy_hash,
                    gas_limit,
                    protocol_version,
                    Rc::clone(&tracking_copy),
                    Phase::Payment,
                    transfer_to_payment_purse_stack,
                    // We should use only as much as transfer costs.
                    // We're not changing the allowed spending limit since this is a system cost.
                    wasmless_transfer_motes.value(),
                );

            if let Some(error) = payment_result.as_error().cloned() {
                return Ok(make_charged_execution_failure(error));
            }

            let transfer_result = match actual_result {
                Some(Ok(())) => Ok(()),
                Some(Err(mint_error)) => match mint::Error::try_from(mint_error) {
                    Ok(mint_error) => Err(ApiError::from(mint_error)),
                    Err(_) => Err(ApiError::Transfer),
                },
                None => Err(ApiError::Transfer),
            };

            if let Err(error) = transfer_result {
                return Ok(make_charged_execution_failure(Error::Exec(
                    ExecError::Revert(error),
                )));
            }

            let payment_purse_balance = {
                let payment_purse_balance_key = match tracking_copy
                    .borrow_mut()
                    .get_purse_balance_key(Key::URef(payment_uref))
                {
                    Ok(payment_purse_balance_key) => payment_purse_balance_key,
                    Err(error) => return Ok(make_charged_execution_failure(Error::Exec(error))),
                };

                match tracking_copy
                    .borrow_mut()
                    .get_purse_balance(payment_purse_balance_key)
                {
                    Ok(payment_purse_balance) => payment_purse_balance,
                    Err(error) => return Ok(make_charged_execution_failure(Error::Exec(error))),
                }
            };

            // Wasmless transfer payment code pre & post conditions:
            // (a) payment purse should be empty before the payment operation
            // (b) after executing payment code it's balance has to be equal to the wasmless gas
            // cost price

            let payment_gas =
                match Gas::from_motes(payment_purse_balance, WASMLESS_TRANSFER_FIXED_GAS_PRICE) {
                    Some(gas) => gas,
                    None => {
                        return Ok(make_charged_execution_failure(Error::GasConversionOverflow))
                    }
                };

            debug_assert_eq!(payment_gas, wasmless_transfer_gas_cost);

            // This assumes the cost incurred is already denominated in gas

            payment_result.with_cost(payment_gas)
        };

        let runtime_args = match RuntimeArgs::try_from(transfer_args) {
            Ok(runtime_args) => runtime_args,
            Err(error) => {
                return Ok(make_charged_execution_failure(
                    ExecError::from(error).into(),
                ))
            }
        };

        let transfer_stack = self.get_new_system_call_stack();
        let (_, mut session_result): (Option<Result<(), u8>>, ExecutionResult) = executor
            .call_system_contract(
                DirectSystemContractCall::Transfer,
                runtime_args,
                &entity,
                package_kind,
                authorization_keys.clone(),
                account_hash,
                blocktime,
                deploy_item.deploy_hash,
                gas_limit,
                protocol_version,
                Rc::clone(&tracking_copy),
                Phase::Session,
                transfer_stack,
                // We limit native transfer to the amount that user signed over as `amount`
                // argument.
                transfer_args.amount(),
            );

        // User is already charged fee for wasmless contract, and we need to make sure we will not
        // charge for anything that happens while calling transfer entrypoint.
        session_result = session_result.with_cost(Gas::default());

        let finalize_result = {
            let handle_payment_args = {
                // Gas spent during payment code execution
                let finalize_cost_motes = {
                    // A case where payment_result.cost() is different than wasmless transfer cost
                    // is considered a programming error.
                    debug_assert_eq!(payment_result.cost(), wasmless_transfer_gas_cost);
                    wasmless_transfer_motes
                };

                let account = deploy_item.address;
                let maybe_runtime_args = RuntimeArgs::try_new(|args| {
                    args.insert(handle_payment::ARG_AMOUNT, finalize_cost_motes.value())?;
                    args.insert(handle_payment::ARG_ACCOUNT, account)?;
                    args.insert(handle_payment::ARG_TARGET, rewards_target_purse)?;
                    Ok(())
                });

                match maybe_runtime_args {
                    Ok(runtime_args) => runtime_args,
                    Err(error) => {
                        let exec_error = ExecError::from(error);
                        return Ok(ExecutionResult::precondition_failure(exec_error.into()));
                    }
                }
            };

            let system_addressable_entity = {
                tracking_copy
                    .borrow_mut()
                    .get_addressable_entity_by_account_hash(
                        protocol_version,
                        PublicKey::System.to_account_hash(),
                    )?
            };

            let tc = tracking_copy.borrow();
            let finalization_tc = Rc::new(RefCell::new(tc.fork()));

            let finalize_payment_stack = self.get_new_system_call_stack();
            handle_payment_access_rights.extend(&[payment_uref, rewards_target_purse]);

            let (_ret, finalize_result): (Option<()>, ExecutionResult) = executor
                .call_system_contract(
                    DirectSystemContractCall::FinalizePayment,
                    handle_payment_args,
                    &system_addressable_entity,
                    EntityKind::Account(PublicKey::System.to_account_hash()),
                    authorization_keys,
                    PublicKey::System.to_account_hash(),
                    blocktime,
                    deploy_item.deploy_hash,
                    gas_limit,
                    protocol_version,
                    finalization_tc,
                    Phase::FinalizePayment,
                    finalize_payment_stack,
                    // Spending limit is cost of wasmless execution.
                    U512::from(self.config().system_config().wasmless_transfer_cost()),
                );

            finalize_result
        };

        // Create + persist deploy info.
        {
            let transfers = session_result.transfers();
            let cost = wasmless_transfer_gas_cost.value();
            let deploy_info = DeployInfo::new(
                deploy_item.deploy_hash,
                transfers,
                account_hash,
                entity.main_purse(),
                cost,
            );
            tracking_copy.borrow_mut().write(
                Key::DeployInfo(deploy_item.deploy_hash),
                StoredValue::DeployInfo(deploy_info),
            );
        }

        if session_result.is_success() {
            session_result = session_result.with_effects(tracking_copy.borrow().effects())
        }

        let mut execution_result_builder = ExecutionResultBuilder::new();
        execution_result_builder.set_payment_execution_result(payment_result);
        execution_result_builder.set_session_execution_result(session_result);
        execution_result_builder.set_finalize_execution_result(finalize_result);

        let execution_result = execution_result_builder
            .build()
            .expect("ExecutionResultBuilder not initialized properly");

        Ok(execution_result)
    }

    /// Executes a deploy.
    ///
    /// A deploy execution consists of running the payment code, which is expected to deposit funds
    /// into the payment purse, and then running the session code with a specific gas limit. For
    /// running payment code, we lock [`MAX_PAYMENT`] amount of motes from the user as collateral.
    /// If both the payment code and the session code execute successfully, a fraction of the
    /// unspent collateral will be transferred back to the proposer of the deploy, as specified
    /// in the request.
    ///
    /// Returns [`ExecutionResult`], or an error condition.
    #[allow(clippy::too_many_arguments)]
    pub fn deploy(
        &self,
        executor: &Executor,
        protocol_version: ProtocolVersion,
        prestate_hash: Digest,
        blocktime: BlockTime,
        deploy_item: DeployItem,
        proposer: PublicKey,
    ) -> Result<ExecutionResult, Error> {
        // spec: https://casperlabs.atlassian.net/wiki/spaces/EN/pages/123404576/Payment+code+execution+specification

        // Create tracking copy (which functions as a deploy context)
        // validation_spec_2: prestate_hash check
        // do this second; as there is no reason to proceed if the prestate hash is invalid
        let tracking_copy = match self.tracking_copy(prestate_hash) {
            Err(error) => return Ok(ExecutionResult::precondition_failure(error)),
            Ok(None) => return Err(Error::RootNotFound(prestate_hash)),
            Ok(Some(tracking_copy)) => Rc::new(RefCell::new(tracking_copy)),
        };

        // Get addr bytes from `address` (which is actually a Key)
        // validation_spec_3: account validity

        let authorization_keys = deploy_item.authorization_keys;
        let account_hash = deploy_item.address;

        if let Err(error) =
            self.migrate_account(account_hash, protocol_version, Rc::clone(&tracking_copy))
        {
            return Ok(ExecutionResult::precondition_failure(error));
        }

        // Get account from tracking copy
        // validation_spec_3: account validity
        let (entity, entity_hash) = {
            match self.get_authorized_addressable_entity(
                account_hash,
                protocol_version,
                &authorization_keys,
                Rc::clone(&tracking_copy),
            ) {
                Ok((addressable_entity, entity_hash)) => (addressable_entity, entity_hash),
                Err(e) => return Ok(ExecutionResult::precondition_failure(e)),
            }
        };

        let entity_kind = entity.entity_kind();

        let entity_addr = EntityAddr::new_with_tag(entity_kind, entity_hash.value());

        let entity_named_keys = match self.get_named_keys(entity_addr, Rc::clone(&tracking_copy)) {
            Ok(named_keys) => named_keys,
            Err(error) => {
                return Ok(ExecutionResult::precondition_failure(error));
            }
        };

        let payment = deploy_item.payment;
        let session = deploy_item.session;

        let deploy_hash = deploy_item.deploy_hash;

        let session_args = session.args().clone();

        // Create session code `A` from provided session bytes
        // validation_spec_1: valid wasm bytes
        // we do this upfront as there is no reason to continue if session logic is invalid
        let session_execution_kind = match ExecutionKind::new(
            Rc::clone(&tracking_copy),
            &entity_named_keys,
            session,
            &protocol_version,
            Phase::Session,
        ) {
            Ok(execution_kind) => execution_kind,
            Err(error) => {
                return Ok(ExecutionResult::precondition_failure(error));
            }
        };

        // Get account main purse balance key
        // validation_spec_5: account main purse minimum balance
        let entity_main_purse_key: Key = {
            let account_key = Key::URef(entity.main_purse());
            match tracking_copy
                .borrow_mut()
                .get_purse_balance_key(account_key)
            {
                Ok(key) => key,
                Err(error) => {
                    return Ok(ExecutionResult::precondition_failure(error.into()));
                }
            }
        };

        // Get account main purse balance to enforce precondition and in case of forced
        // transfer validation_spec_5: account main purse minimum balance
        let account_main_purse_balance: Motes = match tracking_copy
            .borrow_mut()
            .get_purse_balance(entity_main_purse_key)
        {
            Ok(balance) => balance,
            Err(error) => return Ok(ExecutionResult::precondition_failure(error.into())),
        };

        let max_payment_cost = Motes::new(*MAX_PAYMENT);

        // Enforce minimum main purse balance validation
        // validation_spec_5: account main purse minimum balance
        if account_main_purse_balance < max_payment_cost {
            return Ok(ExecutionResult::precondition_failure(
                Error::InsufficientPayment,
            ));
        }

        // Finalization is executed by system account (currently genesis account)
        // payment_code_spec_5: system executes finalization
        let system_addressable_entity = tracking_copy
            .borrow_mut()
            .read_addressable_entity_by_account_hash(
                protocol_version,
                PublicKey::System.to_account_hash(),
            )?;

        // Get handle payment system contract details
        // payment_code_spec_6: system contract validity
        let system_contract_registry = tracking_copy.borrow_mut().get_system_contracts()?;

        let handle_payment_contract_hash = system_contract_registry
            .get(HANDLE_PAYMENT)
            .ok_or_else(|| {
                error!("Missing system handle payment contract hash");
                Error::MissingSystemContractHash(HANDLE_PAYMENT.to_string())
            })?;

        let handle_payment_addr =
            EntityAddr::new_system_entity_addr(handle_payment_contract_hash.value());

        let handle_payment_named_keys =
            match self.get_named_keys(handle_payment_addr, Rc::clone(&tracking_copy)) {
                Ok(named_keys) => named_keys,
                Err(error) => {
                    return Ok(ExecutionResult::precondition_failure(error));
                }
            };

        // Get payment purse Key from handle payment contract
        // payment_code_spec_6: system contract validity
        let payment_purse_key =
            match handle_payment_named_keys.get(handle_payment::PAYMENT_PURSE_KEY) {
                Some(key) => *key,
                None => return Ok(ExecutionResult::precondition_failure(Error::Deploy)),
            };

        let payment_purse_uref = payment_purse_key
            .into_uref()
            .ok_or(Error::InvalidKeyVariant)?;

        // [`ExecutionResultBuilder`] handles merging of multiple execution results
        let mut execution_result_builder = execution_result::ExecutionResultBuilder::new();

        let rewards_target_purse =
            match self.get_rewards_purse(protocol_version, proposer, prestate_hash) {
                Ok(target_purse) => target_purse,
                Err(error) => return Ok(ExecutionResult::precondition_failure(error)),
            };

        let rewards_target_purse_balance_key = {
            // Get reward purse Key from handle payment contract
            // payment_code_spec_6: system contract validity
            match tracking_copy
                .borrow_mut()
                .get_purse_balance_key(rewards_target_purse.into())
            {
                Ok(key) => key,
                Err(error) => {
                    return Ok(ExecutionResult::precondition_failure(error.into()));
                }
            }
        };

        // Execute provided payment code
        let payment_result = {
            // payment_code_spec_1: init pay environment w/ gas limit == (max_payment_cost /
            // gas_price)
            let payment_gas_limit = match Gas::from_motes(max_payment_cost, deploy_item.gas_price) {
                Some(gas) => gas,
                None => {
                    return Ok(ExecutionResult::precondition_failure(
                        Error::GasConversionOverflow,
                    ))
                }
            };

            // Create payment code module from bytes
            // validation_spec_1: valid wasm bytes
            let phase = Phase::Payment;

            let payment_stack = RuntimeStack::from_account_hash(
                deploy_item.address,
                self.config.max_runtime_call_stack_height() as usize,
            );

            // payment_code_spec_2: execute payment code
            let payment_access_rights =
                entity.extract_access_rights(entity_hash, &entity_named_keys);

            let mut payment_named_keys = entity_named_keys.clone();

            let payment_args = payment.args().clone();

            if payment.is_standard_payment(phase) {
                // Todo potentially could be moved to Executor::Exec
                match executor.exec_standard_payment(
                    payment_args,
                    &entity,
                    entity_kind,
                    authorization_keys.clone(),
                    account_hash,
                    blocktime,
                    deploy_hash,
                    payment_gas_limit,
                    protocol_version,
                    Rc::clone(&tracking_copy),
                    self.config.max_runtime_call_stack_height() as usize,
                ) {
                    Ok(payment_result) => payment_result,
                    Err(error) => {
                        return Ok(ExecutionResult::precondition_failure(error));
                    }
                }
            } else {
                let payment_execution_kind = match ExecutionKind::new(
                    Rc::clone(&tracking_copy),
                    &entity_named_keys,
                    payment,
                    &protocol_version,
                    phase,
                ) {
                    Ok(execution_kind) => execution_kind,
                    Err(error) => {
                        return Ok(ExecutionResult::precondition_failure(error));
                    }
                };
                executor.exec(
                    payment_execution_kind,
                    payment_args,
                    entity_hash,
                    &entity,
                    entity_kind,
                    &mut payment_named_keys,
                    payment_access_rights,
                    authorization_keys.clone(),
                    account_hash,
                    blocktime,
                    deploy_hash,
                    payment_gas_limit,
                    protocol_version,
                    Rc::clone(&tracking_copy),
                    phase,
                    payment_stack,
                )
            }
        };
        log_execution_result("payment result", &payment_result);

        // If provided wasm file was malformed, we should charge.
        if should_charge_for_errors_in_wasm(&payment_result) {
            let error = payment_result
                .as_error()
                .cloned()
                .unwrap_or(Error::InsufficientPayment);

            match ExecutionResult::new_payment_code_error(
                error,
                max_payment_cost,
                account_main_purse_balance,
                payment_result.cost(),
                entity_main_purse_key,
                rewards_target_purse_balance_key,
            ) {
                Ok(execution_result) => return Ok(execution_result),
                Err(error) => return Ok(ExecutionResult::precondition_failure(error)),
            }
        }

        let payment_result_cost = payment_result.cost();
        // payment_code_spec_3: fork based upon payment purse balance and cost of
        // payment code execution

        // Get handle payment system contract details
        // payment_code_spec_6: system contract validity
        let system_contract_registry = tracking_copy.borrow_mut().get_system_contracts()?;

        let handle_payment_contract_hash = system_contract_registry
            .get(HANDLE_PAYMENT)
            .ok_or_else(|| {
                error!("Missing system handle payment contract hash");
                Error::MissingSystemContractHash(HANDLE_PAYMENT.to_string())
            })?;

        let handle_payment_addr =
            EntityAddr::new_system_entity_addr(handle_payment_contract_hash.value());

        let handle_payment_named_keys =
            match self.get_named_keys(handle_payment_addr, Rc::clone(&tracking_copy)) {
                Ok(named_keys) => named_keys,
                Err(error) => {
                    return Ok(ExecutionResult::precondition_failure(error));
                }
            };

        // Get payment purse Key from handle payment contract
        // payment_code_spec_6: system contract validity
        let payment_purse_key: Key =
            match handle_payment_named_keys.get(handle_payment::PAYMENT_PURSE_KEY) {
                Some(key) => *key,
                None => return Ok(ExecutionResult::precondition_failure(Error::Deploy)),
            };
        let purse_balance_key = match tracking_copy
            .borrow_mut()
            .get_purse_balance_key(payment_purse_key)
        {
            Ok(key) => key,
            Err(error) => {
                return Ok(ExecutionResult::precondition_failure(error.into()));
            }
        };
        let payment_purse_balance: Motes = {
            match tracking_copy
                .borrow_mut()
                .get_purse_balance(purse_balance_key)
            {
                Ok(balance) => balance,
                Err(error) => {
                    return Ok(ExecutionResult::precondition_failure(error.into()));
                }
            }
        };

        if let Some(forced_transfer) =
            payment_result.check_forced_transfer(payment_purse_balance, deploy_item.gas_price)
        {
            // Get rewards purse balance key
            // payment_code_spec_6: system contract validity
            let error = match forced_transfer {
                ForcedTransferResult::InsufficientPayment => Error::InsufficientPayment,
                ForcedTransferResult::GasConversionOverflow => Error::GasConversionOverflow,
                ForcedTransferResult::PaymentFailure => payment_result
                    .take_error()
                    .unwrap_or(Error::InsufficientPayment),
            };

            let gas_cost = match Gas::from_motes(max_payment_cost, deploy_item.gas_price) {
                Some(gas) => gas,
                None => {
                    return Ok(ExecutionResult::precondition_failure(
                        Error::GasConversionOverflow,
                    ))
                }
            };

            match ExecutionResult::new_payment_code_error(
                error,
                max_payment_cost,
                account_main_purse_balance,
                gas_cost,
                entity_main_purse_key,
                rewards_target_purse_balance_key,
            ) {
                Ok(execution_result) => return Ok(execution_result),
                Err(error) => return Ok(ExecutionResult::precondition_failure(error)),
            }
        };

        // Transfer the contents of the rewards purse to block proposer
        execution_result_builder.set_payment_execution_result(payment_result);

        // Begin session logic handling
        let post_payment_tracking_copy = tracking_copy.borrow();
        let session_tracking_copy = Rc::new(RefCell::new(post_payment_tracking_copy.fork()));

        let session_stack = RuntimeStack::from_account_hash(
            deploy_item.address,
            self.config.max_runtime_call_stack_height() as usize,
        );

        let mut session_named_keys = entity_named_keys.clone();

        let session_access_rights = entity.extract_access_rights(entity_hash, &entity_named_keys);

        let mut session_result = {
            // payment_code_spec_3_b_i: if (balance of handle payment pay purse) >= (gas spent
            // during payment code execution) * gas_price, yes session
            // session_code_spec_1: gas limit = ((balance of handle payment payment purse) /
            // gas_price)
            // - (gas spent during payment execution)
            let session_gas_limit: Gas =
                match Gas::from_motes(payment_purse_balance, deploy_item.gas_price)
                    .and_then(|gas| gas.checked_sub(payment_result_cost))
                {
                    Some(gas) => gas,
                    None => {
                        return Ok(ExecutionResult::precondition_failure(
                            Error::GasConversionOverflow,
                        ))
                    }
                };

            executor.exec(
                session_execution_kind,
                session_args,
                entity_hash,
                &entity,
                entity_kind,
                &mut session_named_keys,
                session_access_rights,
                authorization_keys.clone(),
                account_hash,
                blocktime,
                deploy_hash,
                session_gas_limit,
                protocol_version,
                Rc::clone(&session_tracking_copy),
                Phase::Session,
                session_stack,
            )
        };
        log_execution_result("session result", &session_result);

        // Create + persist deploy info.
        {
            let transfers = session_result.transfers();
            let cost = payment_result_cost.value() + session_result.cost().value();
            let deploy_info = DeployInfo::new(
                deploy_hash,
                transfers,
                account_hash,
                entity.main_purse(),
                cost,
            );
            session_tracking_copy.borrow_mut().write(
                Key::DeployInfo(deploy_hash),
                StoredValue::DeployInfo(deploy_info),
            );
        }

        // Session execution was zero cost or provided wasm was malformed.
        // Check if the payment purse can cover the minimum floor for session execution.
        if (session_result.cost().is_zero() && payment_purse_balance < max_payment_cost)
            || should_charge_for_errors_in_wasm(&session_result)
        {
            // When session code structure is valid but still has 0 cost we should propagate the
            // error.
            let error = session_result
                .as_error()
                .cloned()
                .unwrap_or(Error::InsufficientPayment);

            match ExecutionResult::new_payment_code_error(
                error,
                max_payment_cost,
                account_main_purse_balance,
                session_result.cost(),
                entity_main_purse_key,
                rewards_target_purse_balance_key,
            ) {
                Ok(execution_result) => return Ok(execution_result),
                Err(error) => return Ok(ExecutionResult::precondition_failure(error)),
            }
        }

        let post_session_rc = if session_result.is_failure() {
            // If session code fails we do not include its effects,
            // so we start again from the post-payment state.
            Rc::new(RefCell::new(post_payment_tracking_copy.fork()))
        } else {
            session_result = session_result.with_effects(session_tracking_copy.borrow().effects());
            session_tracking_copy
        };

        // NOTE: session_code_spec_3: (do not include session execution effects in
        // results) is enforced in execution_result_builder.build()
        execution_result_builder.set_session_execution_result(session_result);

        // payment_code_spec_5: run finalize process
        let finalize_result: ExecutionResult = {
            let post_session_tc = post_session_rc.borrow();
            let finalization_tc = Rc::new(RefCell::new(post_session_tc.fork()));

            let handle_payment_args = {
                //((gas spent during payment code execution) + (gas spent during session code execution)) * gas_price
                let finalize_cost_motes = match Motes::from_gas(
                    execution_result_builder.total_cost(),
                    deploy_item.gas_price,
                ) {
                    Some(motes) => motes,
                    None => {
                        return Ok(ExecutionResult::precondition_failure(
                            Error::GasConversionOverflow,
                        ))
                    }
                };

                let maybe_runtime_args = RuntimeArgs::try_new(|args| {
                    args.insert(handle_payment::ARG_AMOUNT, finalize_cost_motes.value())?;
                    args.insert(handle_payment::ARG_ACCOUNT, account_hash)?;
                    args.insert(handle_payment::ARG_TARGET, rewards_target_purse)?;
                    Ok(())
                });
                match maybe_runtime_args {
                    Ok(runtime_args) => runtime_args,
                    Err(error) => {
                        let exec_error = ExecError::from(error);
                        return Ok(ExecutionResult::precondition_failure(exec_error.into()));
                    }
                }
            };

            // The Handle Payment keys may have changed because of effects during payment and/or
            // session, so we need to look them up again from the tracking copy
            let system_contract_registry = finalization_tc.borrow_mut().get_system_contracts()?;

            let handle_payment_contract_hash = system_contract_registry
                .get(HANDLE_PAYMENT)
                .ok_or_else(|| {
                    error!("Missing system handle payment contract hash");
                    Error::MissingSystemContractHash(HANDLE_PAYMENT.to_string())
                })?;

            let handle_payment_contract = match finalization_tc
                .borrow_mut()
                .get_contract(*handle_payment_contract_hash)
            {
                Ok(info) => info,
                Err(error) => return Ok(ExecutionResult::precondition_failure(error.into())),
            };

            let handle_payment_addr =
                EntityAddr::new_system_entity_addr(handle_payment_contract_hash.value());

            let handle_payment_named_keys = match finalization_tc
                .borrow_mut()
                .get_named_keys(handle_payment_addr)
            {
                Ok(named_keys) => named_keys,
                Err(error) => return Ok(ExecutionResult::precondition_failure(error.into())),
            };

            let mut handle_payment_access_rights = handle_payment_contract
                .extract_access_rights(*handle_payment_contract_hash, &handle_payment_named_keys);
            handle_payment_access_rights.extend(&[payment_purse_uref, rewards_target_purse]);

            let gas_limit = Gas::new(U512::MAX);

            let handle_payment_stack = self.get_new_system_call_stack();
            let system_account_hash = PublicKey::System.to_account_hash();

            let (_ret, finalize_result): (Option<()>, ExecutionResult) = executor
                .call_system_contract(
                    DirectSystemContractCall::FinalizePayment,
                    handle_payment_args,
                    &system_addressable_entity,
                    EntityKind::Account(system_account_hash),
                    authorization_keys,
                    system_account_hash,
                    blocktime,
                    deploy_hash,
                    gas_limit,
                    protocol_version,
                    finalization_tc,
                    Phase::FinalizePayment,
                    handle_payment_stack,
                    U512::zero(),
                );

            finalize_result
        };

        execution_result_builder.set_finalize_execution_result(finalize_result);

        // We panic here to indicate that the builder was not used properly.
        let ret = execution_result_builder
            .build()
            .expect("ExecutionResultBuilder not initialized properly");

        // NOTE: payment_code_spec_5_a is enforced in execution_result_builder.build()
        // payment_code_spec_6: return properly combined set of transforms and
        // appropriate error
        Ok(ret)
    }

    fn get_rewards_purse(
        &self,
        protocol_version: ProtocolVersion,
        proposer: PublicKey,
        prestate_hash: Digest,
    ) -> Result<URef, Error> {
        let tracking_copy = match self.tracking_copy(prestate_hash) {
            Err(error) => return Err(error),
            Ok(None) => return Err(Error::RootNotFound(prestate_hash)),
            Ok(Some(tracking_copy)) => Rc::new(RefCell::new(tracking_copy)),
        };
        match self.config.fee_handling() {
            FeeHandling::PayToProposer => {
                // the proposer of the block this deploy is in receives the gas from this deploy
                // execution
                let proposer_account: AddressableEntity = match tracking_copy
                    .borrow_mut()
                    .get_addressable_entity_by_account_hash(
                        protocol_version,
                        AccountHash::from(&proposer),
                    ) {
                    Ok(account) => account,
                    Err(error) => return Err(error.into()),
                };

                Ok(proposer_account.main_purse())
            }
            FeeHandling::Accumulate => {
                let handle_payment_hash = self.get_handle_payment_hash(prestate_hash)?;

                let handle_payment_named_keys = tracking_copy
                    .borrow_mut()
                    .get_named_keys(EntityAddr::System(handle_payment_hash.value()))?;

                let accumulation_purse_uref =
                    match handle_payment_named_keys.get(ACCUMULATION_PURSE_KEY) {
                        Some(Key::URef(accumulation_purse)) => accumulation_purse,
                        Some(_) | None => {
                            error!(
                            "fee handling is configured to accumulate but handle payment does not \
                            have accumulation purse"
                        );
                            return Err(Error::FailedToRetrieveAccumulationPurse);
                        }
                    };

                Ok(*accumulation_purse_uref)
            }
            FeeHandling::Burn => Ok(URef::default()),
        }
    }

    /// Commit effects of the execution.
    ///
    /// This method has to be run after an execution has been made to persists the effects of it.
    ///
    /// Returns new state root hash.
    pub fn commit_effects(
        &self,
        pre_state_hash: Digest,
        effects: Effects,
    ) -> Result<Digest, Error> {
        self.state
            .commit(pre_state_hash, effects)
            .map_err(|err| Error::Exec(err.into()))
    }

    /// Gets a trie object for given state root hash.
    pub fn get_trie_full(&self, trie_key: Digest) -> Result<Option<TrieRaw>, Error>
    where
        Error: From<S::Error>,
    {
        Ok(self.state.get_trie_full(&trie_key)?)
    }

    /// Puts a trie if no children are missing from the global state; otherwise reports the missing
    /// children hashes via the `Error` enum.
    pub fn put_trie_if_all_children_present(&self, trie_bytes: &[u8]) -> Result<Digest, Error>
    where
        Error: From<S::Error>,
    {
        let missing_children = self.state.missing_children(trie_bytes)?;
        if missing_children.is_empty() {
            Ok(self.state.put_trie(trie_bytes)?)
        } else {
            Err(Error::MissingTrieNodeChildren(missing_children))
        }
    }

    /// Obtains validator weights for given era.
    ///
    /// This skips execution of auction's `get_era_validator` entry point logic to avoid creating an
    /// executor instance, and going through the execution flow. It follows the same process but
    /// uses queries rather than execution to get the snapshot.
    pub fn get_era_validators(
        &self,
        system_contract_registry: Option<SystemContractRegistry>,
        get_era_validators_request: GetEraValidatorsRequest,
    ) -> Result<EraValidators, GetEraValidatorsError> {
        let state_root_hash = get_era_validators_request.state_hash();

        let system_contract_registry = match system_contract_registry {
            Some(system_contract_registry) => system_contract_registry,
            None => match self.get_system_contract_registry(state_root_hash) {
                Ok(system_contract_registry) => system_contract_registry,
                Err(error) => {
                    error!(%state_root_hash, %error, "unable to get era validators");
                    return Err(error.into());
                }
            },
        };

        let auction_hash = system_contract_registry
            .get(AUCTION)
            .copied()
            .ok_or_else(|| Error::MissingSystemContractHash(AUCTION.to_string()))?;

        let auction_key = Key::addressable_entity_key(EntityKindTag::System, auction_hash);

        let query_request = QueryRequest::new(
            state_root_hash,
            auction_key,
            vec![SEIGNIORAGE_RECIPIENTS_SNAPSHOT_KEY.to_string()],
        );

        let snapshot = match self.run_query(query_request)? {
            QueryResult::RootNotFound => return Err(GetEraValidatorsError::RootNotFound),
            QueryResult::ValueNotFound(error) => {
                error!(%error, "unexpected query failure; value not found");
                return Err(GetEraValidatorsError::EraValidatorsMissing);
            }
            QueryResult::CircularReference(error) => {
                error!(%error, "unexpected query failure; circular reference");
                return Err(GetEraValidatorsError::UnexpectedQueryFailure);
            }
            QueryResult::DepthLimit { depth } => {
                error!(%depth, "unexpected query failure; depth limit exceeded");
                return Err(GetEraValidatorsError::UnexpectedQueryFailure);
            }
            QueryResult::Success { value, proofs: _ } => {
                let cl_value = match value.into_cl_value() {
                    Some(snapshot_cl_value) => snapshot_cl_value,
                    None => {
                        error!("unexpected query failure; seigniorage recipients snapshot is not a CLValue");
                        return Err(GetEraValidatorsError::UnexpectedQueryFailure);
                    }
                };

                cl_value.into_t().map_err(|cl_value_error| {
                    error!(%cl_value_error, "unexpected query failure; unable to parse seigniorage recipients");
                    GetEraValidatorsError::CLValue
                })?
            }
        };

        let era_validators_result = auction::detail::era_validators_from_snapshot(snapshot);
        Ok(era_validators_result)
    }

    /// Gets current bids from the auction system.
    pub fn get_bids(&self, get_bids_request: GetBidsRequest) -> Result<GetBidsResult, Error> {
        let state_root_hash = get_bids_request.state_hash();
        let tracking_copy = match self.tracking_copy(state_root_hash)? {
            Some(tracking_copy) => Rc::new(RefCell::new(tracking_copy)),
            None => return Ok(GetBidsResult::RootNotFound),
        };

        let mut tracking_copy = tracking_copy.borrow_mut();

        let bid_keys = tracking_copy
            .get_keys(&KeyTag::BidAddr)
            .map_err(|err| Error::Exec(err.into()))?;

        let mut bids = vec![];
        for key in bid_keys.iter() {
            if let Some(StoredValue::BidKind(bid_kind)) =
                tracking_copy.get(key).map_err(Into::into)?
            {
                bids.push(bid_kind);
            };
        }
        Ok(GetBidsResult::Success { bids })
    }

    /// Distribute block rewards.
    pub fn distribute_block_rewards(
        &self,
        pre_state_hash: Digest,
        protocol_version: ProtocolVersion,
        rewards: &BTreeMap<PublicKey, U512>,
        next_block_height: u64,
        time: u64,
    ) -> Result<Digest, StepError> {
        let tracking_copy = match self.tracking_copy(pre_state_hash) {
            Err(error) => return Err(StepError::TrackingCopyError(error)),
            Ok(None) => return Err(StepError::RootNotFound(pre_state_hash)),
            Ok(Some(tracking_copy)) => Rc::new(RefCell::new(tracking_copy)),
        };

        let executor = Executor::new(self.config().clone());

        let virtual_system_contract_by_account = {
            let system_account_addr = PublicKey::System.to_account_hash();

            tracking_copy
                .borrow_mut()
                .get_addressable_entity_by_account_hash(protocol_version, system_account_addr)?
        };

        let authorization_keys = {
            let mut ret = BTreeSet::new();
            ret.insert(PublicKey::System.to_account_hash());
            ret
        };

        let gas_limit = Gas::new(U512::from(std::u64::MAX));

        let deploy_hash = {
            // seeds address generator w/ era_end_timestamp_millis
            let mut bytes = time.into_bytes()?;
            bytes.append(&mut next_block_height.into_bytes()?);
            DeployHash::new(Digest::hash(&bytes))
        };

        let system_account_hash = PublicKey::System.to_account_hash();

        {
            let distribute_accumulated_fees_stack = self.get_new_system_call_stack();
            let (_, execution_result): (Option<()>, ExecutionResult) = executor
                .call_system_contract(
                    DirectSystemContractCall::DistributeAccumulatedFees,
                    RuntimeArgs::default(),
                    &virtual_system_contract_by_account,
                    EntityKind::Account(system_account_hash),
                    authorization_keys.clone(),
                    system_account_hash,
                    BlockTime::default(),
                    deploy_hash,
                    gas_limit,
                    protocol_version,
                    Rc::clone(&tracking_copy),
                    Phase::Session,
                    distribute_accumulated_fees_stack,
                    // There should be no tokens transferred during rewards distribution.
                    U512::zero(),
                );

            if let Some(exec_error) = execution_result.take_error() {
                return Err(StepError::DistributeAccumulatedFeesError(exec_error));
            }
        }

        {
            let mut runtime_args = RuntimeArgs::new();
            runtime_args.insert(ARG_REWARDS_MAP, rewards)?;
            let distribute_rewards_stack = self.get_new_system_call_stack();

            let (_, execution_result): (Option<()>, ExecutionResult) = executor
                .call_system_contract(
                    DirectSystemContractCall::DistributeRewards,
                    runtime_args,
                    &virtual_system_contract_by_account,
                    EntityKind::Account(system_account_hash),
                    authorization_keys,
                    system_account_hash,
                    BlockTime::default(),
                    deploy_hash,
                    gas_limit,
                    protocol_version,
                    Rc::clone(&tracking_copy),
                    Phase::Session,
                    distribute_rewards_stack,
                    // There should be no tokens transferred during rewards distribution.
                    U512::zero(),
                );

            if let Some(exec_error) = execution_result.take_error() {
                return Err(StepError::DistributeError(exec_error));
            }
        }

        let effects = tracking_copy.borrow().effects();

        // commit
        let post_state_hash = self
            .state
            .commit(pre_state_hash, effects)
            .map_err(Into::into)?;

        Ok(post_state_hash)
    }

    /// Executes a step request.
    pub fn commit_step(&self, step_request: StepRequest) -> Result<StepSuccess, StepError> {
        let tracking_copy = match self.tracking_copy(step_request.pre_state_hash) {
            Err(error) => return Err(StepError::TrackingCopyError(error)),
            Ok(None) => return Err(StepError::RootNotFound(step_request.pre_state_hash)),
            Ok(Some(tracking_copy)) => Rc::new(RefCell::new(tracking_copy)),
        };

        let executor = Executor::new(self.config().clone());

        let system_account_addr = PublicKey::System.to_account_hash();

        let protocol_version = step_request.protocol_version;

        let system_addressable_entity = tracking_copy
            .borrow_mut()
            .get_addressable_entity_by_account_hash(protocol_version, system_account_addr)?;

        let authorization_keys = {
            let mut ret = BTreeSet::new();
            ret.insert(system_account_addr);
            ret
        };

        let gas_limit = Gas::new(U512::from(std::u64::MAX));
        let deploy_hash = {
            // seeds address generator w/ era_end_timestamp_millis
            let mut bytes = step_request.era_end_timestamp_millis.into_bytes()?;
            bytes.append(&mut step_request.next_era_id.into_bytes()?);
            DeployHash::new(Digest::hash(&bytes))
        };

        let slashed_validators: Vec<PublicKey> = step_request.slashed_validators();

        if !slashed_validators.is_empty() {
            let slash_args = {
                let mut runtime_args = RuntimeArgs::new();
                runtime_args
                    .insert(ARG_VALIDATOR_PUBLIC_KEYS, slashed_validators)
                    .map_err(|e| Error::Exec(e.into()))?;
                runtime_args
            };

            let slash_stack = self.get_new_system_call_stack();
            let system_account_hash = PublicKey::System.to_account_hash();
            let (_, execution_result): (Option<()>, ExecutionResult) = executor
                .call_system_contract(
                    DirectSystemContractCall::Slash,
                    slash_args,
                    &system_addressable_entity,
                    EntityKind::Account(system_account_hash),
                    authorization_keys.clone(),
                    system_account_hash,
                    BlockTime::default(),
                    deploy_hash,
                    gas_limit,
                    step_request.protocol_version,
                    Rc::clone(&tracking_copy),
                    Phase::Session,
                    slash_stack,
                    // No transfer should occur when slashing.
                    U512::zero(),
                );

            if let Some(exec_error) = execution_result.take_error() {
                return Err(StepError::SlashingError(exec_error));
            }
        }

        let run_auction_args = RuntimeArgs::try_new(|args| {
            args.insert(
                ARG_ERA_END_TIMESTAMP_MILLIS,
                step_request.era_end_timestamp_millis,
            )?;
            args.insert(
                ARG_EVICTED_VALIDATORS,
                step_request
                    .evict_items
                    .iter()
                    .map(|item| item.validator_id.clone())
                    .collect::<Vec<PublicKey>>(),
            )?;
            Ok(())
        })?;

        let run_auction_stack = self.get_new_system_call_stack();
        let system_account_hash = PublicKey::System.to_account_hash();
        let (_, execution_result): (Option<()>, ExecutionResult) = executor.call_system_contract(
            DirectSystemContractCall::RunAuction,
            run_auction_args,
            &system_addressable_entity,
            EntityKind::Account(system_account_hash),
            authorization_keys,
            system_account_hash,
            BlockTime::default(),
            deploy_hash,
            gas_limit,
            step_request.protocol_version,
            Rc::clone(&tracking_copy),
            Phase::Session,
            run_auction_stack,
            // RunAuction should not consume tokens.
            U512::zero(),
        );

        if let Some(exec_error) = execution_result.take_error() {
            return Err(StepError::AuctionError(exec_error));
        }

        let effects = tracking_copy.borrow().effects();

        // commit
        let post_state_hash = self
            .state
            .commit(step_request.pre_state_hash, effects.clone())
            .map_err(Into::into)?;

        Ok(StepSuccess {
            post_state_hash,
            effects,
        })
    }

    /// Gets the balance of a given public key.
    pub fn get_balance(
        &self,
        state_hash: Digest,
        public_key: PublicKey,
    ) -> Result<BalanceResult, Error> {
        // Look up the account, get the main purse, and then do the existing balance check
        let tracking_copy = match self.tracking_copy(state_hash) {
            Ok(Some(tracking_copy)) => Rc::new(RefCell::new(tracking_copy)),
            Ok(None) => return Ok(BalanceResult::RootNotFound),
            Err(error) => return Err(error),
        };

        let account_addr = public_key.to_account_hash();

        let entity_hash = match tracking_copy
            .borrow_mut()
            .get_entity_hash_by_account_hash(account_addr)
        {
            Ok(account) => account,
            Err(error) => return Err(error.into()),
        };

        let account = match tracking_copy
            .borrow_mut()
            .read(&Key::addressable_entity_key(
                EntityKindTag::Account,
                entity_hash,
            ))
            .map_err(|_| Error::InvalidKeyVariant)?
        {
            Some(StoredValue::AddressableEntity(account)) => account,
            Some(_) | None => return Err(Error::InvalidKeyVariant),
        };

        let main_purse_balance_key = {
            let main_purse = account.main_purse();
            match tracking_copy
                .borrow()
                .get_purse_balance_key(main_purse.into())
            {
                Ok(balance_key) => balance_key,
                Err(error) => return Err(error.into()),
            }
        };

        let (account_balance, proof) = match tracking_copy
            .borrow()
            .get_purse_balance_with_proof(main_purse_balance_key)
        {
            Ok((balance, proof)) => (balance, proof),
            Err(error) => return Err(error.into()),
        };

        let proof = Box::new(proof);
        let motes = account_balance.value();
        Ok(BalanceResult::Success { motes, proof })
    }

    /// Obtains an instance of a system contract registry for a given state root hash.
    pub fn get_system_contract_registry(
        &self,
        state_root_hash: Digest,
    ) -> Result<SystemContractRegistry, Error> {
        let tracking_copy = match self.tracking_copy(state_root_hash)? {
            None => return Err(Error::RootNotFound(state_root_hash)),
            Some(tracking_copy) => Rc::new(RefCell::new(tracking_copy)),
        };
        let result = tracking_copy
            .borrow_mut()
            .get_system_contracts()
            .map_err(|error| {
                warn!(%error, "Failed to retrieve system contract registry");
                Error::MissingSystemContractRegistry
            });
        result
    }

    /// Returns mint system contract hash.
    pub fn get_system_mint_hash(&self, state_hash: Digest) -> Result<AddressableEntityHash, Error> {
        let registry = self.get_system_contract_registry(state_hash)?;
        let mint_hash = registry.get(MINT).ok_or_else(|| {
            error!("Missing system mint contract hash");
            Error::MissingSystemContractHash(MINT.to_string())
        })?;
        Ok(*mint_hash)
    }

    /// Returns auction system contract hash.
    pub fn get_system_auction_hash(
        &self,
        state_hash: Digest,
    ) -> Result<AddressableEntityHash, Error> {
        let registry = self.get_system_contract_registry(state_hash)?;
        let auction_hash = registry.get(AUCTION).ok_or_else(|| {
            error!("Missing system auction contract hash");
            Error::MissingSystemContractHash(AUCTION.to_string())
        })?;
        Ok(*auction_hash)
    }

    /// Returns handle payment system contract hash.
    pub fn get_handle_payment_hash(
        &self,
        state_hash: Digest,
    ) -> Result<AddressableEntityHash, Error> {
        let registry = self.get_system_contract_registry(state_hash)?;
        let handle_payment = registry.get(HANDLE_PAYMENT).ok_or_else(|| {
            error!("Missing system handle payment contract hash");
            Error::MissingSystemContractHash(HANDLE_PAYMENT.to_string())
        })?;
        Ok(*handle_payment)
    }

    fn get_new_system_call_stack(&self) -> RuntimeStack {
        let max_height = self.config.max_runtime_call_stack_height() as usize;
        RuntimeStack::new_system_call_stack(max_height)
    }

    /// Returns the checksum registry at the given state root hash.
    pub fn get_checksum_registry(
        &self,
        state_root_hash: Digest,
    ) -> Result<Option<ChecksumRegistry>, Error> {
        let tracking_copy = match self.tracking_copy(state_root_hash)? {
            None => return Err(Error::RootNotFound(state_root_hash)),
            Some(tracking_copy) => Rc::new(RefCell::new(tracking_copy)),
        };
        let maybe_checksum_registry = tracking_copy
            .borrow_mut()
            .get_checksum_registry()
            .map_err(Error::Exec);
        maybe_checksum_registry
    }

    /// Returns the Merkle proof for the checksum registry at the given state root hash.
    pub fn get_checksum_registry_proof(
        &self,
        state_root_hash: Digest,
    ) -> Result<TrieMerkleProof<Key, StoredValue>, Error> {
        let tracking_copy = match self.tracking_copy(state_root_hash)? {
            None => return Err(Error::RootNotFound(state_root_hash)),
            Some(tracking_copy) => Rc::new(RefCell::new(tracking_copy)),
        };

        let key = Key::ChecksumRegistry;
        let maybe_proof = tracking_copy
            .borrow_mut()
            .reader()
            .read_with_proof(&key)
            .map_err(Into::into)?;
        maybe_proof.ok_or(Error::MissingChecksumRegistry)
    }
}

fn log_execution_result(preamble: &'static str, result: &ExecutionResult) {
    trace!("{}: {:?}", preamble, result);
    match result {
        ExecutionResult::Success {
            transfers,
            cost,
            effects,
            messages,
        } => {
            debug!(
                %cost,
                transfer_count = %transfers.len(),
                transforms_count = %effects.len(),
                messages_count = %messages.len(),
                "{}: execution success",
                preamble
            );
        }
        ExecutionResult::Failure {
            error,
            transfers,
            cost,
            effects,
            messages,
        } => {
            debug!(
                %error,
                %cost,
                transfer_count = %transfers.len(),
                transforms_count = %effects.len(),
                messages_count = %messages.len(),
                "{}: execution failure",
                preamble
            );
        }
    }
}

fn should_charge_for_errors_in_wasm(execution_result: &ExecutionResult) -> bool {
    match execution_result {
        ExecutionResult::Failure {
            error,
            transfers: _,
            cost: _,
            effects: _,
            messages: _,
        } => match error {
            Error::Exec(err) => match err {
                ExecError::WasmPreprocessing(_) | ExecError::UnsupportedWasmStart => true,
                ExecError::Storage(_)
                | ExecError::InvalidByteCode(_)
                | ExecError::WasmOptimizer
                | ExecError::ParityWasm(_)
                | ExecError::Interpreter(_)
                | ExecError::BytesRepr(_)
                | ExecError::NamedKeyNotFound(_)
                | ExecError::KeyNotFound(_)
                | ExecError::AccountNotFound(_)
                | ExecError::TypeMismatch(_)
                | ExecError::InvalidAccess { .. }
                | ExecError::ForgedReference(_)
                | ExecError::URefNotFound(_)
                | ExecError::FunctionNotFound(_)
                | ExecError::GasLimit
                | ExecError::Ret(_)
                | ExecError::Resolver(_)
                | ExecError::Revert(_)
                | ExecError::AddKeyFailure(_)
                | ExecError::RemoveKeyFailure(_)
                | ExecError::UpdateKeyFailure(_)
                | ExecError::SetThresholdFailure(_)
                | ExecError::SystemContract(_)
                | ExecError::DeploymentAuthorizationFailure
                | ExecError::UpgradeAuthorizationFailure
                | ExecError::ExpectedReturnValue
                | ExecError::UnexpectedReturnValue
                | ExecError::InvalidContext
                | ExecError::IncompatibleProtocolMajorVersion { .. }
                | ExecError::CLValue(_)
                | ExecError::HostBufferEmpty
                | ExecError::NoActiveEntityVersions(_)
                | ExecError::InvalidEntityVersion(_)
                | ExecError::NoSuchMethod(_)
                | ExecError::TemplateMethod(_)
                | ExecError::KeyIsNotAURef(_)
                | ExecError::UnexpectedStoredValueVariant
                | ExecError::LockedEntity(_)
                | ExecError::InvalidPackage(_)
                | ExecError::InvalidEntity(_)
                | ExecError::MissingArgument { .. }
                | ExecError::DictionaryItemKeyExceedsLength
                | ExecError::MissingSystemContractRegistry
                | ExecError::MissingSystemContractHash(_)
                | ExecError::RuntimeStackOverflow
                | ExecError::ValueTooLarge
                | ExecError::MissingRuntimeStack
                | ExecError::DisabledEntity(_)
                | ExecError::UnexpectedKeyVariant(_)
                | ExecError::InvalidEntityKind(_)
                | ExecError::Transform(_)
                | ExecError::InvalidEntryPointType
                | ExecError::InvalidMessageTopicOperation
                | ExecError::InvalidUtf8Encoding(_) => false,
                ExecError::DisabledUnrestrictedTransfers => false,
            },
            Error::WasmPreprocessing(_) => true,
            Error::WasmSerialization(_) => true,
            Error::RootNotFound(_)
            | Error::InvalidProtocolVersion(_)
            | Error::Genesis(_)
            | Error::Storage(_)
            | Error::Authorization
            | Error::MissingContractByAccountHash(_)
            | Error::MissingEntityPackage(_)
            | Error::InsufficientPayment
            | Error::GasConversionOverflow
            | Error::Deploy
            | Error::Finalization
            | Error::Bytesrepr(_)
            | Error::Mint(_)
            | Error::InvalidKeyVariant
            | Error::ProtocolUpgrade(_)
            | Error::InvalidDeployItemVariant(_)
            | Error::CommitError(_)
            | Error::MissingSystemContractRegistry
            | Error::MissingSystemContractHash(_)
            | Error::MissingChecksumRegistry
            | Error::RuntimeStackOverflow
            | Error::FailedToGetKeys(_)
            | Error::FailedToGetStoredWithdraws
            | Error::FailedToGetWithdrawPurses
            | Error::FailedToRetrieveUnbondingDelay
            | Error::FailedToRetrieveEraId
            | Error::MissingTrieNodeChildren(_)
            | Error::FailedToRetrieveAccumulationPurse => false,
            Error::FailedToPrune(_) => false,
        },
        ExecutionResult::Success { .. } => false,
    }
}<|MERGE_RESOLUTION|>--- conflicted
+++ resolved
@@ -47,14 +47,10 @@
 
 use casper_types::{
     account::{Account, AccountHash},
-<<<<<<< HEAD
     addressable_entity::{
         ActionThresholds, AssociatedKeys, EntityKind, EntityKindTag, NamedKeyAddr, NamedKeyValue,
-        NamedKeys, Weight,
+        NamedKeys, Weight, MessageTopics,
     },
-=======
-    addressable_entity::{AssociatedKeys, MessageTopics, NamedKeys},
->>>>>>> 284af92e
     bytesrepr::ToBytes,
     execution::Effects,
     package::{EntityVersions, Groups, PackageStatus},
@@ -850,13 +846,9 @@
             protocol_version,
             account.main_purse(),
             associated_keys,
-<<<<<<< HEAD
             action_thresholds,
             EntityKind::Account(account_hash),
-=======
-            account.action_thresholds().clone().into(),
             MessageTopics::default(),
->>>>>>> 284af92e
         );
 
         let access_key = generator.new_uref(AccessRights::READ_ADD_WRITE);
