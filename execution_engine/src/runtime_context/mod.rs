//! The context of execution of WASM code.

#[cfg(test)]
mod tests;

use std::{
    cell::RefCell,
    collections::BTreeSet,
    convert::{TryFrom, TryInto},
    fmt::Debug,
    rc::Rc,
};

use tracing::error;

use casper_storage::{
    global_state::{error::Error as GlobalStateError, state::StateReader},
    tracking_copy::{AddResult, TrackingCopy, TrackingCopyError, TrackingCopyExt},
    AddressGenerator,
};

use casper_types::{
    account::{Account, AccountHash},
    addressable_entity::{
        ActionType, AddKeyFailure, EntityKindTag, MessageTopicError, NamedKeyAddr, NamedKeyValue,
        NamedKeys, RemoveKeyFailure, SetThresholdFailure, UpdateKeyFailure, Weight,
    },
    bytesrepr::ToBytes,
    contract_messages::{Message, MessageAddr, MessageTopicSummary, Messages, TopicNameHash},
    execution::Effects,
    handle_stored_dictionary_value,
    system::auction::EraInfo,
    AccessRights, AddressableEntity, AddressableEntityHash, BlockTime, CLType, CLValue,
<<<<<<< HEAD
    CLValueDictionary, ContextAccessRights, EntityAddr, EntryPointType, Gas, GrantedAccess, Key,
    KeyTag, Package, PackageHash, Phase, ProtocolVersion, PublicKey, RuntimeArgs, StoredValue,
    StoredValueTypeMismatch, SystemEntityRegistry, TransactionHash, Transfer, TransferAddr,
    TransferV2Addr, URef, URefAddr, DICTIONARY_ITEM_KEY_MAX_LENGTH, KEY_HASH_LENGTH, U512,
=======
    CLValueDictionary, ContextAccessRights, DeployHash, EntityAddr, EntryPointType, Gas,
    GrantedAccess, Key, KeyTag, Motes, Package, PackageHash, Phase, ProtocolVersion, PublicKey,
    RuntimeArgs, StoredValue, StoredValueTypeMismatch, SystemEntityRegistry, Transfer,
    TransferAddr, URef, URefAddr, DICTIONARY_ITEM_KEY_MAX_LENGTH, KEY_HASH_LENGTH, U512,
>>>>>>> 67ad52e5
};

use crate::{engine_state::EngineConfig, execution::ExecError};

/// Number of bytes returned from the `random_bytes` function.
pub const RANDOM_BYTES_COUNT: usize = 32;

/// Whether the execution is permitted to call FFI `casper_add_contract_version()` or not.
#[derive(Copy, Clone, PartialEq, Eq, Debug)]
pub enum CallingAddContractVersion {
    /// Allowed.
    Allowed,
    /// Forbidden.
    Forbidden,
}

/// Holds information specific to the deployed contract.
pub struct RuntimeContext<'a, R> {
    tracking_copy: Rc<RefCell<TrackingCopy<R>>>,
    // Enables look up of specific uref based on human-readable name
    named_keys: &'a mut NamedKeys,
    // Used to check uref is known before use (prevents forging urefs)
    access_rights: ContextAccessRights,
    args: RuntimeArgs,
    authorization_keys: BTreeSet<AccountHash>,
    blocktime: BlockTime,
    transaction_hash: TransactionHash,
    gas_limit: Gas,
    gas_counter: Gas,
    address_generator: Rc<RefCell<AddressGenerator>>,
    protocol_version: ProtocolVersion,
    phase: Phase,
    engine_config: EngineConfig,
    //TODO: Will be removed along with stored session in later PR.
    entry_point_type: EntryPointType,
    transfers: Vec<TransferAddr>,
    remaining_spending_limit: U512,

    // Original account/contract for read only tasks taken before execution
    entity: &'a AddressableEntity,
    // Key pointing to the entity we are currently running
    entity_key: Key,
    account_hash: AccountHash,
    emit_message_cost: U512,
    calling_add_contract_version: CallingAddContractVersion,
}

impl<'a, R> RuntimeContext<'a, R>
where
    R: StateReader<Key, StoredValue, Error = GlobalStateError>,
{
    /// Creates new runtime context where we don't already have one.
    ///
    /// Where we already have a runtime context, consider using `new_from_self()`.
    #[allow(clippy::too_many_arguments)]
    pub fn new(
        named_keys: &'a mut NamedKeys,
        entity: &'a AddressableEntity,
        entity_key: Key,
        authorization_keys: BTreeSet<AccountHash>,
        access_rights: ContextAccessRights,
        account_hash: AccountHash,
        address_generator: Rc<RefCell<AddressGenerator>>,
        tracking_copy: Rc<RefCell<TrackingCopy<R>>>,
        engine_config: EngineConfig,
        blocktime: BlockTime,
        protocol_version: ProtocolVersion,
        transaction_hash: TransactionHash,
        phase: Phase,
        args: RuntimeArgs,
        gas_limit: Gas,
        gas_counter: Gas,
        transfers: Vec<TransferAddr>,
        remaining_spending_limit: U512,
        entry_point_type: EntryPointType,
        calling_add_contract_version: CallingAddContractVersion,
    ) -> Self {
        let emit_message_cost = engine_config
            .wasm_config()
            .take_host_function_costs()
            .emit_message
            .cost()
            .into();
        RuntimeContext {
            tracking_copy,
            entry_point_type,
            named_keys,
            access_rights,
            args,
            entity,
            entity_key,
            authorization_keys,
            account_hash,
            blocktime,
            transaction_hash,
            gas_limit,
            gas_counter,
            address_generator,
            protocol_version,
            phase,
            engine_config,
            transfers,
            remaining_spending_limit,
            emit_message_cost,
            calling_add_contract_version,
        }
    }

    /// Creates new runtime context cloning values from self.
    #[allow(clippy::too_many_arguments)]
    pub fn new_from_self(
        &self,
        entity_key: Key,
        entry_point_type: EntryPointType,
        named_keys: &'a mut NamedKeys,
        access_rights: ContextAccessRights,
        runtime_args: RuntimeArgs,
    ) -> Self {
        let entity = self.entity;
        let authorization_keys = self.authorization_keys.clone();
        let account_hash = self.account_hash;

        let address_generator = self.address_generator.clone();
        let tracking_copy = self.state();
        let engine_config = self.engine_config.clone();

        let blocktime = self.blocktime;
        let protocol_version = self.protocol_version;
        let transaction_hash = self.transaction_hash;
        let phase = self.phase;

        let gas_limit = self.gas_limit;
        let gas_counter = self.gas_counter;
        let remaining_spending_limit = self.remaining_spending_limit();

        let transfers = self.transfers.clone();

        RuntimeContext {
            tracking_copy,
            entry_point_type,
            named_keys,
            access_rights,
            args: runtime_args,
            entity,
            entity_key,
            authorization_keys,
            account_hash,
            blocktime,
            transaction_hash,
            gas_limit,
            gas_counter,
            address_generator,
            protocol_version,
            phase,
            engine_config,
            transfers,
            remaining_spending_limit,
            emit_message_cost: self.emit_message_cost,
            calling_add_contract_version: self.calling_add_contract_version,
        }
    }

    /// Returns all authorization keys for this deploy.
    pub fn authorization_keys(&self) -> &BTreeSet<AccountHash> {
        &self.authorization_keys
    }

    /// Returns a named key by a name if it exists.
    pub fn named_keys_get(&self, name: &str) -> Option<&Key> {
        self.named_keys.get(name)
    }

    /// Returns named keys.
    pub fn named_keys(&self) -> &NamedKeys {
        self.named_keys
    }

    /// Returns a mutable reference to named keys.
    pub fn named_keys_mut(&mut self) -> &mut NamedKeys {
        self.named_keys
    }

    /// Checks if named keys contains a key referenced by name.
    pub fn named_keys_contains_key(&self, name: &str) -> bool {
        self.named_keys.contains(name)
    }

    /// Returns an instance of the engine config.
    pub fn engine_config(&self) -> &EngineConfig {
        &self.engine_config
    }

    /// Returns whether the current context is of the system addressable entity.
    pub fn is_system_account(&self) -> bool {
        if let Key::AddressableEntity(entity_addr) = self.entity_key {
            entity_addr.value() == PublicKey::System.to_account_hash().value()
        } else {
            false
        }
    }

    /// Helper function to avoid duplication in `remove_uref`.
    fn remove_key_from_entity(&mut self, name: &str) -> Result<(), ExecError> {
        let key = self.entity_key;
        match key.as_entity_addr() {
            None => return Err(ExecError::UnexpectedKeyVariant(key)),
            Some(entity_addr) => {
                let named_key =
                    NamedKeyAddr::new_from_string(entity_addr, name.to_string())?.into();
                if let Some(StoredValue::NamedKey(_)) = self.read_gs(&named_key)? {
                    self.prune_gs_unsafe(named_key);
                }
            }
        }
        Ok(())
    }

    /// Remove Key from the `named_keys` map of the current context.
    /// It removes both from the ephemeral map (RuntimeContext::named_keys) but
    /// also persistable map (one that is found in the
    /// TrackingCopy/GlobalState).
    pub fn remove_key(&mut self, name: &str) -> Result<(), ExecError> {
        self.named_keys.remove(name);
        self.remove_key_from_entity(name)
    }

    /// Returns the block time.
    pub fn get_blocktime(&self) -> BlockTime {
        self.blocktime
    }

    /// Returns the transaction hash.
    pub fn get_transaction_hash(&self) -> TransactionHash {
        self.transaction_hash
    }

    /// Extends access rights with a new map.
    pub fn access_rights_extend(&mut self, urefs: &[URef]) {
        self.access_rights.extend(urefs);
    }

    /// Returns a mapping of access rights for each [`URef`]s address.
    pub fn access_rights(&self) -> &ContextAccessRights {
        &self.access_rights
    }

    /// Returns contract of the caller.
    pub fn entity(&self) -> &'a AddressableEntity {
        self.entity
    }

    /// Returns arguments.
    pub fn args(&self) -> &RuntimeArgs {
        &self.args
    }

    pub(crate) fn set_args(&mut self, args: RuntimeArgs) {
        self.args = args
    }

    /// Returns new shared instance of an address generator.
    pub fn address_generator(&self) -> Rc<RefCell<AddressGenerator>> {
        Rc::clone(&self.address_generator)
    }

    /// Returns new shared instance of a tracking copy.
    pub(super) fn state(&self) -> Rc<RefCell<TrackingCopy<R>>> {
        Rc::clone(&self.tracking_copy)
    }

    /// Returns the gas limit.
    pub fn gas_limit(&self) -> Gas {
        self.gas_limit
    }

    /// Returns the current gas counter.
    pub fn gas_counter(&self) -> Gas {
        self.gas_counter
    }

    /// Sets the gas counter to a new value.
    pub fn set_gas_counter(&mut self, new_gas_counter: Gas) {
        self.gas_counter = new_gas_counter;
    }

    /// Returns the base key of [`Key::AddressableEntity`]
    pub fn get_entity_key(&self) -> Key {
        self.entity_key
    }

    /// Returns the initiater of the call chain.
    pub fn get_caller(&self) -> AccountHash {
        self.account_hash
    }

    /// Returns the protocol version.
    pub fn protocol_version(&self) -> ProtocolVersion {
        self.protocol_version
    }

    /// Returns the current phase.
    pub fn phase(&self) -> Phase {
        self.phase
    }

    /// Returns `true` if the execution is permitted to call `casper_add_contract_version()`.
    pub fn allow_casper_add_contract_version(&self) -> bool {
        self.calling_add_contract_version == CallingAddContractVersion::Allowed
    }

    /// Generates new deterministic hash for uses as an address.
    pub fn new_hash_address(&mut self) -> Result<[u8; KEY_HASH_LENGTH], ExecError> {
        Ok(self.address_generator.borrow_mut().new_hash_address())
    }

    /// Returns 32 pseudo random bytes.
    pub fn random_bytes(&mut self) -> Result<[u8; RANDOM_BYTES_COUNT], ExecError> {
        Ok(self.address_generator.borrow_mut().create_address())
    }

    /// Creates new [`URef`] instance.
    pub fn new_uref(&mut self, value: StoredValue) -> Result<URef, ExecError> {
        let uref = self
            .address_generator
            .borrow_mut()
            .new_uref(AccessRights::READ_ADD_WRITE);
        self.insert_uref(uref);
        self.metered_write_gs(Key::URef(uref), value)?;
        Ok(uref)
    }

    /// Creates a new URef where the value it stores is CLType::Unit.
    pub(crate) fn new_unit_uref(&mut self) -> Result<URef, ExecError> {
        self.new_uref(StoredValue::CLValue(CLValue::unit()))
    }

    /// Creates a new transfer address using a transfer address generator.
    pub fn new_transfer_addr(&mut self) -> Result<TransferAddr, ExecError> {
        let transfer_addr = self.address_generator.borrow_mut().create_address();
        Ok(TransferAddr::V2(TransferV2Addr::new(transfer_addr)))
    }

    /// Puts `key` to the map of named keys of current context.
    pub fn put_key(&mut self, name: String, key: Key) -> Result<(), ExecError> {
        // No need to perform actual validation on the base key because an account or contract (i.e.
        // the element stored under `base_key`) is allowed to add new named keys to itself.
        let entity_addr = if let Key::AddressableEntity(entity_addr) = self.get_entity_key() {
            entity_addr
        } else {
            return Err(ExecError::InvalidContext);
        };
        let named_key_value =
            StoredValue::NamedKey(NamedKeyValue::from_concrete_values(key, name.clone())?);
        self.validate_value(&named_key_value)?;
        let named_key_addr = NamedKeyAddr::new_from_string(entity_addr, name.clone())?;
        self.metered_write_gs_unsafe(Key::NamedKey(named_key_addr), named_key_value)?;
        self.insert_named_key(name, key);
        Ok(())
    }

    pub(crate) fn write_named_keys(
        &mut self,
        entity_addr: EntityAddr,
        named_keys: NamedKeys,
    ) -> Result<(), ExecError> {
        for (name, key) in named_keys.iter() {
            let named_key_value =
                StoredValue::NamedKey(NamedKeyValue::from_concrete_values(*key, name.clone())?);
            let named_key_addr = NamedKeyAddr::new_from_string(entity_addr, name.clone())?;
            self.metered_write_gs_unsafe(Key::NamedKey(named_key_addr), named_key_value)?;
        }

        Ok(())
    }

    pub(crate) fn get_named_keys(&mut self, entity_key: Key) -> Result<NamedKeys, ExecError> {
        let entity_addr = if let Key::AddressableEntity(entity_addr) = entity_key {
            entity_addr
        } else {
            return Err(ExecError::UnexpectedKeyVariant(entity_key));
        };

        self.tracking_copy
            .borrow_mut()
            .get_named_keys(entity_addr)
            .map_err(Into::into)
    }

    #[cfg(test)]
    pub(crate) fn get_entity(&self) -> AddressableEntity {
        self.entity.clone()
    }

    /// Reads the balance of a purse [`URef`].
    ///
    /// Currently address of a purse [`URef`] is also a hash in the [`Key::Hash`] space.
    pub(crate) fn available_balance(
        &mut self,
        purse_uref: &URef,
        holds_epoch: Option<u64>,
    ) -> Result<Motes, ExecError> {
        let key = Key::URef(*purse_uref);
        self.tracking_copy
            .borrow_mut()
            .get_available_balance(key, holds_epoch)
            .map_err(ExecError::TrackingCopy)
    }

    #[cfg(test)]
    pub(crate) fn write_balance(
        &mut self,
        purse_uref: URef,
        cl_value: CLValue,
    ) -> Result<(), ExecError> {
        self.metered_write_gs_unsafe(Key::Balance(purse_uref.addr()), cl_value)
    }

    /// Read a stored value under a [`Key`].
    pub fn read_gs(&mut self, key: &Key) -> Result<Option<StoredValue>, ExecError> {
        self.validate_readable(key)?;
        self.validate_key(key)?;

        let maybe_stored_value = self.tracking_copy.borrow_mut().read(key)?;

        let stored_value = match maybe_stored_value {
            Some(stored_value) => handle_stored_dictionary_value(*key, stored_value)?,
            None => return Ok(None),
        };

        Ok(Some(stored_value))
    }

    /// Reads a value from a global state directly.
    ///
    /// # Usage
    ///
    /// DO NOT EXPOSE THIS VIA THE FFI - This function bypasses security checks and should be used
    /// with caution.
    pub fn read_gs_unsafe(&mut self, key: &Key) -> Result<Option<StoredValue>, ExecError> {
        self.tracking_copy
            .borrow_mut()
            .read(key)
            .map_err(Into::into)
    }

    /// This method is a wrapper over `read_gs` in the sense that it extracts the type held by a
    /// `StoredValue` stored in the global state in a type safe manner.
    ///
    /// This is useful if you want to get the exact type from global state.
    pub fn read_gs_typed<T>(&mut self, key: &Key) -> Result<T, ExecError>
    where
        T: TryFrom<StoredValue>,
        T::Error: Debug,
    {
        let value = match self.read_gs(key)? {
            None => return Err(ExecError::KeyNotFound(*key)),
            Some(value) => value,
        };

        value.try_into().map_err(|error| {
            ExecError::FunctionNotFound(format!(
                "Type mismatch for value under {:?}: {:?}",
                key, error
            ))
        })
    }

    /// Returns all keys based on the tag prefix.
    pub fn get_keys(&mut self, key_tag: &KeyTag) -> Result<BTreeSet<Key>, ExecError> {
        self.tracking_copy
            .borrow_mut()
            .get_keys(key_tag)
            .map_err(Into::into)
    }

    /// Returns all key's that start with prefix, if any.
    pub fn get_keys_with_prefix(&mut self, prefix: &[u8]) -> Result<Vec<Key>, ExecError> {
        self.tracking_copy
            .borrow_mut()
            .reader()
            .keys_with_prefix(prefix)
            .map_err(Into::into)
    }

    /// Write a transfer instance to the global state.
    pub fn write_transfer(&mut self, key: Key, value: Transfer) {
        if let Key::Transfer(_) = key {
            self.tracking_copy
                .borrow_mut()
                .write(key, StoredValue::Transfer(value));
        } else {
            panic!("Do not use this function for writing non-transfer keys")
        }
    }

    /// Write an era info instance to the global state.
    pub fn write_era_info(&mut self, key: Key, value: EraInfo) {
        if let Key::EraSummary = key {
            // Writing an `EraInfo` for 100 validators will not exceed write size limit.
            self.tracking_copy
                .borrow_mut()
                .write(key, StoredValue::EraInfo(value));
        } else {
            panic!("Do not use this function for writing non-era-info keys")
        }
    }

    /// Creates validated instance of `StoredValue` from `account`.
    fn account_to_validated_value(&self, account: Account) -> Result<StoredValue, ExecError> {
        let value = StoredValue::Account(account);
        self.validate_value(&value)?;
        Ok(value)
    }

    /// Write an account to the global state.
    pub fn write_account(&mut self, key: Key, account: Account) -> Result<(), ExecError> {
        if let Key::Account(_) = key {
            self.validate_key(&key)?;
            let account_value = self.account_to_validated_value(account)?;
            self.metered_write_gs_unsafe(key, account_value)?;
            Ok(())
        } else {
            panic!("Do not use this function for writing non-account keys")
        }
    }

    /// Read an account from the global state.
    pub fn read_account(&mut self, key: &Key) -> Result<Option<StoredValue>, ExecError> {
        if let Key::Account(_) = key {
            self.validate_key(key)?;
            self.tracking_copy
                .borrow_mut()
                .read(key)
                .map_err(Into::into)
        } else {
            panic!("Do not use this function for reading from non-account keys")
        }
    }

    /// Adds a named key.
    ///
    /// If given `Key` refers to an [`URef`] then it extends the runtime context's access rights
    /// with the URef's access rights.
    fn insert_named_key(&mut self, name: String, key: Key) {
        if let Key::URef(uref) = key {
            self.insert_uref(uref);
        }
        self.named_keys.insert(name, key);
    }

    /// Adds a new [`URef`] into the context.
    ///
    /// Once an [`URef`] is inserted, it's considered a valid [`URef`] in this runtime context.
    fn insert_uref(&mut self, uref: URef) {
        self.access_rights.extend(&[uref])
    }

    /// Grants access to a [`URef`]; unless access was pre-existing.
    pub fn grant_access(&mut self, uref: URef) -> GrantedAccess {
        self.access_rights.grant_access(uref)
    }

    /// Removes an access right from the current runtime context.
    pub fn remove_access(&mut self, uref_addr: URefAddr, access_rights: AccessRights) {
        self.access_rights.remove_access(uref_addr, access_rights)
    }

    /// Returns a copy of the current effects of a tracking copy.
    pub fn effects(&self) -> Effects {
        self.tracking_copy.borrow().effects()
    }

    /// Returns a copy of the current messages of a tracking copy.
    pub fn messages(&self) -> Messages {
        self.tracking_copy.borrow().messages()
    }

    /// Returns the cost charged for the last emitted message.
    pub fn emit_message_cost(&self) -> U512 {
        self.emit_message_cost
    }

    /// Sets the cost charged for the last emitted message.
    pub fn set_emit_message_cost(&mut self, cost: U512) {
        self.emit_message_cost = cost
    }

    /// Returns list of transfers.
    pub fn transfers(&self) -> &Vec<TransferAddr> {
        &self.transfers
    }

    /// Returns mutable list of transfers.
    pub fn transfers_mut(&mut self) -> &mut Vec<TransferAddr> {
        &mut self.transfers
    }

    fn validate_cl_value(&self, cl_value: &CLValue) -> Result<(), ExecError> {
        match cl_value.cl_type() {
            CLType::Bool
            | CLType::I32
            | CLType::I64
            | CLType::U8
            | CLType::U32
            | CLType::U64
            | CLType::U128
            | CLType::U256
            | CLType::U512
            | CLType::Unit
            | CLType::String
            | CLType::Option(_)
            | CLType::List(_)
            | CLType::ByteArray(..)
            | CLType::Result { .. }
            | CLType::Map { .. }
            | CLType::Tuple1(_)
            | CLType::Tuple3(_)
            | CLType::Any
            | CLType::PublicKey => Ok(()),
            CLType::Key => {
                let key: Key = cl_value.to_owned().into_t()?; // TODO: optimize?
                self.validate_key(&key)
            }
            CLType::URef => {
                let uref: URef = cl_value.to_owned().into_t()?; // TODO: optimize?
                self.validate_uref(&uref)
            }
            tuple @ CLType::Tuple2(_) if *tuple == casper_types::named_key_type() => {
                let (_name, key): (String, Key) = cl_value.to_owned().into_t()?; // TODO: optimize?
                self.validate_key(&key)
            }
            CLType::Tuple2(_) => Ok(()),
        }
    }

    /// Validates whether keys used in the `value` are not forged.
    fn validate_value(&self, value: &StoredValue) -> Result<(), ExecError> {
        match value {
            StoredValue::CLValue(cl_value) => self.validate_cl_value(cl_value),
            StoredValue::NamedKey(named_key_value) => {
                self.validate_cl_value(named_key_value.get_key_as_cl_value())?;
                self.validate_cl_value(named_key_value.get_name_as_cl_value())
            }
            StoredValue::Account(_)
            | StoredValue::ByteCode(_)
            | StoredValue::Contract(_)
            | StoredValue::AddressableEntity(_)
            | StoredValue::Package(_)
<<<<<<< HEAD
            | StoredValue::LegacyTransfer(_)
=======
            | StoredValue::Transfer(_)
>>>>>>> 67ad52e5
            | StoredValue::DeployInfo(_)
            | StoredValue::EraInfo(_)
            | StoredValue::Bid(_)
            | StoredValue::BidKind(_)
            | StoredValue::Withdraw(_)
            | StoredValue::Unbonding(_)
            | StoredValue::ContractPackage(_)
            | StoredValue::ContractWasm(_)
            | StoredValue::MessageTopic(_)
<<<<<<< HEAD
            | StoredValue::Message(_)
            | StoredValue::TransactionInfo(_)
            | StoredValue::Transfer(_) => Ok(()),
=======
            | StoredValue::Message(_) => Ok(()),
>>>>>>> 67ad52e5
        }
    }

    /// Validates whether key is not forged (whether it can be found in the
    /// `named_keys`) and whether the version of a key that contract wants
    /// to use, has access rights that are less powerful than access rights'
    /// of the key in the `named_keys`.
    pub(crate) fn validate_key(&self, key: &Key) -> Result<(), ExecError> {
        let uref = match key {
            Key::URef(uref) => uref,
            _ => return Ok(()),
        };
        self.validate_uref(uref)
    }

    /// Validate [`URef`] access rights.
    ///
    /// Returns unit if [`URef`]s address exists in the context, and has correct access rights bit
    /// set.
    pub(crate) fn validate_uref(&self, uref: &URef) -> Result<(), ExecError> {
        if self.access_rights.has_access_rights_to_uref(uref) {
            Ok(())
        } else {
            Err(ExecError::ForgedReference(*uref))
        }
    }

    /// Validates if a [`Key`] refers to a [`URef`] and has a read bit set.
    fn validate_readable(&self, key: &Key) -> Result<(), ExecError> {
        if self.is_readable(key) {
            Ok(())
        } else {
            Err(ExecError::InvalidAccess {
                required: AccessRights::READ,
            })
        }
    }

    /// Validates if a [`Key`] refers to a [`URef`] and has a add bit set.
    fn validate_addable(&self, key: &Key) -> Result<(), ExecError> {
        if self.is_addable(key) {
            Ok(())
        } else {
            Err(ExecError::InvalidAccess {
                required: AccessRights::ADD,
            })
        }
    }

    /// Validates if a [`Key`] refers to a [`URef`] and has a write bit set.
    fn validate_writeable(&self, key: &Key) -> Result<(), ExecError> {
        if self.is_writeable(key) {
            Ok(())
        } else {
            Err(ExecError::InvalidAccess {
                required: AccessRights::WRITE,
            })
        }
    }

    /// Tests whether reading from the `key` is valid.
    pub fn is_readable(&self, key: &Key) -> bool {
<<<<<<< HEAD
        match key {
            Key::URef(uref) => uref.is_readable(),
            Key::Balance(_) => false,
            Key::Account(_)
            | Key::Hash(_)
            | Key::LegacyTransfer(_)
            | Key::DeployInfo(_)
            | Key::EraInfo(_)
            | Key::Bid(_)
            | Key::Withdraw(_)
            | Key::Dictionary(_)
            | Key::SystemEntityRegistry
            | Key::EraSummary
            | Key::Unbond(_)
            | Key::ChainspecRegistry
            | Key::ChecksumRegistry
            | Key::BidAddr(_)
            | Key::Package(_)
            | Key::AddressableEntity(_)
            | Key::ByteCode(_)
            | Key::Message(_)
            | Key::NamedKey(_)
            | Key::BlockMessageCount
            | Key::TransactionInfo(_)
            | Key::Transfer(_) => true,
=======
        match self.entity_key.as_entity_addr() {
            Some(entity_addr) => key.is_readable(&entity_addr),
            None => {
                error!(?self.entity_key, "entity_key is unexpected key variant (expected Key::AddressableEntity)");
                panic!("is_readable: entity_key is unexpected key variant");
            }
>>>>>>> 67ad52e5
        }
    }

    /// Tests whether addition to `key` is valid.
    pub fn is_addable(&self, key: &Key) -> bool {
        match self.entity_key.as_entity_addr() {
            Some(entity_addr) => key.is_addable(&entity_addr),
            None => {
                error!(?self.entity_key, "entity_key is unexpected key variant (expected Key::AddressableEntity)");
                panic!("is_addable: entity_key is unexpected key variant");
            }
<<<<<<< HEAD
            Key::Hash(_)
            | Key::Account(_)
            | Key::LegacyTransfer(_)
            | Key::DeployInfo(_)
            | Key::EraInfo(_)
            | Key::Balance(_)
            | Key::Bid(_)
            | Key::Withdraw(_)
            | Key::Dictionary(_)
            | Key::SystemEntityRegistry
            | Key::EraSummary
            | Key::Unbond(_)
            | Key::ChainspecRegistry
            | Key::ChecksumRegistry
            | Key::BidAddr(_)
            | Key::Package(_)
            | Key::ByteCode(..)
            | Key::Message(_)
            | Key::BlockMessageCount
            | Key::TransactionInfo(_)
            | Key::Transfer(_) => false,
=======
>>>>>>> 67ad52e5
        }
    }

    /// Tests whether writing to `key` is valid.
    pub fn is_writeable(&self, key: &Key) -> bool {
        match self.entity_key.as_entity_addr() {
            Some(entity_addr) => key.is_writeable(&entity_addr),
            None => {
                error!(?self.entity_key, "entity_key is unexpected key variant (expected Key::AddressableEntity)");
                panic!("is_writeable: entity_key is unexpected key variant");
            }
<<<<<<< HEAD
            Key::Account(_)
            | Key::Hash(_)
            | Key::LegacyTransfer(_)
            | Key::DeployInfo(_)
            | Key::EraInfo(_)
            | Key::Balance(_)
            | Key::Bid(_)
            | Key::Withdraw(_)
            | Key::Dictionary(_)
            | Key::SystemEntityRegistry
            | Key::EraSummary
            | Key::Unbond(_)
            | Key::ChainspecRegistry
            | Key::ChecksumRegistry
            | Key::BidAddr(_)
            | Key::Package(_)
            | Key::AddressableEntity(..)
            | Key::ByteCode(..)
            | Key::Message(_)
            | Key::BlockMessageCount
            | Key::TransactionInfo(_)
            | Key::Transfer(_) => false,
=======
>>>>>>> 67ad52e5
        }
    }

    /// Safely charge the specified amount of gas, up to the available gas limit.
    ///
    /// Returns [`Error::GasLimit`] if gas limit exceeded and `()` if not.
    /// Intuition about the return value sense is to answer the question 'are we
    /// allowed to continue?'
    pub(crate) fn charge_gas(&mut self, gas: Gas) -> Result<(), ExecError> {
        let prev = self.gas_counter();
        let gas_limit = self.gas_limit();
        // gas charge overflow protection
        match prev.checked_add(gas) {
            None => {
                self.set_gas_counter(gas_limit);
                Err(ExecError::GasLimit)
            }
            Some(val) if val > gas_limit => {
                self.set_gas_counter(gas_limit);
                Err(ExecError::GasLimit)
            }
            Some(val) => {
                self.set_gas_counter(val);
                Ok(())
            }
        }
    }

    /// Checks if we are calling a system addressable entity.
    pub(crate) fn is_system_addressable_entity(
        &self,
        contract_hash: &AddressableEntityHash,
    ) -> Result<bool, ExecError> {
        Ok(self
            .system_entity_registry()?
            .has_contract_hash(contract_hash))
    }

    /// Charges gas for specified amount of bytes used.
    fn charge_gas_storage(&mut self, bytes_count: usize) -> Result<(), ExecError> {
        if let Some(base_key) = self.get_entity_key().into_entity_hash_addr() {
            let entity_hash = AddressableEntityHash::new(base_key);
            if self.is_system_addressable_entity(&entity_hash)? {
                // Don't charge storage used while executing a system contract.
                return Ok(());
            }
        }

        let storage_costs = self.engine_config.wasm_config().storage_costs();

        let gas_cost = storage_costs.calculate_gas_cost(bytes_count);

        self.charge_gas(gas_cost)
    }

    /// Charges gas for using a host system contract's entrypoint.
    pub(crate) fn charge_system_contract_call<T>(&mut self, call_cost: T) -> Result<(), ExecError>
    where
        T: Into<Gas>,
    {
        let amount: Gas = call_cost.into();
        self.charge_gas(amount)
    }

    /// Prune a key from the global state.
    ///
    /// Use with caution - there is no validation done as the key is assumed to be validated
    /// already.
    pub(crate) fn prune_gs_unsafe<K>(&mut self, key: K)
    where
        K: Into<Key>,
    {
        self.tracking_copy.borrow_mut().prune(key.into());
    }

    /// Writes data to global state with a measurement.
    ///
    /// Use with caution - there is no validation done as the key is assumed to be validated
    /// already.
    pub(crate) fn metered_write_gs_unsafe<K, V>(
        &mut self,
        key: K,
        value: V,
    ) -> Result<(), ExecError>
    where
        K: Into<Key>,
        V: Into<StoredValue>,
    {
        let stored_value = value.into();

        // Charge for amount as measured by serialized length
        let bytes_count = stored_value.serialized_length();
        self.charge_gas_storage(bytes_count)?;

        self.tracking_copy
            .borrow_mut()
            .write(key.into(), stored_value);
        Ok(())
    }

    /// Emits message and writes message summary to global state with a measurement.
    pub(crate) fn metered_emit_message(
        &mut self,
        topic_key: Key,
        block_time: BlockTime,
        block_message_count: u64,
        topic_message_count: u32,
        message: Message,
    ) -> Result<(), ExecError> {
        let topic_value =
            StoredValue::MessageTopic(MessageTopicSummary::new(topic_message_count, block_time));
        let message_key = message.message_key();
        let message_value = StoredValue::Message(message.checksum().map_err(ExecError::BytesRepr)?);

        let block_message_count_value =
            StoredValue::CLValue(CLValue::from_t((block_time, block_message_count))?);

        // Charge for amount as measured by serialized length
        let bytes_count = topic_value.serialized_length()
            + message_value.serialized_length()
            + block_message_count_value.serialized_length();
        self.charge_gas_storage(bytes_count)?;

        self.tracking_copy.borrow_mut().emit_message(
            topic_key,
            topic_value,
            message_key,
            message_value,
            block_message_count_value,
            message,
        );
        Ok(())
    }

    /// Writes data to a global state and charges for bytes stored.
    ///
    /// This method performs full validation of the key to be written.
    pub(crate) fn metered_write_gs<T>(&mut self, key: Key, value: T) -> Result<(), ExecError>
    where
        T: Into<StoredValue>,
    {
        let stored_value = value.into();
        self.validate_writeable(&key)?;
        self.validate_key(&key)?;
        self.validate_value(&stored_value)?;
        self.metered_write_gs_unsafe(key, stored_value)
    }

    /// Adds data to a global state key and charges for bytes stored.
    ///
    /// This method performs full validation of the key to be written.
    pub(crate) fn metered_add_gs_unsafe(
        &mut self,
        key: Key,
        value: StoredValue,
    ) -> Result<(), ExecError> {
        let value_bytes_count = value.serialized_length();
        self.charge_gas_storage(value_bytes_count)?;

        match self.tracking_copy.borrow_mut().add(key, value) {
            Err(storage_error) => Err(storage_error.into()),
            Ok(AddResult::Success) => Ok(()),
            Ok(AddResult::KeyNotFound(key)) => Err(ExecError::KeyNotFound(key)),
            Ok(AddResult::TypeMismatch(type_mismatch)) => {
                Err(ExecError::TypeMismatch(type_mismatch))
            }
            Ok(AddResult::Serialization(error)) => Err(ExecError::BytesRepr(error)),
            Ok(AddResult::Transform(error)) => Err(ExecError::Transform(error)),
        }
    }

    /// Adds `value` to the `key`. The premise for being able to `add` value is
    /// that the type of it value can be added (is a Monoid). If the
    /// values can't be added, either because they're not a Monoid or if the
    /// value stored under `key` has different type, then `TypeMismatch`
    /// errors is returned.
    pub(crate) fn metered_add_gs<K, V>(&mut self, key: K, value: V) -> Result<(), ExecError>
    where
        K: Into<Key>,
        V: Into<StoredValue>,
    {
        let key = key.into();
        let value = value.into();
        self.validate_addable(&key)?;
        self.validate_key(&key)?;
        self.validate_value(&value)?;
        self.metered_add_gs_unsafe(key, value)
    }

    /// Adds new associated key.
    pub(crate) fn add_associated_key(
        &mut self,
        account_hash: AccountHash,
        weight: Weight,
    ) -> Result<(), ExecError> {
        let entity_key = self.entity_key;
        let entity_addr = match entity_key.as_entity_addr() {
            Some(entity_addr) => entity_addr,
            None => return Err(ExecError::UnexpectedKeyVariant(entity_key)),
        };

        if EntryPointType::Caller == self.entry_point_type
            && entity_addr.tag() != EntityKindTag::Account
        {
            // Exit early with error to avoid mutations
            return Err(AddKeyFailure::PermissionDenied.into());
        }

        // Get the current entity record
        let entity = {
            let mut entity: AddressableEntity = self.read_gs_typed(&entity_key)?;
            // enforce max keys limit
            if entity.associated_keys().len() >= (self.engine_config.max_associated_keys() as usize)
            {
                return Err(ExecError::AddKeyFailure(AddKeyFailure::MaxKeysLimit));
            }

            // Exit early in case of error without updating global state
            entity
                .add_associated_key(account_hash, weight)
                .map_err(ExecError::from)?;
            entity
        };

        self.metered_write_gs_unsafe(
            entity_key,
            self.addressable_entity_to_validated_value(entity)?,
        )?;

        Ok(())
    }

    /// Remove associated key.
    pub(crate) fn remove_associated_key(
        &mut self,
        account_hash: AccountHash,
    ) -> Result<(), ExecError> {
        let entity_key = self.entity_key;
        let entity_addr = match entity_key.as_entity_addr() {
            Some(entity_addr) => entity_addr,
            None => return Err(ExecError::UnexpectedKeyVariant(entity_key)),
        };

        if EntryPointType::Caller == self.entry_point_type
            && entity_addr.tag() != EntityKindTag::Account
        {
            // Exit early with error to avoid mutations
            return Err(RemoveKeyFailure::PermissionDenied.into());
        }

        if !self.entity().can_manage_keys_with(&self.authorization_keys) {
            // Exit early if authorization keys weight doesn't exceed required
            // key management threshold
            return Err(RemoveKeyFailure::PermissionDenied.into());
        }

        // Converts an account's public key into a URef
        let contract_hash = self.get_entity_key();

        // Take an account out of the global state
        let mut entity: AddressableEntity = self.read_gs_typed(&contract_hash)?;

        // Exit early in case of error without updating global state
        entity
            .remove_associated_key(account_hash)
            .map_err(ExecError::from)?;

        let account_value = self.addressable_entity_to_validated_value(entity)?;

        self.metered_write_gs_unsafe(contract_hash, account_value)?;

        Ok(())
    }

    /// Update associated key.
    pub(crate) fn update_associated_key(
        &mut self,
        account_hash: AccountHash,
        weight: Weight,
    ) -> Result<(), ExecError> {
        let entity_key = self.entity_key;
        let entity_addr = match entity_key.as_entity_addr() {
            Some(entity_addr) => entity_addr,
            None => return Err(ExecError::UnexpectedKeyVariant(entity_key)),
        };

        if EntryPointType::Caller == self.entry_point_type
            && entity_addr.tag() != EntityKindTag::Account
        {
            // Exit early with error to avoid mutations
            return Err(UpdateKeyFailure::PermissionDenied.into());
        }

        if !self.entity().can_manage_keys_with(&self.authorization_keys) {
            // Exit early if authorization keys weight doesn't exceed required
            // key management threshold
            return Err(UpdateKeyFailure::PermissionDenied.into());
        }

        // Converts an account's public key into a URef
        let key = self.get_entity_key();

        // Take an account out of the global state
        let mut entity: AddressableEntity = self.read_gs_typed(&key)?;

        // Exit early in case of error without updating global state
        entity
            .update_associated_key(account_hash, weight)
            .map_err(ExecError::from)?;

        let entity_value = self.addressable_entity_to_validated_value(entity)?;

        self.metered_write_gs_unsafe(key, entity_value)?;

        Ok(())
    }

    pub(crate) fn is_authorized_by_admin(&self) -> bool {
        self.engine_config
            .administrative_accounts()
            .intersection(&self.authorization_keys)
            .next()
            .is_some()
    }

    /// Set threshold of an associated key.
    pub(crate) fn set_action_threshold(
        &mut self,
        action_type: ActionType,
        threshold: Weight,
    ) -> Result<(), ExecError> {
        let entity_key = self.entity_key;
        let entity_addr = match entity_key.as_entity_addr() {
            Some(entity_addr) => entity_addr,
            None => {
                return Err(ExecError::UnexpectedKeyVariant(entity_key));
            }
        };

        if EntryPointType::Caller == self.entry_point_type
            && entity_addr.tag() != EntityKindTag::Account
        {
            // Exit early with error to avoid mutations
            return Err(SetThresholdFailure::PermissionDeniedError.into());
        }

        // Take an addressable entity out of the global state
        let mut entity: AddressableEntity = self.read_gs_typed(&entity_key)?;

        // Exit early in case of error without updating global state
        if self.is_authorized_by_admin() {
            entity.set_action_threshold_unchecked(action_type, threshold)
        } else {
            entity.set_action_threshold(action_type, threshold)
        }
        .map_err(ExecError::from)?;

        let entity_value = self.addressable_entity_to_validated_value(entity)?;

        self.metered_write_gs_unsafe(entity_key, entity_value)?;

        Ok(())
    }

    fn addressable_entity_to_validated_value(
        &self,
        entity: AddressableEntity,
    ) -> Result<StoredValue, ExecError> {
        let value = StoredValue::AddressableEntity(entity);
        self.validate_value(&value)?;
        Ok(value)
    }

    pub(crate) fn read_addressable_entity_by_account_hash(
        &mut self,
        account_hash: AccountHash,
    ) -> Result<Option<AddressableEntity>, ExecError> {
        match self.read_gs(&Key::Account(account_hash))? {
            Some(StoredValue::CLValue(cl_value)) => {
                let key: Key = cl_value.into_t().map_err(ExecError::CLValue)?;
                match self.read_gs(&key)? {
                    Some(StoredValue::AddressableEntity(addressable_entity)) => {
                        Ok(Some(addressable_entity))
                    }
                    Some(_other_variant_2) => Err(ExecError::UnexpectedStoredValueVariant),
                    None => Ok(None),
                }
            }
            Some(_other_variant_1) => Err(ExecError::UnexpectedStoredValueVariant),
            None => Ok(None),
        }
    }

    /// Gets main purse id
    pub fn get_main_purse(&mut self) -> Result<URef, ExecError> {
        let main_purse = self.entity().main_purse();
        Ok(main_purse)
    }

    /// Gets entry point type.
    pub fn entry_point_type(&self) -> EntryPointType {
        self.entry_point_type
    }

    /// Gets given contract package with its access_key validated against current context.
    pub(crate) fn get_validated_package(
        &mut self,
        package_hash: PackageHash,
    ) -> Result<Package, ExecError> {
        let package_hash_key = Key::from(package_hash);
        self.validate_key(&package_hash_key)?;
        let contract_package: Package = self.read_gs_typed(&Key::from(package_hash))?;
        if !self.is_authorized_by_admin() {
            self.validate_uref(&contract_package.access_key())?;
        }
        Ok(contract_package)
    }

    pub(crate) fn get_package(&mut self, package_hash: PackageHash) -> Result<Package, ExecError> {
        self.tracking_copy
            .borrow_mut()
            .get_package(package_hash)
            .map_err(Into::into)
    }

    pub(crate) fn get_contract_entity(
        &mut self,
        entity_key: Key,
    ) -> Result<(AddressableEntity, bool), ExecError> {
        let entity_hash = if let Some(entity_hash) = entity_key.into_entity_hash() {
            entity_hash
        } else {
            return Err(ExecError::UnexpectedKeyVariant(entity_key));
        };

        let mut tc = self.tracking_copy.borrow_mut();

        let key = Key::contract_entity_key(entity_hash);
        match tc.read(&key)? {
            Some(StoredValue::AddressableEntity(entity)) => Ok((entity, false)),
            Some(other) => Err(ExecError::TypeMismatch(StoredValueTypeMismatch::new(
                "AddressableEntity".to_string(),
                other.type_name(),
            ))),
            None => match tc.read(&Key::Hash(entity_hash.value()))? {
                Some(StoredValue::Contract(contract)) => Ok((contract.into(), true)),
                Some(other) => Err(ExecError::TypeMismatch(StoredValueTypeMismatch::new(
                    "Contract".to_string(),
                    other.type_name(),
                ))),
                None => Err(TrackingCopyError::KeyNotFound(key)).map_err(Into::into),
            },
        }
    }

    /// Gets a dictionary item key from a dictionary referenced by a `uref`.
    pub(crate) fn dictionary_get(
        &mut self,
        uref: URef,
        dictionary_item_key: &str,
    ) -> Result<Option<CLValue>, ExecError> {
        self.validate_readable(&uref.into())?;
        self.validate_key(&uref.into())?;
        let dictionary_item_key_bytes = dictionary_item_key.as_bytes();

        if dictionary_item_key_bytes.len() > DICTIONARY_ITEM_KEY_MAX_LENGTH {
            return Err(ExecError::DictionaryItemKeyExceedsLength);
        }

        let dictionary_key = Key::dictionary(uref, dictionary_item_key_bytes);
        self.dictionary_read(dictionary_key)
    }

    /// Gets a dictionary value from a dictionary `Key`.
    pub(crate) fn dictionary_read(
        &mut self,
        dictionary_key: Key,
    ) -> Result<Option<CLValue>, ExecError> {
        let maybe_stored_value = self
            .tracking_copy
            .borrow_mut()
            .read(&dictionary_key)
            .map_err(Into::<ExecError>::into)?;

        if let Some(stored_value) = maybe_stored_value {
            let stored_value = handle_stored_dictionary_value(dictionary_key, stored_value)?;
            let cl_value = CLValue::try_from(stored_value).map_err(ExecError::TypeMismatch)?;
            Ok(Some(cl_value))
        } else {
            Ok(None)
        }
    }

    /// Puts a dictionary item key from a dictionary referenced by a `uref`.
    pub fn dictionary_put(
        &mut self,
        seed_uref: URef,
        dictionary_item_key: &str,
        cl_value: CLValue,
    ) -> Result<(), ExecError> {
        let dictionary_item_key_bytes = dictionary_item_key.as_bytes();

        if dictionary_item_key_bytes.len() > DICTIONARY_ITEM_KEY_MAX_LENGTH {
            return Err(ExecError::DictionaryItemKeyExceedsLength);
        }

        self.validate_writeable(&seed_uref.into())?;
        self.validate_uref(&seed_uref)?;

        self.validate_cl_value(&cl_value)?;

        let wrapped_cl_value = {
            let dictionary_value = CLValueDictionary::new(
                cl_value,
                seed_uref.addr().to_vec(),
                dictionary_item_key_bytes.to_vec(),
            );
            CLValue::from_t(dictionary_value).map_err(ExecError::from)?
        };

        let dictionary_key = Key::dictionary(seed_uref, dictionary_item_key_bytes);
        self.metered_write_gs_unsafe(dictionary_key, wrapped_cl_value)?;
        Ok(())
    }

    /// Gets system contract by name.
    pub(crate) fn get_system_contract(
        &self,
        name: &str,
    ) -> Result<AddressableEntityHash, ExecError> {
        let registry = self.system_entity_registry()?;
        let hash = registry.get(name).ok_or_else(|| {
            error!("Missing system contract hash: {}", name);
            ExecError::MissingSystemContractHash(name.to_string())
        })?;
        Ok(*hash)
    }

    pub(crate) fn get_system_entity_key(&self, name: &str) -> Result<Key, ExecError> {
        let system_entity_hash = self.get_system_contract(name)?;
        Ok(Key::addressable_entity_key(
            EntityKindTag::System,
            system_entity_hash,
        ))
    }

    /// Returns system entity registry by querying the global state.
    pub fn system_entity_registry(&self) -> Result<SystemEntityRegistry, ExecError> {
        self.tracking_copy
            .borrow_mut()
            .get_system_entity_registry()
            .map_err(|err| {
                error!("Missing system entity registry");
                ExecError::TrackingCopy(err)
            })
    }

    pub(super) fn remaining_spending_limit(&self) -> U512 {
        self.remaining_spending_limit
    }

    /// Subtract spent amount from the main purse spending limit.
    pub(crate) fn subtract_amount_spent(&mut self, amount: U512) -> Option<U512> {
        if let Some(res) = self.remaining_spending_limit.checked_sub(amount) {
            self.remaining_spending_limit = res;
            Some(self.remaining_spending_limit)
        } else {
            error!(
                limit = %self.remaining_spending_limit,
                spent = %amount,
                "exceeded main purse spending limit"
            );
            self.remaining_spending_limit = U512::zero();
            None
        }
    }

    /// Sets a new spending limit.
    /// Should be called after inner context returns - if tokens were spent there, it must count
    /// towards global limit for the whole deploy execution.
    pub(crate) fn set_remaining_spending_limit(&mut self, amount: U512) {
        self.remaining_spending_limit = amount;
    }

    /// Adds new message topic.
    pub(crate) fn add_message_topic(
        &mut self,
        topic_name: &str,
        topic_name_hash: TopicNameHash,
    ) -> Result<Result<(), MessageTopicError>, ExecError> {
        let entity_key: Key = self.get_entity_key();
        let entity_addr = entity_key
            .into_entity_hash()
            .ok_or(ExecError::InvalidContext)?;

        // Take the addressable entity out of the global state
        let entity = {
            let mut entity: AddressableEntity = self.read_gs_typed(&entity_key)?;

            let max_topics_per_contract = self
                .engine_config
                .wasm_config()
                .messages_limits()
                .max_topics_per_contract();

            if entity.message_topics().len() >= max_topics_per_contract as usize {
                return Ok(Err(MessageTopicError::MaxTopicsExceeded));
            }

            if let Err(e) = entity.add_message_topic(topic_name, topic_name_hash) {
                return Ok(Err(e));
            }
            entity
        };

        let topic_key = Key::Message(MessageAddr::new_topic_addr(entity_addr, topic_name_hash));
        let summary = StoredValue::MessageTopic(MessageTopicSummary::new(0, self.get_blocktime()));

        let entity_value = self.addressable_entity_to_validated_value(entity)?;

        self.metered_write_gs_unsafe(entity_key, entity_value)?;
        self.metered_write_gs_unsafe(topic_key, summary)?;

        Ok(Ok(()))
    }
}<|MERGE_RESOLUTION|>--- conflicted
+++ resolved
@@ -31,17 +31,11 @@
     handle_stored_dictionary_value,
     system::auction::EraInfo,
     AccessRights, AddressableEntity, AddressableEntityHash, BlockTime, CLType, CLValue,
-<<<<<<< HEAD
     CLValueDictionary, ContextAccessRights, EntityAddr, EntryPointType, Gas, GrantedAccess, Key,
-    KeyTag, Package, PackageHash, Phase, ProtocolVersion, PublicKey, RuntimeArgs, StoredValue,
-    StoredValueTypeMismatch, SystemEntityRegistry, TransactionHash, Transfer, TransferAddr,
-    TransferV2Addr, URef, URefAddr, DICTIONARY_ITEM_KEY_MAX_LENGTH, KEY_HASH_LENGTH, U512,
-=======
-    CLValueDictionary, ContextAccessRights, DeployHash, EntityAddr, EntryPointType, Gas,
-    GrantedAccess, Key, KeyTag, Motes, Package, PackageHash, Phase, ProtocolVersion, PublicKey,
-    RuntimeArgs, StoredValue, StoredValueTypeMismatch, SystemEntityRegistry, Transfer,
-    TransferAddr, URef, URefAddr, DICTIONARY_ITEM_KEY_MAX_LENGTH, KEY_HASH_LENGTH, U512,
->>>>>>> 67ad52e5
+    KeyTag, Motes, Package, PackageHash, Phase, ProtocolVersion, PublicKey, RuntimeArgs,
+    StoredValue, StoredValueTypeMismatch, SystemEntityRegistry, TransactionHash, Transfer,
+    TransferAddr, TransferV2Addr, URef, URefAddr, DICTIONARY_ITEM_KEY_MAX_LENGTH, KEY_HASH_LENGTH,
+    U512,
 };
 
 use crate::{engine_state::EngineConfig, execution::ExecError};
@@ -690,11 +684,7 @@
             | StoredValue::Contract(_)
             | StoredValue::AddressableEntity(_)
             | StoredValue::Package(_)
-<<<<<<< HEAD
             | StoredValue::LegacyTransfer(_)
-=======
-            | StoredValue::Transfer(_)
->>>>>>> 67ad52e5
             | StoredValue::DeployInfo(_)
             | StoredValue::EraInfo(_)
             | StoredValue::Bid(_)
@@ -704,13 +694,9 @@
             | StoredValue::ContractPackage(_)
             | StoredValue::ContractWasm(_)
             | StoredValue::MessageTopic(_)
-<<<<<<< HEAD
             | StoredValue::Message(_)
             | StoredValue::TransactionInfo(_)
             | StoredValue::Transfer(_) => Ok(()),
-=======
-            | StoredValue::Message(_) => Ok(()),
->>>>>>> 67ad52e5
         }
     }
 
@@ -773,40 +759,12 @@
 
     /// Tests whether reading from the `key` is valid.
     pub fn is_readable(&self, key: &Key) -> bool {
-<<<<<<< HEAD
-        match key {
-            Key::URef(uref) => uref.is_readable(),
-            Key::Balance(_) => false,
-            Key::Account(_)
-            | Key::Hash(_)
-            | Key::LegacyTransfer(_)
-            | Key::DeployInfo(_)
-            | Key::EraInfo(_)
-            | Key::Bid(_)
-            | Key::Withdraw(_)
-            | Key::Dictionary(_)
-            | Key::SystemEntityRegistry
-            | Key::EraSummary
-            | Key::Unbond(_)
-            | Key::ChainspecRegistry
-            | Key::ChecksumRegistry
-            | Key::BidAddr(_)
-            | Key::Package(_)
-            | Key::AddressableEntity(_)
-            | Key::ByteCode(_)
-            | Key::Message(_)
-            | Key::NamedKey(_)
-            | Key::BlockMessageCount
-            | Key::TransactionInfo(_)
-            | Key::Transfer(_) => true,
-=======
         match self.entity_key.as_entity_addr() {
             Some(entity_addr) => key.is_readable(&entity_addr),
             None => {
                 error!(?self.entity_key, "entity_key is unexpected key variant (expected Key::AddressableEntity)");
                 panic!("is_readable: entity_key is unexpected key variant");
             }
->>>>>>> 67ad52e5
         }
     }
 
@@ -818,30 +776,6 @@
                 error!(?self.entity_key, "entity_key is unexpected key variant (expected Key::AddressableEntity)");
                 panic!("is_addable: entity_key is unexpected key variant");
             }
-<<<<<<< HEAD
-            Key::Hash(_)
-            | Key::Account(_)
-            | Key::LegacyTransfer(_)
-            | Key::DeployInfo(_)
-            | Key::EraInfo(_)
-            | Key::Balance(_)
-            | Key::Bid(_)
-            | Key::Withdraw(_)
-            | Key::Dictionary(_)
-            | Key::SystemEntityRegistry
-            | Key::EraSummary
-            | Key::Unbond(_)
-            | Key::ChainspecRegistry
-            | Key::ChecksumRegistry
-            | Key::BidAddr(_)
-            | Key::Package(_)
-            | Key::ByteCode(..)
-            | Key::Message(_)
-            | Key::BlockMessageCount
-            | Key::TransactionInfo(_)
-            | Key::Transfer(_) => false,
-=======
->>>>>>> 67ad52e5
         }
     }
 
@@ -853,31 +787,6 @@
                 error!(?self.entity_key, "entity_key is unexpected key variant (expected Key::AddressableEntity)");
                 panic!("is_writeable: entity_key is unexpected key variant");
             }
-<<<<<<< HEAD
-            Key::Account(_)
-            | Key::Hash(_)
-            | Key::LegacyTransfer(_)
-            | Key::DeployInfo(_)
-            | Key::EraInfo(_)
-            | Key::Balance(_)
-            | Key::Bid(_)
-            | Key::Withdraw(_)
-            | Key::Dictionary(_)
-            | Key::SystemEntityRegistry
-            | Key::EraSummary
-            | Key::Unbond(_)
-            | Key::ChainspecRegistry
-            | Key::ChecksumRegistry
-            | Key::BidAddr(_)
-            | Key::Package(_)
-            | Key::AddressableEntity(..)
-            | Key::ByteCode(..)
-            | Key::Message(_)
-            | Key::BlockMessageCount
-            | Key::TransactionInfo(_)
-            | Key::Transfer(_) => false,
-=======
->>>>>>> 67ad52e5
         }
     }
 
