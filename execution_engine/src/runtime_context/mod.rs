--- conflicted
+++ resolved
@@ -1664,26 +1664,11 @@
             if let Err(e) = message_topics.add_topic(topic_name, topic_name_hash) {
                 return Ok(Err(e));
             }
-<<<<<<< HEAD
-        }
-=======
-            entity
-        };
-
-        let topic_key = Key::Message(MessageAddr::new_topic_addr(entity_addr, topic_name_hash));
+        }
+
+        let topic_key = Key::Message(MessageAddr::new_topic_addr(entity_addr.value(), topic_name_hash));
         let block_time = self.block_info.block_time();
-        let summary = StoredValue::MessageTopic(MessageTopicSummary::new(0, block_time));
->>>>>>> 6e9f8496
-
-        let topic_key = Key::Message(MessageAddr::new_topic_addr(
-            entity_addr.value(),
-            topic_name_hash,
-        ));
-        let summary = StoredValue::MessageTopic(MessageTopicSummary::new(
-            0,
-            self.get_blocktime(),
-            topic_name.to_string(),
-        ));
+        let summary = StoredValue::MessageTopic(MessageTopicSummary::new(0, block_time, topic_name.to_string()));
 
         self.metered_write_gs_unsafe(topic_key, summary)?;
 
