use std::{cell::RefCell, collections::BTreeSet, convert::TryFrom, rc::Rc};

use casper_storage::{
    global_state::{error::Error as GlobalStateError, state::StateReader},
    system::transfer::TransferArgs,
    tracking_copy::{TrackingCopy, TrackingCopyEntityExt, TrackingCopyExt},
    AddressGenerator,
};
use casper_types::{
    account::AccountHash,
    addressable_entity::NamedKeys,
    bytesrepr::FromBytes,
    system::{handle_payment, mint, HANDLE_PAYMENT, MINT},
    AddressableEntity, AddressableEntityHash, ApiError, BlockTime, CLTyped, ContextAccessRights,
<<<<<<< HEAD
    EntityAddr, EntryPointType, Gas, Key, Phase, ProtocolVersion, RuntimeArgs, StoredValue, Tagged,
    TransactionHash, URef, U512,
=======
    DeployHash, EntryPointType, Gas, Key, Phase, ProtocolVersion, RuntimeArgs, StoredValue, Tagged,
    URef, U512,
>>>>>>> 67ad52e5
};

use crate::{
    engine_state::{
        execution_kind::ExecutionKind, EngineConfig, Error as EngineStateError, ExecutionResult,
    },
    execution::ExecError,
    runtime::{Runtime, RuntimeStack},
    runtime_context::{CallingAddContractVersion, RuntimeContext},
};

const ARG_AMOUNT: &str = "amount";

fn try_get_amount(runtime_args: &RuntimeArgs) -> Result<U512, ExecError> {
    runtime_args
        .try_get_number(ARG_AMOUNT)
        .map_err(ExecError::from)
}

/// Executor object deals with execution of WASM modules.
pub struct Executor {
    config: EngineConfig,
}

impl Executor {
    /// Creates new executor object.
    pub fn new(config: EngineConfig) -> Self {
        Executor { config }
    }

    /// Executes a WASM module.
    ///
    /// This method checks if a given contract hash is a system contract, and then short circuits to
    /// a specific native implementation of it. Otherwise, a supplied WASM module is executed.
    #[allow(clippy::too_many_arguments)]
    pub(crate) fn exec<R>(
        &self,
        execution_kind: ExecutionKind,
        args: RuntimeArgs,
        entity_hash: AddressableEntityHash,
        entity: &AddressableEntity,
        named_keys: &mut NamedKeys,
        access_rights: ContextAccessRights,
        authorization_keys: BTreeSet<AccountHash>,
        account_hash: AccountHash,
        blocktime: BlockTime,
        txn_hash: TransactionHash,
        gas_limit: Gas,
        protocol_version: ProtocolVersion,
        tracking_copy: Rc<RefCell<TrackingCopy<R>>>,
        phase: Phase,
        stack: RuntimeStack,
    ) -> ExecutionResult
    where
        R: StateReader<Key, StoredValue, Error = GlobalStateError>,
    {
        let spending_limit: U512 = match try_get_amount(&args) {
            Ok(spending_limit) => spending_limit,
            Err(error) => {
                return ExecutionResult::precondition_failure(error.into());
            }
        };

        let address_generator = {
            let hash_slice = match &txn_hash {
                TransactionHash::Deploy(hash) => hash.as_ref(),
                TransactionHash::V1(hash) => hash.as_ref(),
            };
            let generator = AddressGenerator::new(hash_slice, phase);
            Rc::new(RefCell::new(generator))
        };

        let entity_key = Key::addressable_entity_key(entity.entity_kind().tag(), entity_hash);

        let calling_add_contract_version = match execution_kind {
            ExecutionKind::Installer(_)
            | ExecutionKind::Upgrader(_)
            | ExecutionKind::Stored { .. }
            | ExecutionKind::Deploy(_) => CallingAddContractVersion::Allowed,
            ExecutionKind::Standard(_) | ExecutionKind::Isolated(_) => {
                CallingAddContractVersion::Forbidden
            }
        };

        let context = self.create_runtime_context(
            named_keys,
            entity,
            entity_key,
            authorization_keys,
            access_rights,
            account_hash,
            address_generator,
            tracking_copy,
            blocktime,
            protocol_version,
            txn_hash,
            phase,
            args.clone(),
            gas_limit,
            spending_limit,
<<<<<<< HEAD
            EntryPointType::Session,
            calling_add_contract_version,
=======
            EntryPointType::Caller,
>>>>>>> 67ad52e5
        );

        let mut runtime = Runtime::new(context);

        let result = match execution_kind {
            ExecutionKind::Standard(module_bytes)
            | ExecutionKind::Installer(module_bytes)
            | ExecutionKind::Upgrader(module_bytes)
            | ExecutionKind::Isolated(module_bytes)
            | ExecutionKind::Deploy(module_bytes) => {
                runtime.execute_module_bytes(module_bytes, stack)
            }
            ExecutionKind::Stored {
                entity_hash,
                entry_point,
            } => {
                // These args are passed through here as they are required to construct the new
                // `Runtime` during the contract's execution (i.e. inside
                // `Runtime::execute_contract`).
                runtime.call_contract_with_stack(entity_hash, &entry_point, args, stack)
            }
        };

        match result {
            Ok(_) => ExecutionResult::Success {
                effects: runtime.context().effects(),
                transfers: runtime.context().transfers().to_owned(),
                gas: runtime.context().gas_counter(),
                messages: runtime.context().messages(),
            },
            Err(error) => ExecutionResult::Failure {
                error: error.into(),
                effects: runtime.context().effects(),
                transfers: runtime.context().transfers().to_owned(),
                gas: runtime.context().gas_counter(),
                messages: runtime.context().messages(),
            },
        }
    }

    /// Handles necessary address resolution and orchestration to securely call a system contract
    /// using the runtime.
    #[allow(clippy::too_many_arguments)]
    pub(crate) fn call_system_contract<R, T>(
        &self,
        direct_system_contract_call: DirectSystemContractCall,
        runtime_args: RuntimeArgs,
        entity: &AddressableEntity,
        authorization_keys: BTreeSet<AccountHash>,
        account_hash: AccountHash,
        blocktime: BlockTime,
        txn_hash: TransactionHash,
        gas_limit: Gas,
        protocol_version: ProtocolVersion,
        tracking_copy: Rc<RefCell<TrackingCopy<R>>>,
        phase: Phase,
        stack: RuntimeStack,
        remaining_spending_limit: U512,
    ) -> (Option<T>, ExecutionResult)
    where
        R: StateReader<Key, StoredValue, Error = GlobalStateError>,
        T: FromBytes + CLTyped,
    {
        let address_generator = {
            let hash_slice = match &txn_hash {
                TransactionHash::Deploy(hash) => hash.as_ref(),
                TransactionHash::V1(hash) => hash.as_ref(),
            };
            let generator = AddressGenerator::new(hash_slice, phase);
            Rc::new(RefCell::new(generator))
        };

        // Today lack of existence of the system entity registry and lack of entry
        // for the minimum defined system contracts (mint, auction, handle_payment)
        // should cause the EE to panic. Do not remove the panics.
        let system_entity_registry = tracking_copy
            .borrow_mut()
            .get_system_entity_registry()
            .unwrap_or_else(|error| panic!("Could not retrieve system contracts: {:?}", error));

        // Snapshot of effects before execution, so in case of error only nonce update
        // can be returned.
        let effects = tracking_copy.borrow().effects();
        let messages = tracking_copy.borrow().messages();

        let entry_point_name = direct_system_contract_call.entry_point_name();

        let entity_hash = match direct_system_contract_call {
            DirectSystemContractCall::Transfer => {
                let mint_hash = system_entity_registry
                    .get(MINT)
                    .expect("should have mint hash");
                *mint_hash
            }
            DirectSystemContractCall::FinalizePayment
            | DirectSystemContractCall::GetPaymentPurse => {
                let handle_payment_hash = system_entity_registry
                    .get(HANDLE_PAYMENT)
                    .expect("should have handle payment");
                *handle_payment_hash
            }
        };

        let contract = match tracking_copy
            .borrow_mut()
            .get_addressable_entity_by_hash(entity_hash)
        {
            Ok(contract) => contract,
            Err(error) => return (None, ExecutionResult::precondition_failure(error.into())),
        };

<<<<<<< HEAD
        let entity_addr = EntityAddr::new_of_kind(entity_kind, entity_hash.value());
=======
        let entity_addr = entity.entity_addr(entity_hash);
        let entity_key = entity_addr.into();
>>>>>>> 67ad52e5

        let mut named_keys = match tracking_copy.borrow_mut().get_named_keys(entity_addr) {
            Ok(named_key) => named_key,
            Err(error) => return (None, ExecutionResult::precondition_failure(error.into())),
        };

        let access_rights = contract.extract_access_rights(entity_hash, &named_keys);
<<<<<<< HEAD
        let entity_key = entity_addr.into();
        let calling_add_contract_version = CallingAddContractVersion::Forbidden;
=======
>>>>>>> 67ad52e5
        let runtime_context = self.create_runtime_context(
            &mut named_keys,
            entity,
            entity_key,
            authorization_keys,
            access_rights,
            account_hash,
            address_generator,
            tracking_copy,
            blocktime,
            protocol_version,
            txn_hash,
            phase,
            runtime_args.clone(),
            gas_limit,
            remaining_spending_limit,
<<<<<<< HEAD
            EntryPointType::AddressableEntity,
            calling_add_contract_version,
=======
            EntryPointType::Called,
>>>>>>> 67ad52e5
        );

        let mut runtime = Runtime::new(runtime_context);

        // DO NOT alter this logic to call a system contract directly (such as via mint_internal,
        // etc). Doing so would bypass necessary context based security checks in some use cases. It
        // is intentional to use the runtime machinery for this interaction with the system
        // contracts, to force all such security checks for usage via the executor into a single
        // execution path.
        let result =
            runtime.call_contract_with_stack(entity_hash, entry_point_name, runtime_args, stack);

        match result {
            Ok(value) => match value.into_t() {
                Ok(ret) => ExecutionResult::Success {
                    effects: runtime.context().effects(),
                    transfers: runtime.context().transfers().to_owned(),
                    gas: runtime.context().gas_counter(),
                    messages: runtime.context().messages(),
                }
                .take_with_ret(ret),
                Err(error) => ExecutionResult::Failure {
                    effects,
                    error: ExecError::CLValue(error).into(),
                    transfers: runtime.context().transfers().to_owned(),
                    gas: runtime.context().gas_counter(),
                    messages,
                }
                .take_without_ret(),
            },
            Err(error) => ExecutionResult::Failure {
                effects,
                error: error.into(),
                transfers: runtime.context().transfers().to_owned(),
                gas: runtime.context().gas_counter(),
                messages,
            }
            .take_without_ret(),
        }
    }

    /// Creates new runtime context.
    #[allow(clippy::too_many_arguments)]
    fn create_runtime_context<'a, R>(
        &self,
        named_keys: &'a mut NamedKeys,
        entity: &'a AddressableEntity,
        entity_key: Key,
        authorization_keys: BTreeSet<AccountHash>,
        access_rights: ContextAccessRights,
        account_hash: AccountHash,
        address_generator: Rc<RefCell<AddressGenerator>>,
        tracking_copy: Rc<RefCell<TrackingCopy<R>>>,
        blocktime: BlockTime,
        protocol_version: ProtocolVersion,
        txn_hash: TransactionHash,
        phase: Phase,
        runtime_args: RuntimeArgs,
        gas_limit: Gas,
        remaining_spending_limit: U512,
        entry_point_type: EntryPointType,
        calling_add_contract_version: CallingAddContractVersion,
    ) -> RuntimeContext<'a, R>
    where
        R: StateReader<Key, StoredValue, Error = GlobalStateError>,
    {
        let gas_counter = Gas::default();
        let transfers = Vec::default();

        RuntimeContext::new(
            named_keys,
            entity,
            entity_key,
            authorization_keys,
            access_rights,
            account_hash,
            address_generator,
            tracking_copy,
            self.config.clone(),
            blocktime,
            protocol_version,
            txn_hash,
            phase,
            runtime_args,
            gas_limit,
            gas_counter,
            transfers,
            remaining_spending_limit,
            entry_point_type,
            calling_add_contract_version,
        )
    }

    /// Executes standard payment code natively.
    #[allow(clippy::too_many_arguments)]
    pub(crate) fn exec_standard_payment<R>(
        &self,
        payment_args: RuntimeArgs,
        entity: &AddressableEntity,
        authorization_keys: BTreeSet<AccountHash>,
        account_hash: AccountHash,
        blocktime: BlockTime,
        txn_hash: TransactionHash,
        payment_gas_limit: Gas,
        protocol_version: ProtocolVersion,
        tracking_copy: Rc<RefCell<TrackingCopy<R>>>,
        max_stack_height: usize,
    ) -> Result<ExecutionResult, EngineStateError>
    where
        R: StateReader<Key, StoredValue, Error = GlobalStateError>,
        R::Error: Into<ExecError>,
    {
        let payment_amount: U512 = match try_get_amount(&payment_args) {
            Ok(payment_amount) => payment_amount,
            Err(error) => {
                return Ok(ExecutionResult::precondition_failure(error.into()));
            }
        };

        let get_payment_purse_stack = RuntimeStack::new_system_call_stack(max_stack_height);

        let (maybe_purse, get_payment_result) = self.get_payment_purse(
            entity,
            authorization_keys.clone(),
            account_hash,
            blocktime,
            txn_hash,
            payment_gas_limit,
            protocol_version,
            Rc::clone(&tracking_copy),
            get_payment_purse_stack,
        );

        if get_payment_result.as_error().is_some() {
            return Ok(get_payment_result);
        }

        let payment_purse = match maybe_purse {
            Some(payment_purse) => payment_purse,
            None => return Err(EngineStateError::reverter(ApiError::HandlePayment(12))),
        };

        let runtime_args = {
            let transfer_args = TransferArgs::new(
                None,
                entity.main_purse(),
                payment_purse,
                payment_amount,
                None,
            );

            match RuntimeArgs::try_from(transfer_args) {
                Ok(runtime_args) => runtime_args,
                Err(error) => {
                    return Ok(ExecutionResult::precondition_failure(
                        ExecError::CLValue(error).into(),
                    ))
                }
            }
        };

        let transfer_stack = RuntimeStack::new_system_call_stack(max_stack_height);

        let (transfer_result, payment_result) = self.invoke_mint_to_transfer(
            runtime_args,
            entity,
            authorization_keys,
            account_hash,
            blocktime,
            txn_hash,
            payment_gas_limit,
            protocol_version,
            Rc::clone(&tracking_copy),
            transfer_stack,
            payment_amount,
        );

        if payment_result.as_error().is_some() {
            return Ok(payment_result);
        }

        let transfer_result = match transfer_result {
            Some(Ok(())) => Ok(()),
            Some(Err(mint_error)) => match mint::Error::try_from(mint_error) {
                Ok(mint_error) => Err(EngineStateError::reverter(mint_error)),
                Err(_) => Err(EngineStateError::reverter(ApiError::Transfer)),
            },
            None => Err(EngineStateError::reverter(ApiError::Transfer)),
        };

        transfer_result?;

        Ok(payment_result)
    }

    #[allow(clippy::too_many_arguments)]
    pub(crate) fn get_payment_purse<R>(
        &self,
        entity: &AddressableEntity,
        authorization_keys: BTreeSet<AccountHash>,
        account_hash: AccountHash,
        blocktime: BlockTime,
        txn_hash: TransactionHash,
        payment_gas_limit: Gas,
        protocol_version: ProtocolVersion,
        tracking_copy: Rc<RefCell<TrackingCopy<R>>>,
        stack: RuntimeStack,
    ) -> (Option<URef>, ExecutionResult)
    where
        R: StateReader<Key, StoredValue, Error = GlobalStateError>,
        R::Error: Into<ExecError>,
    {
        self.call_system_contract(
            DirectSystemContractCall::GetPaymentPurse,
            RuntimeArgs::new(),
            entity,
            authorization_keys,
            account_hash,
            blocktime,
            txn_hash,
            payment_gas_limit,
            protocol_version,
            Rc::clone(&tracking_copy),
            Phase::Payment,
            stack,
            U512::zero(),
        )
    }

    #[allow(clippy::too_many_arguments)]
    pub(crate) fn invoke_mint_to_transfer<R>(
        &self,
        runtime_args: RuntimeArgs,
        entity: &AddressableEntity,
        authorization_keys: BTreeSet<AccountHash>,
        account_hash: AccountHash,
        blocktime: BlockTime,
        txn_hash: TransactionHash,
        gas_limit: Gas,
        protocol_version: ProtocolVersion,
        tracking_copy: Rc<RefCell<TrackingCopy<R>>>,
        stack: RuntimeStack,
        spending_limit: U512,
    ) -> (Option<Result<(), u8>>, ExecutionResult)
    where
        R: StateReader<Key, StoredValue, Error = GlobalStateError>,
        R::Error: Into<ExecError>,
    {
        self.call_system_contract(
            DirectSystemContractCall::Transfer,
            runtime_args,
            entity,
            authorization_keys,
            account_hash,
            blocktime,
            txn_hash,
            gas_limit,
            protocol_version,
            Rc::clone(&tracking_copy),
            Phase::Payment,
            stack,
            spending_limit,
        )
    }
}

/// Represents a variant of a system contract call.
pub(crate) enum DirectSystemContractCall {
    /// Calls handle payment's `finalize` entry point.
    FinalizePayment,
    /// Calls mint's `transfer` entry point.
    Transfer,
    /// Calls handle payment's `get_payment_purse` entry point.
    GetPaymentPurse,
}

impl DirectSystemContractCall {
    fn entry_point_name(&self) -> &str {
        match self {
            DirectSystemContractCall::FinalizePayment => handle_payment::METHOD_FINALIZE_PAYMENT,
            DirectSystemContractCall::Transfer => mint::METHOD_TRANSFER,
            DirectSystemContractCall::GetPaymentPurse => handle_payment::METHOD_GET_PAYMENT_PURSE,
        }
    }
}<|MERGE_RESOLUTION|>--- conflicted
+++ resolved
@@ -12,13 +12,8 @@
     bytesrepr::FromBytes,
     system::{handle_payment, mint, HANDLE_PAYMENT, MINT},
     AddressableEntity, AddressableEntityHash, ApiError, BlockTime, CLTyped, ContextAccessRights,
-<<<<<<< HEAD
-    EntityAddr, EntryPointType, Gas, Key, Phase, ProtocolVersion, RuntimeArgs, StoredValue, Tagged,
+    EntryPointType, Gas, Key, Phase, ProtocolVersion, RuntimeArgs, StoredValue, Tagged,
     TransactionHash, URef, U512,
-=======
-    DeployHash, EntryPointType, Gas, Key, Phase, ProtocolVersion, RuntimeArgs, StoredValue, Tagged,
-    URef, U512,
->>>>>>> 67ad52e5
 };
 
 use crate::{
@@ -91,7 +86,7 @@
             Rc::new(RefCell::new(generator))
         };
 
-        let entity_key = Key::addressable_entity_key(entity.entity_kind().tag(), entity_hash);
+        let entity_key = Key::addressable_entity_key(entity.kind().tag(), entity_hash);
 
         let calling_add_contract_version = match execution_kind {
             ExecutionKind::Installer(_)
@@ -119,12 +114,8 @@
             args.clone(),
             gas_limit,
             spending_limit,
-<<<<<<< HEAD
-            EntryPointType::Session,
+            EntryPointType::Caller,
             calling_add_contract_version,
-=======
-            EntryPointType::Caller,
->>>>>>> 67ad52e5
         );
 
         let mut runtime = Runtime::new(context);
@@ -236,12 +227,8 @@
             Err(error) => return (None, ExecutionResult::precondition_failure(error.into())),
         };
 
-<<<<<<< HEAD
-        let entity_addr = EntityAddr::new_of_kind(entity_kind, entity_hash.value());
-=======
         let entity_addr = entity.entity_addr(entity_hash);
         let entity_key = entity_addr.into();
->>>>>>> 67ad52e5
 
         let mut named_keys = match tracking_copy.borrow_mut().get_named_keys(entity_addr) {
             Ok(named_key) => named_key,
@@ -249,11 +236,7 @@
         };
 
         let access_rights = contract.extract_access_rights(entity_hash, &named_keys);
-<<<<<<< HEAD
-        let entity_key = entity_addr.into();
         let calling_add_contract_version = CallingAddContractVersion::Forbidden;
-=======
->>>>>>> 67ad52e5
         let runtime_context = self.create_runtime_context(
             &mut named_keys,
             entity,
@@ -270,12 +253,8 @@
             runtime_args.clone(),
             gas_limit,
             remaining_spending_limit,
-<<<<<<< HEAD
-            EntryPointType::AddressableEntity,
+            EntryPointType::Called,
             calling_add_contract_version,
-=======
-            EntryPointType::Called,
->>>>>>> 67ad52e5
         );
 
         let mut runtime = Runtime::new(runtime_context);
