--- conflicted
+++ resolved
@@ -253,15 +253,13 @@
                 Signature::new(&[ValueType::I32; 4][..], Some(ValueType::I32)),
                 FunctionIndex::EmitMessage.into(),
             ),
-<<<<<<< HEAD
-            "casper_generic_hash" => FuncInstance::alloc_host(
-                Signature::new(&[ValueType::I32; 5][..], Some(ValueType::I32)),
-                FunctionIndex::GenericHash.into(),
-=======
             "casper_get_block_info" => FuncInstance::alloc_host(
                 Signature::new(&[ValueType::I32; 2][..], None),
                 FunctionIndex::GetBlockInfoIndex.into(),
->>>>>>> 9109c7b3
+            ),
+            "casper_generic_hash" => FuncInstance::alloc_host(
+                Signature::new(&[ValueType::I32; 5][..], Some(ValueType::I32)),
+                FunctionIndex::GenericHash.into()
             ),
             _ => {
                 return Err(InterpreterError::Function(format!(
