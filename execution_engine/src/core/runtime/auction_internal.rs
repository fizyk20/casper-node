use std::collections::BTreeSet;

use casper_types::{
    account::AccountHash,
    bytesrepr::{FromBytes, ToBytes},
    crypto,
    system::{
        auction::{
            AccountProvider, Auction, Bid, EraInfo, Error, MintProvider, RuntimeProvider,
            StorageProvider, UnbondingPurse,
        },
        mint, MINT,
    },
    CLTyped, CLValue, EraId, Key, KeyTag, PublicKey, RuntimeArgs, StoredValue, URef,
    BLAKE2B_DIGEST_LENGTH, U512,
};

use super::Runtime;
use crate::{core::execution, storage::global_state::StateReader};

impl From<execution::Error> for Option<Error> {
    fn from(exec_error: execution::Error) -> Self {
        match exec_error {
            // This is used to propagate [`execution::Error::GasLimit`] to make sure [`Auction`]
            // contract running natively supports propagating gas limit errors without a panic.
            execution::Error::GasLimit => Some(Error::GasLimit),
            // There are possibly other exec errors happening but such translation would be lossy.
            _ => None,
        }
    }
}

impl<'a, R> StorageProvider for Runtime<'a, R>
where
    R: StateReader<Key, StoredValue>,
    R::Error: Into<execution::Error>,
{
    fn read<T: FromBytes + CLTyped>(&mut self, uref: URef) -> Result<Option<T>, Error> {
        match self.context.read_gs(&uref.into()) {
            Ok(Some(StoredValue::CLValue(cl_value))) => {
                Ok(Some(cl_value.into_t().map_err(|_| Error::CLValue)?))
            }
            Ok(Some(_)) => Err(Error::Storage),
            Ok(None) => Ok(None),
            Err(execution::Error::BytesRepr(_)) => Err(Error::Serialization),
            // NOTE: This extra condition is needed to correctly propagate GasLimit to the user. See
            // also [`Runtime::reverter`] and [`to_auction_error`]
            Err(execution::Error::GasLimit) => Err(Error::GasLimit),
            Err(_) => Err(Error::Storage),
        }
    }

    fn write<T: ToBytes + CLTyped>(&mut self, uref: URef, value: T) -> Result<(), Error> {
        let cl_value = CLValue::from_t(value).map_err(|_| Error::CLValue)?;
        self.context
            .metered_write_gs(uref.into(), StoredValue::CLValue(cl_value))
            .map_err(|exec_error| <Option<Error>>::from(exec_error).unwrap_or(Error::Storage))
    }

    fn read_bid(&mut self, account_hash: &AccountHash) -> Result<Option<Bid>, Error> {
        match self.context.read_gs(&Key::Bid(*account_hash)) {
            Ok(Some(StoredValue::Bid(bid))) => Ok(Some(*bid)),
            Ok(Some(_)) => Err(Error::Storage),
            Ok(None) => Ok(None),
            Err(execution::Error::BytesRepr(_)) => Err(Error::Serialization),
            // NOTE: This extra condition is needed to correctly propagate GasLimit to the user. See
            // also [`Runtime::reverter`] and [`to_auction_error`]
            Err(execution::Error::GasLimit) => Err(Error::GasLimit),
            Err(_) => Err(Error::Storage),
        }
    }

    fn write_bid(&mut self, account_hash: AccountHash, bid: Bid) -> Result<(), Error> {
        self.context
            .metered_write_gs_unsafe(Key::Bid(account_hash), StoredValue::Bid(Box::new(bid)))
            .map_err(|exec_error| <Option<Error>>::from(exec_error).unwrap_or(Error::Storage))
    }

    fn read_withdraw(&mut self, account_hash: &AccountHash) -> Result<Vec<UnbondingPurse>, Error> {
        match self.context.read_gs(&Key::Withdraw(*account_hash)) {
            Ok(Some(StoredValue::Withdraw(unbonding_purses))) => Ok(unbonding_purses),
            Ok(Some(_)) => Err(Error::Storage),
            Ok(None) => Ok(Vec::new()),
            Err(execution::Error::BytesRepr(_)) => Err(Error::Serialization),
            // NOTE: This extra condition is needed to correctly propagate GasLimit to the user. See
            // also [`Runtime::reverter`] and [`to_auction_error`]
            Err(execution::Error::GasLimit) => Err(Error::GasLimit),
            Err(_) => Err(Error::Storage),
        }
    }

    fn write_withdraw(
        &mut self,
        account_hash: AccountHash,
        unbonding_purses: Vec<UnbondingPurse>,
    ) -> Result<(), Error> {
        self.context
            .metered_write_gs_unsafe(
                Key::Withdraw(account_hash),
                StoredValue::Withdraw(unbonding_purses),
            )
            .map_err(|exec_error| <Option<Error>>::from(exec_error).unwrap_or(Error::Storage))
    }

    fn record_era_info(&mut self, era_id: EraId, era_info: EraInfo) -> Result<(), Error> {
        Runtime::record_era_info(self, era_id, era_info)
            .map_err(|exec_error| <Option<Error>>::from(exec_error).unwrap_or(Error::RecordEraInfo))
    }
}

impl<'a, R> RuntimeProvider for Runtime<'a, R>
where
    R: StateReader<Key, StoredValue>,
    R::Error: Into<execution::Error>,
{
    fn get_caller(&self) -> AccountHash {
        self.context.get_caller()
    }

    fn is_allowed_session_caller(&self, account_hash: &AccountHash) -> bool {
        Runtime::is_allowed_session_caller(self, account_hash)
    }

    fn named_keys_get(&self, name: &str) -> Option<Key> {
        self.context.named_keys_get(name).cloned()
    }

    fn get_keys(&mut self, key_tag: &KeyTag) -> Result<BTreeSet<Key>, Error> {
        self.context.get_keys(key_tag).map_err(|_| Error::Storage)
    }

    fn blake2b<T: AsRef<[u8]>>(&self, data: T) -> [u8; BLAKE2B_DIGEST_LENGTH] {
        crypto::blake2b(data)
    }
}

impl<'a, R> MintProvider for Runtime<'a, R>
where
    R: StateReader<Key, StoredValue>,
    R::Error: Into<execution::Error>,
{
    fn unbond(&mut self, unbonding_purse: &UnbondingPurse) -> Result<(), Error> {
        let account_hash =
            AccountHash::from_public_key(unbonding_purse.unbonder_public_key(), crypto::blake2b);
        let maybe_value = self
            .context
            .read_gs_direct(&Key::Account(account_hash))
            .map_err(|exec_error| <Option<Error>>::from(exec_error).unwrap_or(Error::Storage))?;
        match maybe_value {
            Some(StoredValue::Account(account)) => {
                self.mint_transfer_direct(
                    Some(account_hash),
                    *unbonding_purse.bonding_purse(),
                    account.main_purse(),
                    *unbonding_purse.amount(),
                    None,
                )
                .map_err(|_| Error::Transfer)?
                .map_err(|_| Error::Transfer)?;

                Ok(())
            }
            Some(_cl_value) => Err(Error::CLValue),
            None => Err(Error::InvalidPublicKey),
        }
    }

    /// Allows optimized auction and mint interaction.
    /// Intended to be used only by system contracts to manage staked purses.
    /// NOTE: Never expose this through FFI.
    fn mint_transfer_direct(
        &mut self,
        to: Option<AccountHash>,
        source: URef,
        target: URef,
        amount: U512,
        id: Option<u64>,
    ) -> Result<Result<(), mint::Error>, Error> {
        // if caller is system proceed
        // else if caller has access to uref proceed
        if self.context.get_caller() != PublicKey::System.to_account_hash()
            && self.context.validate_uref(&source).is_err()
        {
            return Err(Error::InvalidCaller);
        }

        let args_values = RuntimeArgs::try_new(|args| {
            args.insert(mint::ARG_TO, to)?;
            args.insert(mint::ARG_SOURCE, source)?;
            args.insert(mint::ARG_TARGET, target)?;
            args.insert(mint::ARG_AMOUNT, amount)?;
            args.insert(mint::ARG_ID, id)?;
            Ok(())
        })
        .map_err(|_| Error::CLValue)?;

        let gas_counter = self.gas_counter();
        let mut stack = self.stack().clone();
        stack
            .push(
                self.get_system_contract_stack_frame(MINT)
                    .map_err(|_| Error::Storage)?,
            )
            .map_err(|_| Error::RuntimeStackOverflow)?;
        let cl_value = self
            .call_host_mint(
                self.context.protocol_version(),
                mint::METHOD_TRANSFER,
                &args_values,
                &[],
                stack,
            )
            .map_err(|exec_error| <Option<Error>>::from(exec_error).unwrap_or(Error::Transfer))?;
        self.set_gas_counter(gas_counter);
        cl_value.into_t().map_err(|_| Error::CLValue)
    }

    fn mint_into_existing_purse(
        &mut self,
        amount: U512,
        existing_purse: URef,
    ) -> Result<(), Error> {
        if self.context.get_caller() != PublicKey::System.to_account_hash()
            && self.context.validate_uref(&existing_purse).is_err()
        {
            return Err(Error::InvalidCaller);
        }

        let args_values = RuntimeArgs::try_new(|args| {
            args.insert(mint::ARG_AMOUNT, amount)?;
            args.insert(mint::ARG_PURSE, existing_purse)?;
            Ok(())
        })
        .map_err(|_| Error::CLValue)?;

        let gas_counter = self.gas_counter();
<<<<<<< HEAD
        let mut call_stack = self.call_stack().clone();
        let call_stack_element = self
            .get_system_contract_stack_frame(MINT)
            .map_err(|_| Error::Storage)?;
        call_stack.push(call_stack_element);
=======
        let mut stack = self.stack().clone();
        stack
            .push(
                self.get_system_contract_stack_frame(MINT)
                    .map_err(|_| Error::Storage)?,
            )
            .map_err(|_| Error::RuntimeStackOverflow)?;
        let mint_contract_hash = self.get_mint_contract().map_err(|exec_error| {
            <Option<Error>>::from(exec_error).unwrap_or(Error::MissingValue)
        })?;

        let mint_contract_key: Key = mint_contract_hash.into();

        let mint = match self
            .context
            .read_gs(&mint_contract_key)
            .map_err(|exec_error| {
                <Option<Error>>::from(exec_error).unwrap_or(Error::MissingValue)
            })? {
            Some(StoredValue::Contract(contract)) => contract,
            Some(_) => {
                return Err(Error::MissingValue);
            }
            None => return Err(Error::MissingKey),
        };

        let mut mint_named_keys = mint.named_keys().clone();
>>>>>>> 95b88587

        let cl_value = self
            .call_host_mint(
                self.context.protocol_version(),
                mint::METHOD_MINT_INTO_EXISTING_PURSE,
                &args_values,
                &[],
                stack,
            )
            .map_err(|error| <Option<Error>>::from(error).unwrap_or(Error::MintError))?;
        self.set_gas_counter(gas_counter);
        cl_value
            .into_t::<Result<(), mint::Error>>()
            .map_err(|_| Error::CLValue)?
            .map_err(|_| Error::MintError)
    }

    fn create_purse(&mut self) -> Result<URef, Error> {
        Runtime::create_purse(self).map_err(|exec_error| {
            <Option<Error>>::from(exec_error).unwrap_or(Error::CreatePurseFailed)
        })
    }

    fn get_balance(&mut self, purse: URef) -> Result<Option<U512>, Error> {
        Runtime::get_balance(self, purse)
            .map_err(|exec_error| <Option<Error>>::from(exec_error).unwrap_or(Error::GetBalance))
    }

    fn read_base_round_reward(&mut self) -> Result<U512, Error> {
        let mint_contract = self.get_mint_contract().map_err(|exec_error| {
            <Option<Error>>::from(exec_error).unwrap_or(Error::MissingValue)
        })?;
        self.mint_read_base_round_reward(mint_contract)
            .map_err(|exec_error| <Option<Error>>::from(exec_error).unwrap_or(Error::MissingValue))
    }

    fn mint(&mut self, amount: U512) -> Result<URef, Error> {
        let mint_contract = self
            .get_mint_contract()
            .map_err(|exec_error| <Option<Error>>::from(exec_error).unwrap_or(Error::MintReward))?;
        self.mint_mint(mint_contract, amount)
            .map_err(|exec_error| <Option<Error>>::from(exec_error).unwrap_or(Error::MintReward))
    }

    fn reduce_total_supply(&mut self, amount: U512) -> Result<(), Error> {
        let mint_contract = self
            .get_mint_contract()
            .map_err(|exec_error| <Option<Error>>::from(exec_error).unwrap_or(Error::MintReward))?;
        self.mint_reduce_total_supply(mint_contract, amount)
            .map_err(|exec_error| <Option<Error>>::from(exec_error).unwrap_or(Error::MintReward))
    }
}

impl<'a, R> AccountProvider for Runtime<'a, R>
where
    R: StateReader<Key, StoredValue>,
    R::Error: Into<execution::Error>,
{
    fn get_main_purse(&self) -> Result<URef, Error> {
        // NOTE: This violates security as system contract is a contract entrypoint and normal
        // "get_main_purse" won't work for security reasons. But since we're not running it as a
        // WASM contract, and purses are going to be removed anytime soon, we're making this
        // exception here.
        Ok(Runtime::context(self).account().main_purse())
    }
}

impl<'a, R> Auction for Runtime<'a, R>
where
    R: StateReader<Key, StoredValue>,
    R::Error: Into<execution::Error>,
{
}<|MERGE_RESOLUTION|>--- conflicted
+++ resolved
@@ -234,13 +234,6 @@
         .map_err(|_| Error::CLValue)?;
 
         let gas_counter = self.gas_counter();
-<<<<<<< HEAD
-        let mut call_stack = self.call_stack().clone();
-        let call_stack_element = self
-            .get_system_contract_stack_frame(MINT)
-            .map_err(|_| Error::Storage)?;
-        call_stack.push(call_stack_element);
-=======
         let mut stack = self.stack().clone();
         stack
             .push(
@@ -268,7 +261,6 @@
         };
 
         let mut mint_named_keys = mint.named_keys().clone();
->>>>>>> 95b88587
 
         let cl_value = self
             .call_host_mint(
