use std::{
    cell::RefCell,
    collections::BTreeSet,
    iter::{self, FromIterator},
    rc::Rc,
};

use once_cell::sync::Lazy;
use rand::RngCore;

use casper_types::{
    account::{
        Account, AccountHash, ActionType, AddKeyFailure, AssociatedKeys, RemoveKeyFailure,
        SetThresholdFailure, Weight, ACCOUNT_HASH_LENGTH,
    },
    bytesrepr::ToBytes,
    contracts::NamedKeys,
    system::{AUCTION, HANDLE_PAYMENT, MINT, STANDARD_PAYMENT},
    AccessRights, BlockTime, CLValue, ContextAccessRights, Contract, ContractHash, DeployHash,
    EntryPointType, EntryPoints, Gas, Key, Phase, ProtocolVersion, PublicKey, RuntimeArgs,
    SecretKey, StoredValue, URef, KEY_HASH_LENGTH, U256, U512,
};
use tempfile::TempDir;

use super::{Error, RuntimeContext};
use crate::{
    core::{
        engine_state::{EngineConfig, SystemContractRegistry},
        execution::AddressGenerator,
        tracking_copy::TrackingCopy,
    },
    shared::{newtypes::CorrelationId, transform::Transform},
    storage::global_state::{self, lmdb::LmdbGlobalStateView, StateProvider},
};

const DEPLOY_HASH: [u8; 32] = [1u8; 32];
const PHASE: Phase = Phase::Session;
const GAS_LIMIT: u64 = 500_000_000_000_000u64;

static TEST_ENGINE_CONFIG: Lazy<EngineConfig> = Lazy::new(EngineConfig::default);

fn new_tracking_copy(
    init_key: Key,
    init_account: Account,
) -> (TrackingCopy<LmdbGlobalStateView>, TempDir) {
    let (global_state, state_root_hash, tempdir) =
        global_state::lmdb::make_temporary_global_state([(init_key, init_account.into())]);

    let reader = global_state
        .checkout(state_root_hash)
        .expect("Checkout should not throw errors.")
        .expect("Root hash should exist.");

    (TrackingCopy::new(reader), tempdir)
}

fn new_account_with_purse(
    account_hash: AccountHash,
    purse: [u8; 32],
    named_keys: NamedKeys,
) -> (Key, Account) {
    let associated_keys = AssociatedKeys::new(account_hash, Weight::new(1));
    let account = Account::new(
        account_hash,
        named_keys,
        URef::new(purse, AccessRights::READ_ADD_WRITE),
        associated_keys,
        Default::default(),
    );
    let key = Key::Account(account_hash);

    (key, account)
}

fn new_account(account_hash: AccountHash, named_keys: NamedKeys) -> (Key, Account) {
    new_account_with_purse(account_hash, [0; 32], named_keys)
}

// create random account key.
fn random_account_key<G: RngCore>(entropy_source: &mut G) -> Key {
    let mut key = [0u8; 32];
    entropy_source.fill_bytes(&mut key);
    Key::Account(AccountHash::new(key))
}

// create random contract key.
fn random_contract_key<G: RngCore>(entropy_source: &mut G) -> Key {
    let mut key = [0u8; 32];
    entropy_source.fill_bytes(&mut key);
    Key::Hash(key)
}

// Create URef Key.
fn create_uref_as_key(address_generator: &mut AddressGenerator, rights: AccessRights) -> Key {
    let address = address_generator.create_address();
    Key::URef(URef::new(address, rights))
}

fn random_hash<G: RngCore>(entropy_source: &mut G) -> Key {
    let mut key = [0u8; KEY_HASH_LENGTH];
    entropy_source.fill_bytes(&mut key);
    Key::Hash(key)
}

fn new_runtime_context<'a>(
    account: &'a Account,
    base_key: Key,
    named_keys: &'a mut NamedKeys,
    access_rights: ContextAccessRights,
    address_generator: AddressGenerator,
) -> (RuntimeContext<'a, LmdbGlobalStateView>, TempDir) {
    let (tracking_copy, tempdir) = new_tracking_copy(base_key, account.clone());

    let runtime_context = RuntimeContext::new(
        Rc::new(RefCell::new(tracking_copy)),
        EntryPointType::Session,
        named_keys,
        access_rights,
        RuntimeArgs::new(),
        BTreeSet::from_iter(vec![account.account_hash()]),
        account,
        base_key,
        BlockTime::new(0),
        DeployHash::new([1u8; 32]),
        Gas::new(U512::from(GAS_LIMIT)),
        Gas::default(),
        Rc::new(RefCell::new(address_generator)),
        ProtocolVersion::V1_0_0,
        CorrelationId::new(),
        Phase::Session,
        *TEST_ENGINE_CONFIG,
        Vec::default(),
        U512::MAX,
    );

    (runtime_context, tempdir)
}

#[allow(clippy::assertions_on_constants)]
fn assert_forged_reference<T>(result: Result<T, Error>) {
    match result {
        Err(Error::ForgedReference(_)) => assert!(true),
        _ => panic!("Error. Test should have failed with ForgedReference error but didn't."),
    }
}

#[allow(clippy::assertions_on_constants)]
fn assert_invalid_access<T: std::fmt::Debug>(result: Result<T, Error>, expecting: AccessRights) {
    match result {
        Err(Error::InvalidAccess { required }) if required == expecting => assert!(true),
        other => panic!(
            "Error. Test should have failed with InvalidAccess error but didn't: {:?}.",
            other
        ),
    }
}

fn build_runtime_context_and_execute<T, F>(
    mut named_keys: NamedKeys,
    functor: F,
) -> Result<T, Error>
where
    F: FnOnce(RuntimeContext<LmdbGlobalStateView>) -> Result<T, Error>,
{
    let secret_key = SecretKey::ed25519_from_bytes([222; SecretKey::ED25519_LENGTH])
        .expect("should create secret key");
    let public_key = PublicKey::from(&secret_key);
    let deploy_hash = [1u8; 32];
    let (base_key, account) = new_account(public_key.to_account_hash(), named_keys.clone());

    let address_generator = AddressGenerator::new(&deploy_hash, Phase::Session);
    let access_rights = account.extract_access_rights();
    let (runtime_context, _tempdir) = new_runtime_context(
        &account,
        base_key,
        &mut named_keys,
        access_rights,
        address_generator,
    );
    functor(runtime_context)
}

#[test]
fn use_uref_valid() {
    // Test fixture
    let mut rng = AddressGenerator::new(&DEPLOY_HASH, PHASE);
    let uref_as_key = create_uref_as_key(&mut rng, AccessRights::READ_WRITE);
    let mut named_keys = NamedKeys::new();
    named_keys.insert(String::new(), uref_as_key);
    // Use uref as the key to perform an action on the global state.
    // This should succeed because the uref is valid.
    let value = StoredValue::CLValue(CLValue::from_t(43_i32).unwrap());
    let query_result = build_runtime_context_and_execute(named_keys, |mut rc| {
        rc.metered_write_gs(uref_as_key, value)
    });
    query_result.expect("writing using valid uref should succeed");
}

#[test]
fn use_uref_forged() {
    // Test fixture
    let mut rng = AddressGenerator::new(&DEPLOY_HASH, PHASE);
    let uref = create_uref_as_key(&mut rng, AccessRights::READ_WRITE);
    let named_keys = NamedKeys::new();
    // named_keys.insert(String::new(), Key::from(uref));
    let value = StoredValue::CLValue(CLValue::from_t(43_i32).unwrap());
    let query_result =
        build_runtime_context_and_execute(named_keys, |mut rc| rc.metered_write_gs(uref, value));

    assert_forged_reference(query_result);
}

#[test]
fn account_key_not_writeable() {
    let mut rng = rand::thread_rng();
    let acc_key = random_account_key(&mut rng);
    let query_result = build_runtime_context_and_execute(NamedKeys::new(), |mut rc| {
        rc.metered_write_gs(
            acc_key,
            StoredValue::CLValue(CLValue::from_t(1_i32).unwrap()),
        )
    });
    assert_invalid_access(query_result, AccessRights::WRITE);
}

#[test]
fn account_key_readable_valid() {
    // Account key is readable if it is a "base" key - current context of the
    // execution.
    let query_result = build_runtime_context_and_execute(NamedKeys::new(), |mut rc| {
        let base_key = rc.base_key();

        let result = rc
            .read_gs(&base_key)
            .expect("Account key is readable.")
            .expect("Account is found in GS.");

        assert_eq!(result, StoredValue::Account(rc.account().clone()));
        Ok(())
    });

    assert!(query_result.is_ok());
}

#[test]
fn account_key_readable_invalid() {
    // Account key is NOT readable if it is different than the "base" key.
    let mut rng = rand::thread_rng();
    let other_acc_key = random_account_key(&mut rng);

    let query_result =
        build_runtime_context_and_execute(NamedKeys::new(), |mut rc| rc.read_gs(&other_acc_key));

    assert_invalid_access(query_result, AccessRights::READ);
}

#[test]
fn account_key_addable_valid() {
    // Account key is addable if it is a "base" key - current context of the
    // execution.
    let mut rng = AddressGenerator::new(&DEPLOY_HASH, PHASE);
    let uref_as_key = create_uref_as_key(&mut rng, AccessRights::READ);
    let mut named_keys = NamedKeys::new();
    named_keys.insert(String::new(), uref_as_key);
    let query_result = build_runtime_context_and_execute(named_keys, |mut rc| {
        let base_key = rc.base_key();
        let uref_name = "NewURef".to_owned();
        let named_key =
            StoredValue::CLValue(CLValue::from_t((uref_name.clone(), uref_as_key)).unwrap());

        rc.metered_add_gs(base_key, named_key)
            .expect("Adding should work.");

        let named_key_transform =
            Transform::AddKeys(iter::once((uref_name, uref_as_key)).collect());

        assert_eq!(
            *rc.effect().transforms.get(&base_key).unwrap(),
            named_key_transform
        );

        Ok(())
    });

    assert!(query_result.is_ok());
}

#[test]
fn account_key_addable_invalid() {
    // Account key is NOT addable if it is a "base" key - current context of the
    // execution.
    let mut rng = rand::thread_rng();
    let other_acc_key = random_account_key(&mut rng);

    let query_result = build_runtime_context_and_execute(NamedKeys::new(), |mut rc| {
        rc.metered_add_gs(
            other_acc_key,
            StoredValue::CLValue(CLValue::from_t(1_i32).unwrap()),
        )
    });

    assert_invalid_access(query_result, AccessRights::ADD);
}

#[test]
fn contract_key_readable_valid() {
    // Account key is readable if it is a "base" key - current context of the
    // execution.
    let mut rng = rand::thread_rng();
    let contract_key = random_contract_key(&mut rng);
    let query_result =
        build_runtime_context_and_execute(NamedKeys::new(), |mut rc| rc.read_gs(&contract_key));

    assert!(query_result.is_ok());
}

#[test]
fn contract_key_not_writeable() {
    // Account key is readable if it is a "base" key - current context of the
    // execution.
    let mut rng = rand::thread_rng();
    let contract_key = random_contract_key(&mut rng);
    let query_result = build_runtime_context_and_execute(NamedKeys::new(), |mut rc| {
        rc.metered_write_gs(
            contract_key,
            StoredValue::CLValue(CLValue::from_t(1_i32).unwrap()),
        )
    });

    assert_invalid_access(query_result, AccessRights::WRITE);
}

#[test]
fn contract_key_addable_valid() {
    // Contract key is addable if it is a "base" key - current context of the execution.
    let account_hash = AccountHash::new([0u8; 32]);
    let (account_key, account) = new_account(account_hash, NamedKeys::new());
    let authorization_keys = BTreeSet::from_iter(vec![account_hash]);
    let mut address_generator = AddressGenerator::new(&DEPLOY_HASH, PHASE);

    let mut rng = rand::thread_rng();
    let contract_key = random_contract_key(&mut rng);
    let contract = StoredValue::Contract(Contract::default());
    let mut access_rights = contract
        .as_contract()
        .unwrap()
        .extract_access_rights(ContractHash::default());

<<<<<<< HEAD
    let (tracking_copy, _tempdir) = new_tracking_copy(account_key, account.clone());
    let tracking_copy = Rc::new(RefCell::new(tracking_copy));
    let _ = tracking_copy.borrow_mut().write(contract_key, contract);
=======
    let tracking_copy = Rc::new(RefCell::new(new_tracking_copy(
        account_key,
        account.clone(),
    )));
    tracking_copy.borrow_mut().write(contract_key, contract);
>>>>>>> e77b8c3c

    let default_system_registry = {
        let mut registry = SystemContractRegistry::new();
        registry.insert(MINT.to_string(), ContractHash::default());
        registry.insert(HANDLE_PAYMENT.to_string(), ContractHash::default());
        registry.insert(STANDARD_PAYMENT.to_string(), ContractHash::default());
        registry.insert(AUCTION.to_string(), ContractHash::default());
        StoredValue::CLValue(CLValue::from_t(registry).unwrap())
    };

    tracking_copy
        .borrow_mut()
        .write(Key::SystemContractRegistry, default_system_registry);

    let uref_as_key = create_uref_as_key(&mut address_generator, AccessRights::WRITE);
    let uref_name = "NewURef".to_owned();
    let named_uref_tuple =
        StoredValue::CLValue(CLValue::from_t((uref_name.clone(), uref_as_key)).unwrap());
    let mut named_keys = NamedKeys::new();
    named_keys.insert(uref_name.clone(), uref_as_key);

    access_rights.extend(&[uref_as_key.into_uref().expect("should be a URef")]);

    let mut runtime_context = RuntimeContext::new(
        Rc::clone(&tracking_copy),
        EntryPointType::Session,
        &mut named_keys,
        access_rights,
        RuntimeArgs::new(),
        authorization_keys,
        &account,
        contract_key,
        BlockTime::new(0),
        DeployHash::new(DEPLOY_HASH),
        Gas::new(U512::from(GAS_LIMIT)),
        Gas::default(),
        Rc::new(RefCell::new(address_generator)),
        ProtocolVersion::V1_0_0,
        CorrelationId::new(),
        PHASE,
        EngineConfig::default(),
        Vec::default(),
        U512::zero(),
    );

    runtime_context
        .metered_add_gs(contract_key, named_uref_tuple)
        .expect("Adding should work.");

    let updated_contract = StoredValue::Contract(Contract::new(
        [0u8; 32].into(),
        [0u8; 32].into(),
        iter::once((uref_name, uref_as_key)).collect(),
        EntryPoints::default(),
        ProtocolVersion::V1_0_0,
    ));

    assert_eq!(
        *tracking_copy
            .borrow()
            .effect()
            .transforms
            .get(&contract_key)
            .unwrap(),
        Transform::Write(updated_contract)
    );
}

#[test]
fn contract_key_addable_invalid() {
    let account_hash = AccountHash::new([0u8; 32]);
    let (account_key, account) = new_account(account_hash, NamedKeys::new());
    let authorization_keys = BTreeSet::from_iter(vec![account_hash]);
    let mut address_generator = AddressGenerator::new(&DEPLOY_HASH, PHASE);
    let mut rng = rand::thread_rng();
    let contract_key = random_contract_key(&mut rng);

    let other_contract_key = random_contract_key(&mut rng);
    let contract = StoredValue::Contract(Contract::default());
    let mut access_rights = contract
        .as_contract()
        .unwrap()
        .extract_access_rights(ContractHash::default());
    let (tracking_copy, _tempdir) = new_tracking_copy(account_key, account.clone());
    let tracking_copy = Rc::new(RefCell::new(tracking_copy));

    tracking_copy.borrow_mut().write(contract_key, contract);

    let uref_as_key = create_uref_as_key(&mut address_generator, AccessRights::WRITE);
    let uref_name = "NewURef".to_owned();
    let named_uref_tuple = StoredValue::CLValue(CLValue::from_t((uref_name, uref_as_key)).unwrap());

    let mut named_keys = NamedKeys::new();
    named_keys.insert(String::new(), uref_as_key);

    access_rights.extend(&[uref_as_key.into_uref().expect("should be a URef")]);

    let mut runtime_context = RuntimeContext::new(
        Rc::clone(&tracking_copy),
        EntryPointType::Session,
        &mut named_keys,
        access_rights,
        RuntimeArgs::new(),
        authorization_keys,
        &account,
        other_contract_key,
        BlockTime::new(0),
        DeployHash::new(DEPLOY_HASH),
        Gas::default(),
        Gas::default(),
        Rc::new(RefCell::new(address_generator)),
        ProtocolVersion::V1_0_0,
        CorrelationId::new(),
        PHASE,
        EngineConfig::default(),
        Vec::default(),
        U512::zero(),
    );

    let result = runtime_context.metered_add_gs(contract_key, named_uref_tuple);

    assert_invalid_access(result, AccessRights::ADD);
}

#[test]
fn uref_key_readable_valid() {
    let mut rng = AddressGenerator::new(&DEPLOY_HASH, PHASE);
    let uref_key = create_uref_as_key(&mut rng, AccessRights::READ);

    let mut named_keys = NamedKeys::new();
    named_keys.insert(String::new(), uref_key);

    let query_result =
        build_runtime_context_and_execute(named_keys, |mut rc| rc.read_gs(&uref_key));
    assert!(query_result.is_ok());
}

#[test]
fn uref_key_readable_invalid() {
    let mut rng = AddressGenerator::new(&DEPLOY_HASH, PHASE);
    let uref_key = create_uref_as_key(&mut rng, AccessRights::WRITE);

    let mut named_keys = NamedKeys::new();
    named_keys.insert(String::new(), uref_key);

    let query_result =
        build_runtime_context_and_execute(named_keys, |mut rc| rc.read_gs(&uref_key));
    assert_invalid_access(query_result, AccessRights::READ);
}

#[test]
fn uref_key_writeable_valid() {
    let mut rng = AddressGenerator::new(&DEPLOY_HASH, PHASE);
    let uref_key = create_uref_as_key(&mut rng, AccessRights::WRITE);

    let mut named_keys = NamedKeys::new();
    named_keys.insert(String::new(), uref_key);

    let query_result = build_runtime_context_and_execute(named_keys, |mut rc| {
        rc.metered_write_gs(
            uref_key,
            StoredValue::CLValue(CLValue::from_t(1_i32).unwrap()),
        )
    });
    assert!(query_result.is_ok());
}

#[test]
fn uref_key_writeable_invalid() {
    let mut rng = AddressGenerator::new(&DEPLOY_HASH, PHASE);
    let uref_key = create_uref_as_key(&mut rng, AccessRights::READ);

    let mut named_keys = NamedKeys::new();
    named_keys.insert(String::new(), uref_key);

    let query_result = build_runtime_context_and_execute(named_keys, |mut rc| {
        rc.metered_write_gs(
            uref_key,
            StoredValue::CLValue(CLValue::from_t(1_i32).unwrap()),
        )
    });
    assert_invalid_access(query_result, AccessRights::WRITE);
}

#[test]
fn uref_key_addable_valid() {
    let mut rng = AddressGenerator::new(&DEPLOY_HASH, PHASE);
    let uref_key = create_uref_as_key(&mut rng, AccessRights::ADD_WRITE);

    let mut named_keys = NamedKeys::new();
    named_keys.insert(String::new(), uref_key);

    let query_result = build_runtime_context_and_execute(named_keys, |mut rc| {
        rc.metered_write_gs(uref_key, CLValue::from_t(10_i32).unwrap())
            .expect("Writing to the GlobalState should work.");
        rc.metered_add_gs(uref_key, CLValue::from_t(1_i32).unwrap())
    });
    assert!(query_result.is_ok());
}

#[test]
fn uref_key_addable_invalid() {
    let mut rng = AddressGenerator::new(&DEPLOY_HASH, PHASE);
    let uref_key = create_uref_as_key(&mut rng, AccessRights::WRITE);

    let mut named_keys = NamedKeys::new();
    named_keys.insert(String::new(), uref_key);

    let query_result = build_runtime_context_and_execute(named_keys, |mut rc| {
        rc.metered_add_gs(
            uref_key,
            StoredValue::CLValue(CLValue::from_t(1_i32).unwrap()),
        )
    });
    assert_invalid_access(query_result, AccessRights::ADD);
}

#[test]
fn hash_key_readable() {
    // values under hash's are universally readable
    let query = |runtime_context: RuntimeContext<LmdbGlobalStateView>| {
        let mut rng = rand::thread_rng();
        let key = random_hash(&mut rng);
        runtime_context.validate_readable(&key)
    };
    let query_result = build_runtime_context_and_execute(NamedKeys::new(), query);
    assert!(query_result.is_ok())
}

#[test]
fn hash_key_writeable() {
    // values under hash's are immutable
    let query = |runtime_context: RuntimeContext<LmdbGlobalStateView>| {
        let mut rng = rand::thread_rng();
        let key = random_hash(&mut rng);
        runtime_context.validate_writeable(&key)
    };
    let query_result = build_runtime_context_and_execute(NamedKeys::new(), query);
    assert!(query_result.is_err())
}

#[test]
fn hash_key_addable_invalid() {
    // values under hashes are immutable
    let query = |runtime_context: RuntimeContext<LmdbGlobalStateView>| {
        let mut rng = rand::thread_rng();
        let key = random_hash(&mut rng);
        runtime_context.validate_addable(&key)
    };
    let query_result = build_runtime_context_and_execute(NamedKeys::new(), query);
    assert!(query_result.is_err())
}

#[test]
fn manage_associated_keys() {
    // Testing a valid case only - successfully added a key, and successfully removed,
    // making sure `account_dirty` mutated
    let named_keys = NamedKeys::new();
    let query = |mut runtime_context: RuntimeContext<LmdbGlobalStateView>| {
        let account_hash = AccountHash::new([42; 32]);
        let weight = Weight::new(155);

        // Add a key (this doesn't check for all invariants as `add_key`
        // is already tested in different place)
        runtime_context
            .add_associated_key(account_hash, weight)
            .expect("Unable to add key");

        let effect = runtime_context.effect();
        let transform = effect.transforms.get(&runtime_context.base_key()).unwrap();
        let account = match transform {
            Transform::Write(StoredValue::Account(account)) => account,
            _ => panic!("Invalid transform operation found"),
        };
        account
            .associated_keys()
            .get(&account_hash)
            .expect("Account hash wasn't added to associated keys");

        let new_weight = Weight::new(100);
        runtime_context
            .update_associated_key(account_hash, new_weight)
            .expect("Unable to update key");

        let effect = runtime_context.effect();
        let transform = effect.transforms.get(&runtime_context.base_key()).unwrap();
        let account = match transform {
            Transform::Write(StoredValue::Account(account)) => account,
            _ => panic!("Invalid transform operation found"),
        };
        let value = account
            .associated_keys()
            .get(&account_hash)
            .expect("Account hash wasn't added to associated keys");

        assert_eq!(value, &new_weight, "value was not updated");

        // Remove a key that was already added
        runtime_context
            .remove_associated_key(account_hash)
            .expect("Unable to remove key");

        // Verify
        let effect = runtime_context.effect();
        let transform = effect.transforms.get(&runtime_context.base_key()).unwrap();
        let account = match transform {
            Transform::Write(StoredValue::Account(account)) => account,
            _ => panic!("Invalid transform operation found"),
        };

        let actual = account.associated_keys().get(&account_hash);

        assert!(actual.is_none());

        // Remove a key that was already removed
        runtime_context
            .remove_associated_key(account_hash)
            .expect_err("A non existing key was unexpectedly removed again");

        Ok(())
    };
    let _ = build_runtime_context_and_execute(named_keys, query);
}

#[test]
fn action_thresholds_management() {
    // Testing a valid case only - successfully added a key, and successfully removed,
    // making sure `account_dirty` mutated
    let named_keys = NamedKeys::new();
    let query = |mut runtime_context: RuntimeContext<LmdbGlobalStateView>| {
        runtime_context
            .add_associated_key(AccountHash::new([42; 32]), Weight::new(254))
            .expect("Unable to add associated key with maximum weight");
        runtime_context
            .set_action_threshold(ActionType::KeyManagement, Weight::new(253))
            .expect("Unable to set action threshold KeyManagement");
        runtime_context
            .set_action_threshold(ActionType::Deployment, Weight::new(252))
            .expect("Unable to set action threshold Deployment");

        let effect = runtime_context.effect();
        let transform = effect.transforms.get(&runtime_context.base_key()).unwrap();
        let mutated_account = match transform {
            Transform::Write(StoredValue::Account(account)) => account,
            _ => panic!("Invalid transform operation found"),
        };

        assert_eq!(
            mutated_account.action_thresholds().deployment(),
            &Weight::new(252)
        );
        assert_eq!(
            mutated_account.action_thresholds().key_management(),
            &Weight::new(253)
        );

        runtime_context
            .set_action_threshold(ActionType::Deployment, Weight::new(255))
            .expect_err("Shouldn't be able to set deployment threshold higher than key management");

        Ok(())
    };
    let _ = build_runtime_context_and_execute(named_keys, query);
}

#[test]
fn should_verify_ownership_before_adding_key() {
    // Testing a valid case only - successfully added a key, and successfully removed,
    // making sure `account_dirty` mutated
    let named_keys = NamedKeys::new();
    let query = |mut runtime_context: RuntimeContext<LmdbGlobalStateView>| {
        // Overwrites a `base_key` to a different one before doing any operation as
        // account `[0; 32]`
        runtime_context.base_key = Key::Hash([1; 32]);

        let err = runtime_context
            .add_associated_key(AccountHash::new([84; 32]), Weight::new(123))
            .expect_err("This operation should return error");

        match err {
            Error::AddKeyFailure(AddKeyFailure::PermissionDenied) => {}
            e => panic!("Invalid error variant: {:?}", e),
        }

        Ok(())
    };
    let _ = build_runtime_context_and_execute(named_keys, query);
}

#[test]
fn should_verify_ownership_before_removing_a_key() {
    // Testing a valid case only - successfully added a key, and successfully removed,
    // making sure `account_dirty` mutated
    let named_keys = NamedKeys::new();
    let query = |mut runtime_context: RuntimeContext<LmdbGlobalStateView>| {
        // Overwrites a `base_key` to a different one before doing any operation as
        // account `[0; 32]`
        runtime_context.base_key = Key::Hash([1; 32]);

        let err = runtime_context
            .remove_associated_key(AccountHash::new([84; 32]))
            .expect_err("This operation should return error");

        match err {
            Error::RemoveKeyFailure(RemoveKeyFailure::PermissionDenied) => {}
            ref e => panic!("Invalid error variant: {:?}", e),
        }

        Ok(())
    };
    let _ = build_runtime_context_and_execute(named_keys, query);
}

#[test]
fn should_verify_ownership_before_setting_action_threshold() {
    // Testing a valid case only - successfully added a key, and successfully removed,
    // making sure `account_dirty` mutated
    let named_keys = NamedKeys::new();
    let query = |mut runtime_context: RuntimeContext<LmdbGlobalStateView>| {
        // Overwrites a `base_key` to a different one before doing any operation as
        // account `[0; 32]`
        runtime_context.base_key = Key::Hash([1; 32]);

        let err = runtime_context
            .set_action_threshold(ActionType::Deployment, Weight::new(123))
            .expect_err("This operation should return error");

        match err {
            Error::SetThresholdFailure(SetThresholdFailure::PermissionDeniedError) => {}
            ref e => panic!("Invalid error variant: {:?}", e),
        }

        Ok(())
    };
    let _ = build_runtime_context_and_execute(named_keys, query);
}

#[test]
fn can_roundtrip_key_value_pairs() {
    let named_keys = NamedKeys::new();
    let query = |mut runtime_context: RuntimeContext<LmdbGlobalStateView>| {
        let deploy_hash = [1u8; 32];
        let mut uref_address_generator = AddressGenerator::new(&deploy_hash, Phase::Session);
        let test_uref = create_uref_as_key(&mut uref_address_generator, AccessRights::default())
            .as_uref()
            .cloned()
            .expect("must have created URef from the key");
        let test_value = CLValue::from_t("test_value".to_string()).unwrap();

        runtime_context
            .write_purse_uref(test_uref.to_owned(), test_value.clone())
            .expect("should write_ls");

        let result = runtime_context
            .read_purse_uref(&test_uref)
            .expect("should read_ls");

        Ok(result == Some(test_value))
    };
    let query_result = build_runtime_context_and_execute(named_keys, query).expect("should be ok");
    assert!(query_result)
}

#[test]
fn remove_uref_works() {
    // Test that `remove_uref` removes Key from both ephemeral representation
    // which is one of the current RuntimeContext, and also puts that change
    // into the `TrackingCopy` so that it's later committed to the GlobalState.

    let deploy_hash = [1u8; 32];
    let mut address_generator = AddressGenerator::new(&deploy_hash, Phase::Session);
    let uref_name = "Foo".to_owned();
    let uref_key = create_uref_as_key(&mut address_generator, AccessRights::READ);
    let mut named_keys: NamedKeys = iter::once((uref_name.clone(), uref_key)).collect();
    let (base_key, account) = new_account(AccountHash::new([0u8; 32]), named_keys.clone());

    let access_rights = account.extract_access_rights();

    let (mut runtime_context, _tempdir) = new_runtime_context(
        &account,
        base_key,
        &mut named_keys,
        access_rights,
        address_generator,
    );

    assert!(runtime_context.named_keys_contains_key(&uref_name));
    assert!(runtime_context.remove_key(&uref_name).is_ok());
    // It is valid to retain the access right for the given runtime context
    // even if you remove the URef from the named keys.
    assert!(runtime_context.validate_key(&uref_key).is_ok());
    assert!(!runtime_context.named_keys_contains_key(&uref_name));
    let effects = runtime_context.effect();
    let transform = effects.transforms.get(&base_key).unwrap();
    let account = match transform {
        Transform::Write(StoredValue::Account(account)) => account,
        _ => panic!("Invalid transform operation found"),
    };
    assert!(!account.named_keys().contains_key(&uref_name));
    // The next time the account is used, the access right is gone for the removed
    // named key.
    let next_session_access_rights = account.extract_access_rights();
    let address_generator = AddressGenerator::new(&deploy_hash, Phase::Session);
    let (runtime_context, _tempdir) = new_runtime_context(
        account,
        base_key,
        &mut named_keys,
        next_session_access_rights,
        address_generator,
    );
    assert!(runtime_context.validate_key(&uref_key).is_err());
}

#[test]
fn an_accounts_access_rights_should_include_main_purse() {
    let test_main_purse = URef::new([42u8; 32], AccessRights::READ_ADD_WRITE);
    // All other access rights except for main purse are extracted from named keys.
    let named_keys = NamedKeys::new();
    let (_base_key, account) = new_account_with_purse(
        AccountHash::new([0u8; 32]),
        test_main_purse.addr(),
        named_keys,
    );
    assert!(
        account.named_keys().is_empty(),
        "Named keys does not contain main purse"
    );
    let access_rights = account.extract_access_rights();
    assert!(
        access_rights.has_access_rights_to_uref(&test_main_purse),
        "Main purse should be included in access rights"
    );
}

#[test]
fn validate_valid_purse_of_an_account() {
    // Tests that URef which matches a purse of a given context gets validated
    let test_main_purse = URef::new([42u8; 32], AccessRights::READ_ADD_WRITE);

    let mut named_keys = NamedKeys::new();
    named_keys.insert("entry".to_string(), Key::from(test_main_purse));

    let deploy_hash = [1u8; 32];
    let (base_key, account) = new_account_with_purse(
        AccountHash::new([0u8; 32]),
        test_main_purse.addr(),
        named_keys.clone(),
    );

    let mut access_rights = account.extract_access_rights();
    access_rights.extend(&[test_main_purse]);

    let address_generator = AddressGenerator::new(&deploy_hash, Phase::Session);
    let (runtime_context, _tempdir) = new_runtime_context(
        &account,
        base_key,
        &mut named_keys,
        access_rights,
        address_generator,
    );

    // URef that has the same id as purse of an account gets validated
    // successfully.
    assert!(runtime_context.validate_uref(&test_main_purse).is_ok());

    let purse = test_main_purse.with_access_rights(AccessRights::READ);
    assert!(runtime_context.validate_uref(&purse).is_ok());
    let purse = test_main_purse.with_access_rights(AccessRights::ADD);
    assert!(runtime_context.validate_uref(&purse).is_ok());
    let purse = test_main_purse.with_access_rights(AccessRights::WRITE);
    assert!(runtime_context.validate_uref(&purse).is_ok());

    // Purse ID that doesn't match account's purse should fail as it's also not
    // in known urefs.
    let purse = URef::new([53; 32], AccessRights::READ_ADD_WRITE);
    assert!(runtime_context.validate_uref(&purse).is_err());
}

#[test]
fn should_meter_for_gas_storage_write() {
    // Test fixture
    let mut rng = AddressGenerator::new(&DEPLOY_HASH, PHASE);
    let uref_as_key = create_uref_as_key(&mut rng, AccessRights::READ_WRITE);

    let mut named_keys = NamedKeys::new();
    named_keys.insert("entry".to_string(), uref_as_key);

    let value = StoredValue::CLValue(CLValue::from_t(43_i32).unwrap());
    let expected_write_cost = TEST_ENGINE_CONFIG
        .wasm_config()
        .storage_costs()
        .calculate_gas_cost(value.serialized_length());

    let (gas_usage_before, gas_usage_after) =
        build_runtime_context_and_execute(named_keys, |mut rc| {
            let gas_before = rc.gas_counter();
            rc.metered_write_gs(uref_as_key, value)
                .expect("should write");
            let gas_after = rc.gas_counter();
            Ok((gas_before, gas_after))
        })
        .expect("should run test");

    assert!(
        gas_usage_after > gas_usage_before,
        "{} <= {}",
        gas_usage_after,
        gas_usage_before
    );

    assert_eq!(gas_usage_after, gas_usage_before + expected_write_cost);
}

#[test]
fn should_meter_for_gas_storage_add() {
    // Test fixture
    let mut rng = AddressGenerator::new(&DEPLOY_HASH, PHASE);
    let uref_as_key = create_uref_as_key(&mut rng, AccessRights::ADD_WRITE);

    let mut named_keys = NamedKeys::new();
    named_keys.insert("entry".to_string(), uref_as_key);

    let value = StoredValue::CLValue(CLValue::from_t(43_i32).unwrap());
    let expected_add_cost = TEST_ENGINE_CONFIG
        .wasm_config()
        .storage_costs()
        .calculate_gas_cost(value.serialized_length());

    let (gas_usage_before, gas_usage_after) =
        build_runtime_context_and_execute(named_keys, |mut rc| {
            rc.metered_write_gs(uref_as_key, value.clone())
                .expect("should write");
            let gas_before = rc.gas_counter();
            rc.metered_add_gs(uref_as_key, value).expect("should add");
            let gas_after = rc.gas_counter();
            Ok((gas_before, gas_after))
        })
        .expect("should run test");

    assert!(
        gas_usage_after > gas_usage_before,
        "{} <= {}",
        gas_usage_after,
        gas_usage_before
    );

    assert_eq!(gas_usage_after, gas_usage_before + expected_add_cost);
}

#[test]
fn associated_keys_add_full() {
    let final_add_result = build_runtime_context_and_execute(Default::default(), |mut rc| {
        let associated_keys_before = rc.account().associated_keys().len();

        for count in 0..(rc.engine_config.max_associated_keys() as usize - associated_keys_before) {
            let account_hash = {
                let mut addr = [0; ACCOUNT_HASH_LENGTH];
                U256::from(count).to_big_endian(&mut addr);
                AccountHash::new(addr)
            };
            let weight = Weight::new(count as u8);
            rc.add_associated_key(account_hash, weight)
                .unwrap_or_else(|e| panic!("should add key {}: {:?}", count, e));
        }

        rc.add_associated_key(AccountHash::new([42; 32]), Weight::new(42))
    });

    assert!(matches!(
        final_add_result.expect_err("should error out"),
        Error::AddKeyFailure(AddKeyFailure::MaxKeysLimit)
    ));
}<|MERGE_RESOLUTION|>--- conflicted
+++ resolved
@@ -346,17 +346,9 @@
         .unwrap()
         .extract_access_rights(ContractHash::default());
 
-<<<<<<< HEAD
     let (tracking_copy, _tempdir) = new_tracking_copy(account_key, account.clone());
     let tracking_copy = Rc::new(RefCell::new(tracking_copy));
-    let _ = tracking_copy.borrow_mut().write(contract_key, contract);
-=======
-    let tracking_copy = Rc::new(RefCell::new(new_tracking_copy(
-        account_key,
-        account.clone(),
-    )));
     tracking_copy.borrow_mut().write(contract_key, contract);
->>>>>>> e77b8c3c
 
     let default_system_registry = {
         let mut registry = SystemContractRegistry::new();
