--- conflicted
+++ resolved
@@ -1,10 +1,6 @@
-<<<<<<< HEAD
 //! Support for global state queries.
+use casper_hashing::Digest;
 use casper_types::{Key, StoredValue};
-=======
-use casper_hashing::Digest;
-use casper_types::{system::auction::Bids, Key, StoredValue};
->>>>>>> ca029425
 
 use crate::{
     core::tracking_copy::TrackingCopyQueryResult, storage::trie::merkle_proof::TrieMerkleProof,
@@ -42,12 +38,8 @@
 }
 
 impl QueryRequest {
-<<<<<<< HEAD
     /// Creates new request object.
-    pub fn new(state_hash: Blake2bHash, key: Key, path: Vec<String>) -> Self {
-=======
     pub fn new(state_hash: Digest, key: Key, path: Vec<String>) -> Self {
->>>>>>> ca029425
         QueryRequest {
             state_hash,
             key,
@@ -55,12 +47,8 @@
         }
     }
 
-<<<<<<< HEAD
     /// Returns state root hash.
-    pub fn state_hash(&self) -> Blake2bHash {
-=======
     pub fn state_hash(&self) -> Digest {
->>>>>>> ca029425
         self.state_hash
     }
 
@@ -89,41 +77,4 @@
             TrackingCopyQueryResult::DepthLimit { depth } => QueryResult::DepthLimit { depth },
         }
     }
-<<<<<<< HEAD
-=======
-}
-
-#[derive(Debug, Clone, PartialEq, Eq)]
-pub struct GetBidsRequest {
-    state_hash: Digest,
-}
-
-impl GetBidsRequest {
-    pub fn new(state_hash: Digest) -> Self {
-        GetBidsRequest { state_hash }
-    }
-
-    pub fn state_hash(&self) -> Digest {
-        self.state_hash
-    }
-}
-
-#[derive(Debug)]
-pub enum GetBidsResult {
-    RootNotFound,
-    Success { bids: Bids },
-}
-
-impl GetBidsResult {
-    pub fn success(bids: Bids) -> Self {
-        GetBidsResult::Success { bids }
-    }
-
-    pub fn bids(&self) -> Option<&Bids> {
-        match self {
-            GetBidsResult::RootNotFound => None,
-            GetBidsResult::Success { bids } => Some(bids),
-        }
-    }
->>>>>>> ca029425
 }