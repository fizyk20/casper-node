//! Units of execution.
// TODO - remove once schemars stops causing warning.
#![allow(clippy::field_reassign_with_default)]

use std::{
    cell::RefCell,
    fmt::{self, Debug, Display, Formatter},
    rc::Rc,
};

use datasize::DataSize;
use hex_buffer_serde::{Hex, HexForm};
use hex_fmt::HexFmt;
use parity_wasm::elements::Module;
use rand::{
    distributions::{Alphanumeric, Distribution, Standard},
    Rng,
};
use schemars::JsonSchema;
use serde::{Deserialize, Serialize};

use casper_types::{
    account::{Account, AccountHash},
    bytesrepr::{self, Bytes, FromBytes, ToBytes, U8_SERIALIZED_LENGTH},
    contracts::{ContractVersion, DEFAULT_ENTRY_POINT_NAME},
    system::{mint::ARG_AMOUNT, CallStackElement, HANDLE_PAYMENT, STANDARD_PAYMENT},
    CLValue, Contract, ContractHash, ContractPackage, ContractPackageHash, ContractVersionKey,
    EntryPoint, EntryPointType, Key, Phase, ProtocolVersion, RuntimeArgs, StoredValue, U512,
};

use super::error;
use crate::{
    core::{
        engine_state::{genesis::SystemContractRegistry, Error, ExecError, MAX_PAYMENT_AMOUNT},
        execution,
        tracking_copy::{TrackingCopy, TrackingCopyExt},
    },
    shared::{newtypes::CorrelationId, wasm, wasm_prep, wasm_prep::Preprocessor},
    storage::global_state::StateReader,
};

const TAG_LENGTH: usize = U8_SERIALIZED_LENGTH;
const MODULE_BYTES_TAG: u8 = 0;
const STORED_CONTRACT_BY_HASH_TAG: u8 = 1;
const STORED_CONTRACT_BY_NAME_TAG: u8 = 2;
const STORED_VERSIONED_CONTRACT_BY_HASH_TAG: u8 = 3;
const STORED_VERSIONED_CONTRACT_BY_NAME_TAG: u8 = 4;
const TRANSFER_TAG: u8 = 5;

<<<<<<< HEAD
/// Possible ways to identify the `ExecutableDeployItem`.
#[derive(
    Clone, DataSize, PartialEq, Eq, PartialOrd, Ord, Hash, Serialize, Deserialize, JsonSchema,
)]
pub enum ExecutableDeployItemIdentifier {
    Module,
    Contract(ContractIdentifier),
    Package(ContractPackageIdentifier),
    Transfer,
}

/// Possible ways to identify the contract object within an `ExecutableDeployItem`.
#[derive(
    Clone, DataSize, Debug, PartialEq, Eq, PartialOrd, Ord, Hash, Serialize, Deserialize, JsonSchema,
)]
pub enum ContractIdentifier {
    Name(String),
    Hash(ContractHash),
}

/// Possible ways to identify the contract package object within an `ExecutableDeployItem`.
#[derive(
    Clone, DataSize, Debug, PartialEq, Eq, PartialOrd, Ord, Hash, Serialize, Deserialize, JsonSchema,
)]
pub enum ContractPackageIdentifier {
    Name {
        name: String,
        version: Option<ContractVersion>,
    },
    Hash {
        contract_package_hash: ContractPackageHash,
        version: Option<ContractVersion>,
    },
}

impl ContractPackageIdentifier {
    pub fn version(&self) -> Option<ContractVersion> {
        match self {
            ContractPackageIdentifier::Name { version, .. } => *version,
            ContractPackageIdentifier::Hash { version, .. } => *version,
        }
    }
}

=======
/// Represents possible variants of an executable deploy.
>>>>>>> a87246d3
#[derive(
    Clone, DataSize, PartialEq, Eq, PartialOrd, Ord, Hash, Serialize, Deserialize, JsonSchema,
)]
#[serde(deny_unknown_fields)]
pub enum ExecutableDeployItem {
    /// Executable specified as raw bytes that represent WASM code and an instance of
    /// [`RuntimeArgs`].
    ModuleBytes {
        /// Raw WASM module bytes with assumed "call" export as an entrypoint.
        #[serde(with = "HexForm")]
        #[schemars(with = "String", description = "Hex-encoded raw Wasm bytes.")]
        module_bytes: Bytes,
        /// Runtime arguments.
        args: RuntimeArgs,
    },
    /// Stored contract referenced by its [`ContractHash`], entry point and an instance of
    /// [`RuntimeArgs`].
    StoredContractByHash {
        /// Contract hash.
        #[serde(with = "HexForm")]
        #[schemars(with = "String", description = "Hex-encoded hash.")]
        hash: ContractHash,
        /// Name of an entry point.
        entry_point: String,
        /// Runtime arguments.
        args: RuntimeArgs,
    },
    /// Stored contract referenced by a named key existing in the signer's account context, entry
    /// point and an instance of [`RuntimeArgs`].
    StoredContractByName {
        /// Named key.
        name: String,
        /// Name of an entry point.
        entry_point: String,
        /// Runtime arguments.
        args: RuntimeArgs,
    },
    /// Stored versioned contract referenced by its [`ContractPackageHash`], entry point and an
    /// instance of [`RuntimeArgs`].
    StoredVersionedContractByHash {
        /// Contract package hash
        #[serde(with = "HexForm")]
        #[schemars(with = "String", description = "Hex-encoded hash.")]
        hash: ContractPackageHash,
        /// An optional version of the contract to call. It will default to the highest enabled
        /// version if no value is specified.
        version: Option<ContractVersion>,
        /// Entry point name.
        entry_point: String,
        /// Runtime arguments.
        args: RuntimeArgs,
    },
    /// Stored versioned contract referenced by a named key existing in the signer's account
    /// context, entry point and an instance of [`RuntimeArgs`].
    StoredVersionedContractByName {
        /// Named key.
        name: String,
        /// An optional version of the contract to call. It will default to the highest enabled
        /// version if no value is specified.
        version: Option<ContractVersion>,
        /// Entry point name.
        entry_point: String,
        /// Runtime arguments.
        args: RuntimeArgs,
    },
    /// A native transfer which does not contain or reference a WASM code.
    Transfer {
        /// Runtime arguments.
        args: RuntimeArgs,
    },
}

impl ExecutableDeployItem {
    /// Returns the entry point name.
    pub fn entry_point_name(&self) -> &str {
        match self {
            ExecutableDeployItem::ModuleBytes { .. } | ExecutableDeployItem::Transfer { .. } => {
                DEFAULT_ENTRY_POINT_NAME
            }
            ExecutableDeployItem::StoredVersionedContractByName { entry_point, .. }
            | ExecutableDeployItem::StoredVersionedContractByHash { entry_point, .. }
            | ExecutableDeployItem::StoredContractByHash { entry_point, .. }
            | ExecutableDeployItem::StoredContractByName { entry_point, .. } => entry_point,
        }
    }

<<<<<<< HEAD
    pub fn identifier(&self) -> ExecutableDeployItemIdentifier {
        match self {
            ExecutableDeployItem::ModuleBytes { .. } => ExecutableDeployItemIdentifier::Module,
            ExecutableDeployItem::StoredContractByHash { hash, .. } => {
                ExecutableDeployItemIdentifier::Contract(ContractIdentifier::Hash(*hash))
            }
            ExecutableDeployItem::StoredContractByName { name, .. } => {
                ExecutableDeployItemIdentifier::Contract(ContractIdentifier::Name(name.to_string()))
            }
            ExecutableDeployItem::StoredVersionedContractByHash { hash, version, .. } => {
                ExecutableDeployItemIdentifier::Package(ContractPackageIdentifier::Hash {
                    contract_package_hash: *hash,
                    version: *version,
                })
            }
            ExecutableDeployItem::StoredVersionedContractByName { name, version, .. } => {
                ExecutableDeployItemIdentifier::Package(ContractPackageIdentifier::Name {
                    name: name.to_string(),
                    version: *version,
                })
            }
            ExecutableDeployItem::Transfer { .. } => ExecutableDeployItemIdentifier::Transfer,
        }
    }

    pub fn contract_identifier(&self) -> Option<ContractIdentifier> {
        match self {
            ExecutableDeployItem::ModuleBytes { .. }
            | ExecutableDeployItem::StoredVersionedContractByHash { .. }
            | ExecutableDeployItem::StoredVersionedContractByName { .. }
            | ExecutableDeployItem::Transfer { .. } => None,

            ExecutableDeployItem::StoredContractByName { name, .. } => {
                Some(ContractIdentifier::Name(name.to_string()))
            }
            ExecutableDeployItem::StoredContractByHash { hash, .. } => {
                Some(ContractIdentifier::Hash(*hash))
            }
        }
    }

    pub fn contract_package_identifier(&self) -> Option<ContractPackageIdentifier> {
        match self {
            ExecutableDeployItem::ModuleBytes { .. }
            | ExecutableDeployItem::StoredContractByHash { .. }
            | ExecutableDeployItem::StoredContractByName { .. }
            | ExecutableDeployItem::Transfer { .. } => None,

            ExecutableDeployItem::StoredVersionedContractByName { name, version, .. } => {
                Some(ContractPackageIdentifier::Name {
                    name: name.clone(),
                    version: *version,
                })
            }
            ExecutableDeployItem::StoredVersionedContractByHash { hash, version, .. } => {
                Some(ContractPackageIdentifier::Hash {
                    contract_package_hash: *hash,
                    version: *version,
                })
            }
        }
    }

=======
    /// Returns the runtime arguments.
>>>>>>> a87246d3
    pub fn args(&self) -> &RuntimeArgs {
        match self {
            ExecutableDeployItem::ModuleBytes { args, .. }
            | ExecutableDeployItem::StoredContractByHash { args, .. }
            | ExecutableDeployItem::StoredContractByName { args, .. }
            | ExecutableDeployItem::StoredVersionedContractByHash { args, .. }
            | ExecutableDeployItem::StoredVersionedContractByName { args, .. }
            | ExecutableDeployItem::Transfer { args } => args,
        }
    }

    /// Checks if this deploy item is a native transfer.
    pub fn is_transfer(&self) -> bool {
        matches!(self, ExecutableDeployItem::Transfer { .. })
    }

<<<<<<< HEAD
    pub fn is_by_name(&self) -> bool {
        matches!(
            self,
            ExecutableDeployItem::StoredVersionedContractByName { .. }
        ) || matches!(self, ExecutableDeployItem::StoredContractByName { .. })
    }

    pub fn by_name(&self) -> Option<String> {
        match self {
            ExecutableDeployItem::StoredContractByName { name, .. }
            | ExecutableDeployItem::StoredVersionedContractByName { name, .. } => {
                Some(name.clone())
            }
            ExecutableDeployItem::ModuleBytes { .. }
            | ExecutableDeployItem::StoredContractByHash { .. }
            | ExecutableDeployItem::StoredVersionedContractByHash { .. }
            | ExecutableDeployItem::Transfer { .. } => None,
        }
    }

    pub fn is_stored_contract(&self) -> bool {
        matches!(self, ExecutableDeployItem::StoredContractByHash { .. })
            || matches!(self, ExecutableDeployItem::StoredContractByName { .. })
    }

    pub fn is_stored_contract_package(&self) -> bool {
        matches!(
            self,
            ExecutableDeployItem::StoredVersionedContractByHash { .. }
        ) || matches!(
            self,
            ExecutableDeployItem::StoredVersionedContractByName { .. }
        )
    }

=======
    /// Returns all the details necessary for execution.
    /// This object is generated based on information provided by
    /// [`ExecutableDeployItem`].
>>>>>>> a87246d3
    #[allow(clippy::too_many_arguments)]
    pub fn get_deploy_metadata<R>(
        &self,
        tracking_copy: Rc<RefCell<TrackingCopy<R>>>,
        account: &Account,
        correlation_id: CorrelationId,
        preprocessor: &Preprocessor,
        protocol_version: &ProtocolVersion,
        system_contract_registry: SystemContractRegistry,
        phase: Phase,
    ) -> Result<DeployMetadata, Error>
    where
        R: StateReader<Key, StoredValue>,
        R::Error: Into<ExecError>,
    {
        let contract_hash: ContractHash;
        let contract_package: ContractPackage;
        let contract: Contract;
        let base_key: Key;

        let account_hash = account.account_hash();

        match self {
            ExecutableDeployItem::Transfer { .. } => {
                return Err(error::Error::InvalidDeployItemVariant("Transfer".into()))
            }
            ExecutableDeployItem::ModuleBytes { module_bytes, .. }
                if module_bytes.is_empty() && phase == Phase::Payment =>
            {
                let base_key = account_hash.into();
                let contract_hash =
                    *system_contract_registry
                        .get(STANDARD_PAYMENT)
                        .ok_or_else(|| {
                            error!("Missing handle payment contract hash");
                            Error::MissingSystemContractHash(HANDLE_PAYMENT.to_string())
                        })?;
                let module = wasm::do_nothing_module(preprocessor)?;
                return Ok(DeployMetadata {
                    kind: DeployKind::System,
                    account_hash,
                    base_key,
                    module,
                    contract_hash,
                    contract: Default::default(),
                    contract_package: Default::default(),
                    entry_point: Default::default(),
                    is_stored: true,
                });
            }
            ExecutableDeployItem::ModuleBytes { module_bytes, .. } => {
                let base_key = account_hash.into();
                let module = preprocessor.preprocess(module_bytes.as_ref())?;
                return Ok(DeployMetadata {
                    kind: DeployKind::Session,
                    account_hash,
                    base_key,
                    module,
                    contract_hash: Default::default(),
                    contract: Default::default(),
                    contract_package: Default::default(),
                    entry_point: Default::default(),
                    is_stored: false,
                });
            }
            ExecutableDeployItem::StoredContractByHash { hash, .. } => {
                base_key = Key::Hash(hash.value());
                contract_hash = *hash;
                contract = tracking_copy
                    .borrow_mut()
                    .get_contract(correlation_id, contract_hash)?;

                if !contract.is_compatible_protocol_version(*protocol_version) {
                    let exec_error = execution::Error::IncompatibleProtocolMajorVersion {
                        expected: protocol_version.value().major,
                        actual: contract.protocol_version().value().major,
                    };
                    return Err(error::Error::Exec(exec_error));
                }

                contract_package = tracking_copy
                    .borrow_mut()
                    .get_contract_package(correlation_id, contract.contract_package_hash())?;
            }
            ExecutableDeployItem::StoredContractByName { name, .. } => {
                // `ContractHash` is stored in named keys.
                base_key = account.named_keys().get(name).cloned().ok_or_else(|| {
                    error::Error::Exec(execution::Error::NamedKeyNotFound(name.to_string()))
                })?;

                contract_hash =
                    ContractHash::new(base_key.into_hash().ok_or(Error::InvalidKeyVariant)?);

                contract = tracking_copy
                    .borrow_mut()
                    .get_contract(correlation_id, contract_hash)?;

                if !contract.is_compatible_protocol_version(*protocol_version) {
                    let exec_error = execution::Error::IncompatibleProtocolMajorVersion {
                        expected: protocol_version.value().major,
                        actual: contract.protocol_version().value().major,
                    };
                    return Err(error::Error::Exec(exec_error));
                }

                contract_package = tracking_copy
                    .borrow_mut()
                    .get_contract_package(correlation_id, contract.contract_package_hash())?;
            }
            ExecutableDeployItem::StoredVersionedContractByName { name, version, .. } => {
                // `ContractPackageHash` is stored in named keys.
                let contract_package_hash: ContractPackageHash = {
                    account
                        .named_keys()
                        .get(name)
                        .cloned()
                        .ok_or_else(|| {
                            error::Error::Exec(execution::Error::NamedKeyNotFound(name.to_string()))
                        })?
                        .into_hash()
                        .ok_or(Error::InvalidKeyVariant)?
                        .into()
                };

                contract_package = tracking_copy
                    .borrow_mut()
                    .get_contract_package(correlation_id, contract_package_hash)?;

                let maybe_version_key =
                    version.map(|ver| ContractVersionKey::new(protocol_version.value().major, ver));

                let contract_version_key = maybe_version_key
                    .or_else(|| contract_package.current_contract_version())
                    .ok_or(error::Error::Exec(
                        execution::Error::NoActiveContractVersions(contract_package_hash),
                    ))?;

                if !contract_package.is_version_enabled(contract_version_key) {
                    return Err(error::Error::Exec(
                        execution::Error::InvalidContractVersion(contract_version_key),
                    ));
                }

                let looked_up_contract_hash: ContractHash = contract_package
                    .lookup_contract_hash(contract_version_key)
                    .ok_or(error::Error::Exec(
                        execution::Error::InvalidContractVersion(contract_version_key),
                    ))?
                    .to_owned();

                contract = tracking_copy
                    .borrow_mut()
                    .get_contract(correlation_id, looked_up_contract_hash)?;

                base_key = looked_up_contract_hash.into();
                contract_hash = looked_up_contract_hash;
            }
            ExecutableDeployItem::StoredVersionedContractByHash {
                hash: contract_package_hash,
                version,
                ..
            } => {
                contract_package = tracking_copy
                    .borrow_mut()
                    .get_contract_package(correlation_id, *contract_package_hash)?;

                let maybe_version_key =
                    version.map(|ver| ContractVersionKey::new(protocol_version.value().major, ver));

                let contract_version_key = maybe_version_key
                    .or_else(|| contract_package.current_contract_version())
                    .ok_or_else(|| {
                        error::Error::Exec(execution::Error::NoActiveContractVersions(
                            *contract_package_hash,
                        ))
                    })?;

                if !contract_package.is_version_enabled(contract_version_key) {
                    return Err(error::Error::Exec(
                        execution::Error::InvalidContractVersion(contract_version_key),
                    ));
                }

                let looked_up_contract_hash = *contract_package
                    .lookup_contract_hash(contract_version_key)
                    .ok_or(error::Error::Exec(
                        execution::Error::InvalidContractVersion(contract_version_key),
                    ))?;
                contract = tracking_copy
                    .borrow_mut()
                    .get_contract(correlation_id, looked_up_contract_hash)?;

                base_key = looked_up_contract_hash.into();
                contract_hash = looked_up_contract_hash;
            }
        };

        let entry_point_name = self.entry_point_name();

        let entry_point = contract
            .entry_point(entry_point_name)
            .cloned()
            .ok_or_else(|| {
                error::Error::Exec(execution::Error::NoSuchMethod(entry_point_name.to_owned()))
            })?;

        if system_contract_registry
            .values()
            .any(|value| *value == contract_hash)
        {
            let module = wasm::do_nothing_module(preprocessor)?;
            return Ok(DeployMetadata {
                kind: DeployKind::System,
                account_hash,
                base_key,
                module,
                contract_hash,
                contract,
                contract_package,
                entry_point,
                is_stored: true,
            });
        }

        let contract_wasm = tracking_copy
            .borrow_mut()
            .get_contract_wasm(correlation_id, contract.contract_wasm_hash())?;

        let module = wasm_prep::deserialize(contract_wasm.bytes())?;

        match entry_point.entry_point_type() {
            EntryPointType::Session => {
                let base_key = account.account_hash().into();
                Ok(DeployMetadata {
                    kind: DeployKind::Session,
                    account_hash,
                    base_key,
                    module,
                    contract_hash,
                    contract,
                    contract_package,
                    entry_point,
                    is_stored: true,
                })
            }
            EntryPointType::Contract => Ok(DeployMetadata {
                kind: DeployKind::Contract,
                account_hash,
                base_key,
                module,
                contract_hash,
                contract,
                contract_package,
                entry_point,
                is_stored: true,
            }),
        }
    }
}

impl ToBytes for ExecutableDeployItem {
    fn to_bytes(&self) -> Result<Vec<u8>, bytesrepr::Error> {
        let mut buffer = bytesrepr::allocate_buffer(self)?;
        match self {
            ExecutableDeployItem::ModuleBytes { module_bytes, args } => {
                buffer.insert(0, MODULE_BYTES_TAG);
                buffer.extend(module_bytes.to_bytes()?);
                buffer.extend(args.to_bytes()?);
            }
            ExecutableDeployItem::StoredContractByHash {
                hash,
                entry_point,
                args,
            } => {
                buffer.insert(0, STORED_CONTRACT_BY_HASH_TAG);
                buffer.extend(hash.to_bytes()?);
                buffer.extend(entry_point.to_bytes()?);
                buffer.extend(args.to_bytes()?)
            }
            ExecutableDeployItem::StoredContractByName {
                name,
                entry_point,
                args,
            } => {
                buffer.insert(0, STORED_CONTRACT_BY_NAME_TAG);
                buffer.extend(name.to_bytes()?);
                buffer.extend(entry_point.to_bytes()?);
                buffer.extend(args.to_bytes()?)
            }
            ExecutableDeployItem::StoredVersionedContractByHash {
                hash,
                version,
                entry_point,
                args,
            } => {
                buffer.insert(0, STORED_VERSIONED_CONTRACT_BY_HASH_TAG);
                buffer.extend(hash.to_bytes()?);
                buffer.extend(version.to_bytes()?);
                buffer.extend(entry_point.to_bytes()?);
                buffer.extend(args.to_bytes()?)
            }
            ExecutableDeployItem::StoredVersionedContractByName {
                name,
                version,
                entry_point,
                args,
            } => {
                buffer.insert(0, STORED_VERSIONED_CONTRACT_BY_NAME_TAG);
                buffer.extend(name.to_bytes()?);
                buffer.extend(version.to_bytes()?);
                buffer.extend(entry_point.to_bytes()?);
                buffer.extend(args.to_bytes()?)
            }
            ExecutableDeployItem::Transfer { args } => {
                buffer.insert(0, TRANSFER_TAG);
                buffer.extend(args.to_bytes()?)
            }
        }
        Ok(buffer)
    }

    fn serialized_length(&self) -> usize {
        TAG_LENGTH
            + match self {
                ExecutableDeployItem::ModuleBytes { module_bytes, args } => {
                    module_bytes.serialized_length() + args.serialized_length()
                }
                ExecutableDeployItem::StoredContractByHash {
                    hash,
                    entry_point,
                    args,
                } => {
                    hash.serialized_length()
                        + entry_point.serialized_length()
                        + args.serialized_length()
                }
                ExecutableDeployItem::StoredContractByName {
                    name,
                    entry_point,
                    args,
                } => {
                    name.serialized_length()
                        + entry_point.serialized_length()
                        + args.serialized_length()
                }
                ExecutableDeployItem::StoredVersionedContractByHash {
                    hash,
                    version,
                    entry_point,
                    args,
                } => {
                    hash.serialized_length()
                        + version.serialized_length()
                        + entry_point.serialized_length()
                        + args.serialized_length()
                }
                ExecutableDeployItem::StoredVersionedContractByName {
                    name,
                    version,
                    entry_point,
                    args,
                } => {
                    name.serialized_length()
                        + version.serialized_length()
                        + entry_point.serialized_length()
                        + args.serialized_length()
                }
                ExecutableDeployItem::Transfer { args } => args.serialized_length(),
            }
    }
}

impl FromBytes for ExecutableDeployItem {
    fn from_bytes(bytes: &[u8]) -> Result<(Self, &[u8]), bytesrepr::Error> {
        let (tag, remainder) = u8::from_bytes(bytes)?;
        match tag {
            MODULE_BYTES_TAG => {
                let (module_bytes, remainder) = FromBytes::from_bytes(remainder)?;
                let (args, remainder) = FromBytes::from_bytes(remainder)?;
                Ok((
                    ExecutableDeployItem::ModuleBytes { module_bytes, args },
                    remainder,
                ))
            }
            STORED_CONTRACT_BY_HASH_TAG => {
                let (hash, remainder) = FromBytes::from_bytes(remainder)?;
                let (entry_point, remainder) = String::from_bytes(remainder)?;
                let (args, remainder) = FromBytes::from_bytes(remainder)?;
                Ok((
                    ExecutableDeployItem::StoredContractByHash {
                        hash,
                        entry_point,
                        args,
                    },
                    remainder,
                ))
            }
            STORED_CONTRACT_BY_NAME_TAG => {
                let (name, remainder) = String::from_bytes(remainder)?;
                let (entry_point, remainder) = String::from_bytes(remainder)?;
                let (args, remainder) = FromBytes::from_bytes(remainder)?;
                Ok((
                    ExecutableDeployItem::StoredContractByName {
                        name,
                        entry_point,
                        args,
                    },
                    remainder,
                ))
            }
            STORED_VERSIONED_CONTRACT_BY_HASH_TAG => {
                let (hash, remainder) = FromBytes::from_bytes(remainder)?;
                let (version, remainder) = Option::<ContractVersion>::from_bytes(remainder)?;
                let (entry_point, remainder) = String::from_bytes(remainder)?;
                let (args, remainder) = FromBytes::from_bytes(remainder)?;
                Ok((
                    ExecutableDeployItem::StoredVersionedContractByHash {
                        hash,
                        version,
                        entry_point,
                        args,
                    },
                    remainder,
                ))
            }
            STORED_VERSIONED_CONTRACT_BY_NAME_TAG => {
                let (name, remainder) = String::from_bytes(remainder)?;
                let (version, remainder) = Option::<ContractVersion>::from_bytes(remainder)?;
                let (entry_point, remainder) = String::from_bytes(remainder)?;
                let (args, remainder) = FromBytes::from_bytes(remainder)?;
                Ok((
                    ExecutableDeployItem::StoredVersionedContractByName {
                        name,
                        version,
                        entry_point,
                        args,
                    },
                    remainder,
                ))
            }
            TRANSFER_TAG => {
                let (args, remainder) = FromBytes::from_bytes(remainder)?;
                Ok((ExecutableDeployItem::Transfer { args }, remainder))
            }
            _ => Err(bytesrepr::Error::Formatting),
        }
    }
}

impl Display for ExecutableDeployItem {
    fn fmt(&self, f: &mut Formatter<'_>) -> fmt::Result {
        match self {
            ExecutableDeployItem::ModuleBytes { module_bytes, .. } => {
                write!(f, "module-bytes [{} bytes]", module_bytes.len())
            }
            ExecutableDeployItem::StoredContractByHash {
                hash, entry_point, ..
            } => write!(
                f,
                "stored-contract-by-hash: {:10}, entry-point: {}",
                HexFmt(hash),
                entry_point,
            ),
            ExecutableDeployItem::StoredContractByName {
                name, entry_point, ..
            } => write!(
                f,
                "stored-contract-by-name: {}, entry-point: {}",
                name, entry_point,
            ),
            ExecutableDeployItem::StoredVersionedContractByHash {
                hash,
                version: Some(ver),
                entry_point,
                ..
            } => write!(
                f,
                "stored-versioned-contract-by-hash: {:10}, version: {}, entry-point: {}",
                HexFmt(hash),
                ver,
                entry_point,
            ),
            ExecutableDeployItem::StoredVersionedContractByHash {
                hash, entry_point, ..
            } => write!(
                f,
                "stored-versioned-contract-by-hash: {:10}, version: latest, entry-point: {}",
                HexFmt(hash),
                entry_point,
            ),
            ExecutableDeployItem::StoredVersionedContractByName {
                name,
                version: Some(ver),
                entry_point,
                ..
            } => write!(
                f,
                "stored-versioned-contract: {}, version: {}, entry-point: {}",
                name, ver, entry_point,
            ),
            ExecutableDeployItem::StoredVersionedContractByName {
                name, entry_point, ..
            } => write!(
                f,
                "stored-versioned-contract: {}, version: latest, entry-point: {}",
                name, entry_point,
            ),
            ExecutableDeployItem::Transfer { .. } => write!(f, "transfer"),
        }
    }
}

impl Debug for ExecutableDeployItem {
    fn fmt(&self, f: &mut Formatter<'_>) -> fmt::Result {
        match self {
            ExecutableDeployItem::ModuleBytes { module_bytes, args } => f
                .debug_struct("ModuleBytes")
                .field("module_bytes", &format!("[{} bytes]", module_bytes.len()))
                .field("args", args)
                .finish(),
            ExecutableDeployItem::StoredContractByHash {
                hash,
                entry_point,
                args,
            } => f
                .debug_struct("StoredContractByHash")
                .field("hash", &HexFmt(hash))
                .field("entry_point", &entry_point)
                .field("args", args)
                .finish(),
            ExecutableDeployItem::StoredContractByName {
                name,
                entry_point,
                args,
            } => f
                .debug_struct("StoredContractByName")
                .field("name", &name)
                .field("entry_point", &entry_point)
                .field("args", args)
                .finish(),
            ExecutableDeployItem::StoredVersionedContractByHash {
                hash,
                version,
                entry_point,
                args,
            } => f
                .debug_struct("StoredVersionedContractByHash")
                .field("hash", &HexFmt(hash))
                .field("version", version)
                .field("entry_point", &entry_point)
                .field("args", args)
                .finish(),
            ExecutableDeployItem::StoredVersionedContractByName {
                name,
                version,
                entry_point,
                args,
            } => f
                .debug_struct("StoredVersionedContractByName")
                .field("name", &name)
                .field("version", version)
                .field("entry_point", &entry_point)
                .field("args", args)
                .finish(),
            ExecutableDeployItem::Transfer { args } => {
                f.debug_struct("Transfer").field("args", args).finish()
            }
        }
    }
}

impl Distribution<ExecutableDeployItem> for Standard {
    fn sample<R: Rng + ?Sized>(&self, rng: &mut R) -> ExecutableDeployItem {
        fn random_bytes<R: Rng + ?Sized>(rng: &mut R) -> Vec<u8> {
            let mut bytes = vec![0u8; rng.gen_range(0..100)];
            rng.fill_bytes(bytes.as_mut());
            bytes
        }

        fn random_string<R: Rng + ?Sized>(rng: &mut R) -> String {
            rng.sample_iter(&Alphanumeric)
                .take(20)
                .map(char::from)
                .collect()
        }

        let mut args = RuntimeArgs::new();
        let _ = args.insert(random_string(rng), Bytes::from(random_bytes(rng)));

        match rng.gen_range(0..5) {
            0 => ExecutableDeployItem::ModuleBytes {
                module_bytes: random_bytes(rng).into(),
                args,
            },
            1 => ExecutableDeployItem::StoredContractByHash {
                hash: ContractHash::new(rng.gen()),
                entry_point: random_string(rng),
                args,
            },
            2 => ExecutableDeployItem::StoredContractByName {
                name: random_string(rng),
                entry_point: random_string(rng),
                args,
            },
            3 => ExecutableDeployItem::StoredVersionedContractByHash {
                hash: ContractPackageHash::new(rng.gen()),
                version: rng.gen(),
                entry_point: random_string(rng),
                args,
            },
            4 => ExecutableDeployItem::StoredVersionedContractByName {
                name: random_string(rng),
                version: rng.gen(),
                entry_point: random_string(rng),
                args,
            },
            5 => {
                let amount = rng.gen_range(MAX_PAYMENT_AMOUNT..1_000_000_000_000_000);
                let mut transfer_args = RuntimeArgs::new();
                transfer_args.insert_cl_value(
                    ARG_AMOUNT,
                    CLValue::from_t(U512::from(amount)).expect("should get CLValue from U512"),
                );
                ExecutableDeployItem::Transfer {
                    args: transfer_args,
                }
            }
            _ => unreachable!(),
        }
    }
}

/// The metadata which results from resolving an instance of [`ExecutableDeployItem`] into values
/// that will be later be used to create a [`crate::core::runtime::Runtime`] and
/// [`crate::core::runtime_context::RuntimeContext`].
#[derive(Clone, Debug)]
pub struct DeployMetadata {
    /// This will be a [`DeployKind::System`] if the resolved contract is a system one based on
    /// it's [`ContractHash`] or a [`DeployKind::Session`] or [`DeployKind::Contract`]
    /// depending on the [`EntryPointType`] of the contract referenced by [`ExecutableDeployItem`]
    /// variants.
    pub kind: DeployKind,
    /// Account hash of the account that initiates the deploy.
    pub account_hash: AccountHash,
    /// Key pointing to the entity we will be running as.
    pub base_key: Key,
    /// An instance of the WASM module.
    pub module: Module,
    /// Contract hash of the running contract.
    pub contract_hash: ContractHash,
    /// Contract instance.
    pub contract: Contract,
    /// Contract package that contains a reference to `contract`.
    pub contract_package: ContractPackage,
    /// Entry point that will be executed.
    pub entry_point: EntryPoint,
    /// Indicates if the contract is stored in the global state.
    pub is_stored: bool,
}

/// Represents a kind of a deploy.
#[derive(Debug, Copy, Clone, PartialEq, Eq)]
pub enum DeployKind {
    /// Session code.
    Session,
    /// Contract code.
    Contract,
    /// System contract.
    System,
}

impl DeployMetadata {
    /// Returns the module, consuming the object.
    pub fn take_module(self) -> Module {
        self.module
    }

    /// Returns an initial call stack based on the metadata.
    pub fn initial_call_stack(&self) -> Result<Vec<CallStackElement>, Error> {
        match (
            self.kind,
            self.entry_point.entry_point_type(),
            self.is_stored,
        ) {
            (DeployKind::Session, EntryPointType::Contract, _) => {
                Err(Error::InvalidDeployItemVariant(
                    "Contract deploy item has invalid 'Session' kind".to_string(),
                ))
            }
            (DeployKind::Session, EntryPointType::Session, false) => {
                Ok(vec![CallStackElement::session(self.account_hash)])
            }
            (DeployKind::Session, EntryPointType::Session, true)
            | (DeployKind::Contract, EntryPointType::Session, true)
            | (DeployKind::System, EntryPointType::Session, true) => {
                let account = self
                    .base_key
                    .into_account()
                    .ok_or(Error::InvalidKeyVariant)?;
                let contract_package_hash = self.contract.contract_package_hash();
                let contract_hash = self.contract_hash;
                Ok(vec![
                    CallStackElement::session(self.account_hash),
                    CallStackElement::stored_session(account, contract_package_hash, contract_hash),
                ])
            }
            (DeployKind::Contract, EntryPointType::Contract, true)
            | (DeployKind::System, EntryPointType::Contract, true) => {
                let contract_package_hash = self.contract.contract_package_hash();
                let contract_hash = self.contract_hash;
                Ok(vec![
                    CallStackElement::session(self.account_hash),
                    CallStackElement::stored_contract(contract_package_hash, contract_hash),
                ])
            }
            (_, _, _) => Err(Error::Deploy),
        }
    }
}

#[cfg(test)]
mod tests {
    use super::*;

    #[test]
    fn serialization_roundtrip() {
        let mut rng = rand::thread_rng();
        for _ in 0..10 {
            let executable_deploy_item: ExecutableDeployItem = rng.gen();
            bytesrepr::test_serialization_roundtrip(&executable_deploy_item);
        }
    }
}<|MERGE_RESOLUTION|>--- conflicted
+++ resolved
@@ -47,15 +47,18 @@
 const STORED_VERSIONED_CONTRACT_BY_NAME_TAG: u8 = 4;
 const TRANSFER_TAG: u8 = 5;
 
-<<<<<<< HEAD
 /// Possible ways to identify the `ExecutableDeployItem`.
 #[derive(
     Clone, DataSize, PartialEq, Eq, PartialOrd, Ord, Hash, Serialize, Deserialize, JsonSchema,
 )]
 pub enum ExecutableDeployItemIdentifier {
+    /// The deploy item is of the type [`ExecutableDeployItem::ModuleBytes`]
     Module,
+    /// The deploy item is a variation of a stored contract.
     Contract(ContractIdentifier),
+    /// The deploy item is a variation of a stored contract package.
     Package(ContractPackageIdentifier),
+    /// The deploy item is a native transfer.
     Transfer,
 }
 
@@ -64,7 +67,9 @@
     Clone, DataSize, Debug, PartialEq, Eq, PartialOrd, Ord, Hash, Serialize, Deserialize, JsonSchema,
 )]
 pub enum ContractIdentifier {
+    /// The contract object within the deploy item is identified by name.
     Name(String),
+    /// The contract object within the deploy item is identified by its hash.
     Hash(ContractHash),
 }
 
@@ -73,17 +78,24 @@
     Clone, DataSize, Debug, PartialEq, Eq, PartialOrd, Ord, Hash, Serialize, Deserialize, JsonSchema,
 )]
 pub enum ContractPackageIdentifier {
+    /// The stored contract package within the deploy item is identified by name.
     Name {
+        /// Name of the contract package.
         name: String,
+        /// The version specified in the deploy item.
         version: Option<ContractVersion>,
     },
+    /// The stored contract package within the deploy item is identified by hash.
     Hash {
+        /// Hash of the contract package.
         contract_package_hash: ContractPackageHash,
+        /// The version specified in the deploy item.
         version: Option<ContractVersion>,
     },
 }
 
 impl ContractPackageIdentifier {
+    /// Returns the version of the contract package specified in the deploy item.
     pub fn version(&self) -> Option<ContractVersion> {
         match self {
             ContractPackageIdentifier::Name { version, .. } => *version,
@@ -92,9 +104,7 @@
     }
 }
 
-=======
 /// Represents possible variants of an executable deploy.
->>>>>>> a87246d3
 #[derive(
     Clone, DataSize, PartialEq, Eq, PartialOrd, Ord, Hash, Serialize, Deserialize, JsonSchema,
 )]
@@ -181,7 +191,7 @@
         }
     }
 
-<<<<<<< HEAD
+    /// Returns the identifier of the ExecutableDeployItem.
     pub fn identifier(&self) -> ExecutableDeployItemIdentifier {
         match self {
             ExecutableDeployItem::ModuleBytes { .. } => ExecutableDeployItemIdentifier::Module,
@@ -207,6 +217,7 @@
         }
     }
 
+    /// Returns the identifier of the contract present in the deploy item, if present.
     pub fn contract_identifier(&self) -> Option<ContractIdentifier> {
         match self {
             ExecutableDeployItem::ModuleBytes { .. }
@@ -223,6 +234,7 @@
         }
     }
 
+    /// Returns the identifier of the contract package present in the deploy item, if present.
     pub fn contract_package_identifier(&self) -> Option<ContractPackageIdentifier> {
         match self {
             ExecutableDeployItem::ModuleBytes { .. }
@@ -245,9 +257,7 @@
         }
     }
 
-=======
     /// Returns the runtime arguments.
->>>>>>> a87246d3
     pub fn args(&self) -> &RuntimeArgs {
         match self {
             ExecutableDeployItem::ModuleBytes { args, .. }
@@ -264,7 +274,7 @@
         matches!(self, ExecutableDeployItem::Transfer { .. })
     }
 
-<<<<<<< HEAD
+    /// Checks if the deploy item is a contract identified by its name.
     pub fn is_by_name(&self) -> bool {
         matches!(
             self,
@@ -272,6 +282,8 @@
         ) || matches!(self, ExecutableDeployItem::StoredContractByName { .. })
     }
 
+    /// Returns the name of the contract or contract package,
+    /// if the deploy item is identified by name.
     pub fn by_name(&self) -> Option<String> {
         match self {
             ExecutableDeployItem::StoredContractByName { name, .. }
@@ -285,11 +297,13 @@
         }
     }
 
+    /// Checks if the deploy item is a stored contract.
     pub fn is_stored_contract(&self) -> bool {
         matches!(self, ExecutableDeployItem::StoredContractByHash { .. })
             || matches!(self, ExecutableDeployItem::StoredContractByName { .. })
     }
 
+    /// Checks if the deploy item is a stored contract package.
     pub fn is_stored_contract_package(&self) -> bool {
         matches!(
             self,
@@ -300,11 +314,9 @@
         )
     }
 
-=======
     /// Returns all the details necessary for execution.
     /// This object is generated based on information provided by
     /// [`ExecutableDeployItem`].
->>>>>>> a87246d3
     #[allow(clippy::too_many_arguments)]
     pub fn get_deploy_metadata<R>(
         &self,
