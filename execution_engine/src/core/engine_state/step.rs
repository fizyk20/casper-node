//! Support for a step method.
//!
//! A step request executes auction code, slashes validators, evicts validators and distributes
//! rewards.
use std::{collections::BTreeMap, vec::Vec};

use casper_types::{
<<<<<<< HEAD
    bytesrepr, bytesrepr::ToBytes, CLValueError, EraId, ProtocolVersion, PublicKey, U512,
=======
    bytesrepr, bytesrepr::ToBytes, CLValueError, EraId, Key, ProtocolVersion, PublicKey,
    StoredValueTypeMismatch,
>>>>>>> 186ef8ba
};

use crate::{
    core::{
        engine_state::{execution_effect::ExecutionEffect, Error},
        execution,
    },
    shared::newtypes::Blake2bHash,
};

/// A definition of a slash item.
#[derive(Debug)]
pub struct SlashItem {
    /// Validator's public key that will be slashed.
    pub validator_id: PublicKey,
}

impl SlashItem {
    /// Creates a new slash item.
    pub fn new(validator_id: PublicKey) -> Self {
        Self { validator_id }
    }
}

/// A definition of a reward item.
#[derive(Debug)]
pub struct RewardItem {
    /// Validator's public key that will be rewarded.
    pub validator_id: PublicKey,
    /// Amount of motes that will be rewarded.
    pub value: u64,
}

impl RewardItem {
    /// Creates new reward item.
    pub fn new(validator_id: PublicKey, value: u64) -> Self {
        Self {
            validator_id,
            value,
        }
    }
}

/// A definition of an evict item.
#[derive(Debug)]
pub struct EvictItem {
    /// Validator's public key that will be evicted.
    pub validator_id: PublicKey,
}

impl EvictItem {
    /// Creates new evict item.
    pub fn new(validator_id: PublicKey) -> Self {
        Self { validator_id }
    }
}

/// Representation of a step request.
#[derive(Debug)]
pub struct StepRequest {
    /// State root hash.
    pub pre_state_hash: Blake2bHash,
    /// Protocol version for this request.
    pub protocol_version: ProtocolVersion,
    /// List of validators to be slashed.
    ///
    /// A slashed validator is removed from the next validator set.
    pub slash_items: Vec<SlashItem>,
    /// List of validators that will be rewarded.
    pub reward_items: Vec<RewardItem>,
    /// List of validators to be evicted.
    ///
    /// Compared to a slashing, evictions are deactivating given validator, but his stake is
    /// unchanged. A further re-activation is possible.
    pub evict_items: Vec<EvictItem>,
    /// If true an auction contract will be executed to compute new era validators.
    pub run_auction: bool,
    /// Specifies which era validators will be returned based on `next_era_id`.
    ///
    /// Intended use is to always specify the current era id + 1 which will return computed era at
    /// the end of this step request.
    pub next_era_id: EraId,
    /// Timestamp in milliseconds representing end of the current era.
    pub era_end_timestamp_millis: u64,
}

impl StepRequest {
    /// Creates new step request.
    #[allow(clippy::too_many_arguments)]
    pub fn new(
        pre_state_hash: Blake2bHash,
        protocol_version: ProtocolVersion,
        slash_items: Vec<SlashItem>,
        reward_items: Vec<RewardItem>,
        evict_items: Vec<EvictItem>,
        run_auction: bool,
        next_era_id: EraId,
        era_end_timestamp_millis: u64,
    ) -> Self {
        Self {
            pre_state_hash,
            protocol_version,
            slash_items,
            reward_items,
            evict_items,
            run_auction,
            next_era_id,
            era_end_timestamp_millis,
        }
    }

    /// Returns list of slashed validators.
    pub fn slashed_validators(&self) -> Result<Vec<PublicKey>, bytesrepr::Error> {
        let mut ret = vec![];
        for slash_item in &self.slash_items {
            let public_key: PublicKey =
                bytesrepr::deserialize(slash_item.validator_id.clone().to_bytes()?)?;
            ret.push(public_key);
        }
        Ok(ret)
    }

    /// Returns all reward factors.
    pub fn reward_factors(&self) -> Result<BTreeMap<PublicKey, u64>, bytesrepr::Error> {
        let mut ret = BTreeMap::new();
        for reward_item in &self.reward_items {
            ret.insert(reward_item.validator_id.clone(), reward_item.value);
        }
        Ok(ret)
    }
}

/// Representation of all possible outcomes of a step request.
#[derive(Debug, thiserror::Error)]
pub enum StepError {
    /// Invalid state root hash.
    #[error("Root not found: {0:?}")]
    RootNotFound(Blake2bHash),
    /// Error creating a tracking copy intsance.
    #[error("Tracking copy error: {0}")]
    TrackingCopyError(Error),
    #[error("Get contract error: {0}")]
    /// Error getting a system contract.
    GetContractError(Error),
    /// Error retrieving a system module.
    #[error("Get system module error: {0}")]
    GetSystemModuleError(Error),
    /// Error executing slashing operation.
    #[error("Slashing error: {0}")]
    SlashingError(Error),
    /// Error executing auction contract.
    #[error("Auction error: {0}")]
    AuctionError(Error),
    /// Error executing distribute operation.
    #[error("Distribute error: {0}")]
    DistributeError(Error),
    /// Invalid protocol version.
    #[error("Invalid protocol version: {0}")]
    InvalidProtocolVersion(ProtocolVersion),
<<<<<<< HEAD
    /// Error reading era validators.
=======
    #[error("Key not found: {0}")]
    KeyNotFound(Key),
    #[error("Type mismatch: {0}")]
    TypeMismatch(StoredValueTypeMismatch),
>>>>>>> 186ef8ba
    #[error("Era validators missing: {0}")]
    EraValidatorsMissing(EraId),
    /// Error while serializing data.
    #[error(transparent)]
    BytesRepr(#[from] bytesrepr::Error),
    /// Error converting `CLValue`.
    #[error(transparent)]
    CLValueError(#[from] CLValueError),
<<<<<<< HEAD
    /// Error getting era validators.
    #[error(transparent)]
    GetEraValidatorsError(#[from] GetEraValidatorsError),
    /// Engine state error.
=======
>>>>>>> 186ef8ba
    #[error("Other engine state error: {0}")]
    OtherEngineStateError(#[from] Error),
    /// Error executing a smart contract.
    #[error(transparent)]
    ExecutionError(#[from] execution::Error),
}

/// Represents a successfully executed step request.
#[derive(Debug)]
pub struct StepSuccess {
    /// New state root hash generated after effects were applied.
    pub post_state_hash: Blake2bHash,
<<<<<<< HEAD
    /// Next set of era validators as specified by [`StepRequest::next_era_id`].
    pub next_era_validators: BTreeMap<PublicKey, U512>,
    /// Effects of executing a step request.
=======
>>>>>>> 186ef8ba
    pub execution_effect: ExecutionEffect,
}<|MERGE_RESOLUTION|>--- conflicted
+++ resolved
@@ -5,12 +5,8 @@
 use std::{collections::BTreeMap, vec::Vec};
 
 use casper_types::{
-<<<<<<< HEAD
-    bytesrepr, bytesrepr::ToBytes, CLValueError, EraId, ProtocolVersion, PublicKey, U512,
-=======
     bytesrepr, bytesrepr::ToBytes, CLValueError, EraId, Key, ProtocolVersion, PublicKey,
     StoredValueTypeMismatch,
->>>>>>> 186ef8ba
 };
 
 use crate::{
@@ -170,14 +166,10 @@
     /// Invalid protocol version.
     #[error("Invalid protocol version: {0}")]
     InvalidProtocolVersion(ProtocolVersion),
-<<<<<<< HEAD
-    /// Error reading era validators.
-=======
     #[error("Key not found: {0}")]
     KeyNotFound(Key),
     #[error("Type mismatch: {0}")]
     TypeMismatch(StoredValueTypeMismatch),
->>>>>>> 186ef8ba
     #[error("Era validators missing: {0}")]
     EraValidatorsMissing(EraId),
     /// Error while serializing data.
@@ -186,13 +178,6 @@
     /// Error converting `CLValue`.
     #[error(transparent)]
     CLValueError(#[from] CLValueError),
-<<<<<<< HEAD
-    /// Error getting era validators.
-    #[error(transparent)]
-    GetEraValidatorsError(#[from] GetEraValidatorsError),
-    /// Engine state error.
-=======
->>>>>>> 186ef8ba
     #[error("Other engine state error: {0}")]
     OtherEngineStateError(#[from] Error),
     /// Error executing a smart contract.
@@ -205,11 +190,6 @@
 pub struct StepSuccess {
     /// New state root hash generated after effects were applied.
     pub post_state_hash: Blake2bHash,
-<<<<<<< HEAD
-    /// Next set of era validators as specified by [`StepRequest::next_era_id`].
-    pub next_era_validators: BTreeMap<PublicKey, U512>,
     /// Effects of executing a step request.
-=======
->>>>>>> 186ef8ba
     pub execution_effect: ExecutionEffect,
 }