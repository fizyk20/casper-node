--- conflicted
+++ resolved
@@ -17,12 +17,6 @@
 
 /// Default gas limit of standard transactions
 pub const DEFAULT_STANDARD_TRANSACTION_GAS_LIMIT: u32 = 0; // 100_000_000; TODO: reinstate when adding new payment logic
-
-/// Default gas cost for an install/upgrader.
-pub const DEFAULT_INSTALL_UPGRADE_COST: u64 = 500_000_000_000;
-
-/// Default gas cost for a standard transaction.
-pub const DEFAULT_STANDARD_TRANSACTION_COST: u64 = 50_000_000_000;
 
 /// Definition of costs in the system.
 ///
@@ -38,12 +32,6 @@
     /// Install or upgrade transaction gas limit expressed in gas.
     install_upgrade_gas_limit: u32,
 
-    /// Install/Upgrader cost expressed in gas.
-    install_upgrade_cost: u64,
-
-    /// Standard transaction expressed in gas.
-    standard_cost: u64,
-
     /// Configuration of auction entrypoint costs.
     auction_costs: AuctionCosts,
 
@@ -60,28 +48,16 @@
 impl SystemConfig {
     /// Creates new system config instance.
     pub fn new(
-<<<<<<< HEAD
-        wasmless_transfer_cost: u32,
-        install_upgrade_cost: u64,
-        standard_cost: u64,
-=======
         install_upgrade_gas_limit: u32,
         standard_transaction_gas_limit: u32,
->>>>>>> 73ad1d79
         auction_costs: AuctionCosts,
         mint_costs: MintCosts,
         handle_payment_costs: HandlePaymentCosts,
         standard_payment_costs: StandardPaymentCosts,
     ) -> Self {
         Self {
-<<<<<<< HEAD
-            wasmless_transfer_cost,
-            install_upgrade_cost,
-            standard_cost,
-=======
             install_upgrade_gas_limit,
             standard_transaction_gas_limit,
->>>>>>> 73ad1d79
             auction_costs,
             mint_costs,
             handle_payment_costs,
@@ -99,16 +75,6 @@
         self.standard_transaction_gas_limit
     }
 
-    /// Returns the install/upgrade cost.
-    pub fn install_upgrade_cost(&self) -> u64 {
-        self.install_upgrade_cost
-    }
-
-    /// Returns the standard transaction cost.
-    pub fn standard_transaction_cost(&self) -> u64 {
-        self.standard_cost
-    }
-
     /// Returns the costs of executing auction entry points.
     pub fn auction_costs(&self) -> &AuctionCosts {
         &self.auction_costs
@@ -139,14 +105,8 @@
 impl Default for SystemConfig {
     fn default() -> Self {
         Self {
-<<<<<<< HEAD
-            wasmless_transfer_cost: DEFAULT_WASMLESS_TRANSFER_COST,
-            install_upgrade_cost: DEFAULT_INSTALL_UPGRADE_COST,
-            standard_cost: DEFAULT_STANDARD_TRANSACTION_COST,
-=======
             install_upgrade_gas_limit: DEFAULT_INSTALL_UPGRADE_GAS_LIMIT,
             standard_transaction_gas_limit: DEFAULT_STANDARD_TRANSACTION_GAS_LIMIT,
->>>>>>> 73ad1d79
             auction_costs: AuctionCosts::default(),
             mint_costs: MintCosts::default(),
             handle_payment_costs: HandlePaymentCosts::default(),
@@ -159,14 +119,8 @@
 impl Distribution<SystemConfig> for Standard {
     fn sample<R: Rng + ?Sized>(&self, rng: &mut R) -> SystemConfig {
         SystemConfig {
-<<<<<<< HEAD
-            wasmless_transfer_cost: rng.gen(),
-            install_upgrade_cost: rng.gen_range(0..DEFAULT_INSTALL_UPGRADE_COST),
-            standard_cost: rng.gen_range(0..DEFAULT_STANDARD_TRANSACTION_COST),
-=======
             install_upgrade_gas_limit: rng.gen(),
             standard_transaction_gas_limit: rng.gen(),
->>>>>>> 73ad1d79
             auction_costs: rng.gen(),
             mint_costs: rng.gen(),
             handle_payment_costs: rng.gen(),
@@ -179,14 +133,8 @@
     fn to_bytes(&self) -> Result<Vec<u8>, bytesrepr::Error> {
         let mut ret = bytesrepr::unchecked_allocate_buffer(self);
 
-<<<<<<< HEAD
-        ret.append(&mut self.wasmless_transfer_cost.to_bytes()?);
-        ret.append(&mut self.install_upgrade_cost.to_bytes()?);
-        ret.append(&mut self.standard_cost.to_bytes()?);
-=======
         ret.append(&mut self.install_upgrade_gas_limit.to_bytes()?);
         ret.append(&mut self.standard_transaction_gas_limit.to_bytes()?);
->>>>>>> 73ad1d79
         ret.append(&mut self.auction_costs.to_bytes()?);
         ret.append(&mut self.mint_costs.to_bytes()?);
         ret.append(&mut self.handle_payment_costs.to_bytes()?);
@@ -196,14 +144,8 @@
     }
 
     fn serialized_length(&self) -> usize {
-<<<<<<< HEAD
-        self.wasmless_transfer_cost.serialized_length()
-            + self.install_upgrade_cost.serialized_length()
-            + self.standard_cost.serialized_length()
-=======
         self.install_upgrade_gas_limit.serialized_length()
             + self.standard_transaction_gas_limit.serialized_length()
->>>>>>> 73ad1d79
             + self.auction_costs.serialized_length()
             + self.mint_costs.serialized_length()
             + self.handle_payment_costs.serialized_length()
@@ -213,28 +155,16 @@
 
 impl FromBytes for SystemConfig {
     fn from_bytes(bytes: &[u8]) -> Result<(Self, &[u8]), bytesrepr::Error> {
-<<<<<<< HEAD
-        let (wasmless_transfer_cost, rem) = FromBytes::from_bytes(bytes)?;
-        let (install_upgrade_cost, rem) = FromBytes::from_bytes(rem)?;
-        let (standard_cost, rem) = FromBytes::from_bytes(rem)?;
-=======
         let (install_upgrade_cost, rem) = FromBytes::from_bytes(bytes)?;
         let (standard_transaction_cost, rem) = FromBytes::from_bytes(rem)?;
->>>>>>> 73ad1d79
         let (auction_costs, rem) = FromBytes::from_bytes(rem)?;
         let (mint_costs, rem) = FromBytes::from_bytes(rem)?;
         let (handle_payment_costs, rem) = FromBytes::from_bytes(rem)?;
         let (standard_payment_costs, rem) = FromBytes::from_bytes(rem)?;
         Ok((
             SystemConfig::new(
-<<<<<<< HEAD
-                wasmless_transfer_cost,
-                install_upgrade_cost,
-                standard_cost,
-=======
                 install_upgrade_cost,
                 standard_transaction_cost,
->>>>>>> 73ad1d79
                 auction_costs,
                 mint_costs,
                 handle_payment_costs,
@@ -261,28 +191,16 @@
 
     prop_compose! {
         pub fn system_config_arb()(
-<<<<<<< HEAD
-            wasmless_transfer_cost in num::u32::ANY,
-            install_upgrade_cost in num::u64::ANY,
-            standard_cost in num::u64::ANY,
-=======
             install_upgrade_gas_limit in num::u32::ANY,
             standard_transaction_gas_limit in num::u32::ANY,
->>>>>>> 73ad1d79
             auction_costs in auction_costs_arb(),
             mint_costs in mint_costs_arb(),
             handle_payment_costs in handle_payment_costs_arb(),
             standard_payment_costs in standard_payment_costs_arb(),
         ) -> SystemConfig {
             SystemConfig {
-<<<<<<< HEAD
-                wasmless_transfer_cost,
-                install_upgrade_cost,
-                standard_cost,
-=======
                 install_upgrade_gas_limit,
                 standard_transaction_gas_limit,
->>>>>>> 73ad1d79
                 auction_costs,
                 mint_costs,
                 handle_payment_costs,
