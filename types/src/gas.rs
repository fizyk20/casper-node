--- conflicted
+++ resolved
@@ -43,20 +43,7 @@
         self.0
     }
 
-<<<<<<< HEAD
-    /// Returns the cost to be charged.
-    pub fn cost(&self, is_system: bool) -> Self {
-        if is_system {
-            return Gas::new(U512::zero());
-        }
-        *self
-    }
-
-    /// Converts the given `Motes` to `Gas` by dividing them by `motes_per_unit_of_gas`, rounding
-    /// down.
-=======
     /// Converts the given `motes` to `Gas` by dividing them by `conv_rate`.
->>>>>>> 67ad52e5
     ///
     /// Returns `None` if `motes_per_unit_of_gas == 0`.
     pub fn from_motes(motes: Motes, motes_per_unit_of_gas: u64) -> Option<Self> {
