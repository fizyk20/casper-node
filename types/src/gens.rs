--- conflicted
+++ resolved
@@ -19,30 +19,18 @@
 
 use crate::{
     account::{self, action_thresholds::gens::account_action_thresholds_arb, AccountHash},
-<<<<<<< HEAD
     addressable_entity::{MessageTopics, NamedKeys, Parameters, Weight},
     contract_messages::{MessageChecksum, MessageTopicSummary, TopicNameHash},
     crypto::{self, gens::public_key_arb_no_system},
-    package::{ContractPackageStatus, ContractVersionKey, ContractVersions, Groups},
-=======
-    addressable_entity::{NamedKeys, Parameters, Weight},
-    crypto::gens::public_key_arb_no_system,
     package::{EntityVersionKey, EntityVersions, Groups, PackageStatus},
->>>>>>> a1cdc101
     system::auction::{
         gens::era_info_arb, DelegationRate, Delegator, UnbondingPurse, WithdrawPurse,
         DELEGATION_RATE_DENOMINATOR,
     },
     transfer::TransferAddr,
-<<<<<<< HEAD
-    AccessRights, AddressableEntity, BlockTime, CLType, CLValue, ContractHash, ContractWasm,
+    AccessRights, AddressableEntity, AddressableEntityHash, BlockTime, ByteCode, CLType, CLValue,
     EntryPoint, EntryPointAccess, EntryPointType, EntryPoints, EraId, Group, Key, NamedArg,
     Package, Parameter, Phase, ProtocolVersion, SemVer, StoredValue, URef, U128, U256, U512,
-=======
-    AccessRights, AddressableEntity, AddressableEntityHash, ByteCode, CLType, CLValue, EntryPoint,
-    EntryPointAccess, EntryPointType, EntryPoints, EraId, Group, Key, NamedArg, Package, Parameter,
-    Phase, ProtocolVersion, SemVer, StoredValue, URef, U128, U256, U512,
->>>>>>> a1cdc101
 };
 
 use crate::{
@@ -742,12 +730,9 @@
             StoredValue::Unbonding(_) => stored_value,
             StoredValue::AddressableEntity(_) => stored_value,
             StoredValue::BidKind(_) => stored_value,
-<<<<<<< HEAD
+            StoredValue::Package(_) => stored_value,
+            StoredValue::ByteCode(_) => stored_value,
             StoredValue::MessageTopic(_) => stored_value,
             StoredValue::Message(_) => stored_value,
-=======
-            StoredValue::Package(_) => stored_value,
-            StoredValue::ByteCode(_) => stored_value,
->>>>>>> a1cdc101
         })
 }