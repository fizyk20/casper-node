--- conflicted
+++ resolved
@@ -17,13 +17,10 @@
     vec::Vec,
 };
 
-<<<<<<< HEAD
 #[cfg(feature = "datasize")]
 use datasize::DataSize;
-=======
 use num::{FromPrimitive, ToPrimitive};
 use num_derive::{FromPrimitive, ToPrimitive};
->>>>>>> 1d7aa544
 #[cfg(feature = "json-schema")]
 use once_cell::sync::Lazy;
 use rand::{
