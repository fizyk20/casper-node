--- conflicted
+++ resolved
@@ -17,22 +17,11 @@
 blake2 = { version = "0.9.0", default-features = false }
 datasize = { version = "0.2.4", default-features = false }
 displaydoc = { version = "0.1", default-features = false, optional = true }
-<<<<<<< HEAD
-ed25519-dalek = { version = "1.0.0", default-features = false, features = [
-    "rand",
-    "u64_backend",
-] }
-k256 = { version = "0.7.2", default-features = false, features = [
-    "ecdsa",
-    "zeroize",
-] }
-=======
 ed25519-dalek = { version = "1.0.0", default-features = false, features = ["rand", "u64_backend"] }
 hex = { version = "0.4.2", default-features = false }
 hex_fmt = "0.3.0"
 k256 = { version = "0.7.2", default-features = false, features = ["ecdsa", "zeroize"] }
 num = { version = "0.4.0", default-features = false }
->>>>>>> e628e0a1
 num-derive = { version = "0.3.0", default-features = false }
 num-integer = { version = "0.1.42", default-features = false }
 num-rational = { version = "0.4.0", default-features = false }
@@ -63,35 +52,21 @@
 [features]
 default = ["no-std"]
 std = [
-<<<<<<< HEAD
-    "base64/std",
-    "ed25519-dalek/std",
-    "ed25519-dalek/serde",
-=======
     "base16/std",
     "base64/std",
     "ed25519-dalek/std",
     "ed25519-dalek/serde",
     "hex/std",
->>>>>>> e628e0a1
     "k256/std",
     "once_cell/std",
     "serde/std",
     "serde_json/std",
-<<<<<<< HEAD
-    "schemars",
-    "thiserror",
-    "base16/std",
-]
-no-std = ["serde/alloc", "serde_json/alloc", "displaydoc", "base16/alloc"]
-=======
     "serde_bytes/std",
     "schemars",
     "thiserror",
     "num/std",
 ]
 no-std = ["base16/alloc", "hex/alloc", "serde/alloc", "serde_json/alloc", "serde_bytes/alloc", "displaydoc", "num/alloc"]
->>>>>>> e628e0a1
 gens = ["std", "proptest/std"]
 
 [[bench]]
