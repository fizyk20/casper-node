--- conflicted
+++ resolved
@@ -60,13 +60,8 @@
 rand_pcg = "0.3.0"
 serde_json = "1"
 serde_test = "1"
-<<<<<<< HEAD
 strum = { version = "0.24", features = ["derive"] }
-tempfile = "3"
-=======
-strum = { version = "0.21", features = ["derive"] }
 tempfile = "3.4.0"
->>>>>>> 9cfca5b1
 thiserror = "1"
 untrusted = "0.7.1"
 
