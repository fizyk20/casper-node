# This supports environments where $HOME/.cargo/env has not been sourced (CI, CLion Makefile runner)
CARGO  = $(or $(shell which cargo),  $(HOME)/.cargo/bin/cargo)
RUSTUP = $(or $(shell which rustup), $(HOME)/.cargo/bin/rustup)
NPM    = $(or $(shell which npm),    /usr/bin/npm)

PINNED_NIGHTLY := $(shell cat smart_contracts/rust-toolchain)
PINNED_STABLE  := $(shell sed -nr 's/channel *= *\"(.*)\"/\1/p' rust-toolchain.toml)
WASM_STRIP_VERSION := $(shell wasm-strip --version)

CARGO_OPTS := --locked
CARGO_PINNED_NIGHTLY := $(CARGO) +$(PINNED_NIGHTLY) $(CARGO_OPTS)
CARGO := $(CARGO) $(CARGO_OPTS)

DISABLE_LOGGING = RUST_LOG=MatchesNothing

# Rust Contracts
ALL_CONTRACTS    = $(shell find ./smart_contracts/contracts/[!.]*  -mindepth 1 -maxdepth 1 -type d -exec basename {} \;)
CLIENT_CONTRACTS = $(shell find ./smart_contracts/contracts/client -mindepth 1 -maxdepth 1 -type d -exec basename {} \;)
CARGO_HOME_REMAP = $(if $(CARGO_HOME),$(CARGO_HOME),$(HOME)/.cargo)
RUSTC_FLAGS      = "--remap-path-prefix=$(CARGO_HOME_REMAP)=/home/cargo --remap-path-prefix=$$PWD=/dir"

# AssemblyScript Contracts
CLIENT_CONTRACTS_AS  = $(shell find ./smart_contracts/contracts_as/client     -mindepth 1 -maxdepth 1 -type d)
TEST_CONTRACTS_AS    = $(shell find ./smart_contracts/contracts_as/test       -mindepth 1 -maxdepth 1 -type d)
EXAMPLE_CONTRACTS_AS    = $(shell find ./smart_contracts/contracts_as/example -mindepth 1 -maxdepth 1 -type d)

CLIENT_CONTRACTS_AS  := $(patsubst %, build-contract-as/%, $(CLIENT_CONTRACTS_AS))
TEST_CONTRACTS_AS    := $(patsubst %, build-contract-as/%, $(TEST_CONTRACTS_AS))
EXAMPLE_CONTRACTS_AS := $(patsubst %, build-contract-as/%, $(EXAMPLE_CONTRACTS_AS))

CONTRACT_TARGET_DIR       = target/wasm32-unknown-unknown/release
CONTRACT_TARGET_DIR_AS    = target_as

build-contract-rs/%:
	cd smart_contracts/contracts && RUSTFLAGS=$(RUSTC_FLAGS) $(CARGO) build --verbose --release $(filter-out --release, $(CARGO_FLAGS)) --package $*

.PHONY: build-all-contracts-rs
build-all-contracts-rs: $(patsubst %, build-contract-rs/%, $(ALL_CONTRACTS))

.PHONY: build-client-contracts-rs
build-client-contracts-rs: $(patsubst %, build-contract-rs/%, $(CLIENT_CONTRACTS))

strip-contract/%:
	wasm-strip $(CONTRACT_TARGET_DIR)/$(subst -,_,$*).wasm 2>/dev/null | true

.PHONY: strip-all-contracts
strip-all-contracts: $(info Using 'wasm-strip' version $(WASM_STRIP_VERSION)) $(patsubst %, strip-contract/%, $(ALL_CONTRACTS))

.PHONY: strip-client-contracts
strip-client-contracts: $(patsubst %, strip-contract/%, $(CLIENT_CONTRACTS))

.PHONY: build-contracts-rs
build-contracts-rs: build-all-contracts-rs strip-all-contracts

.PHONY: build-client-contracts
build-client-contracts: build-client-contracts-rs strip-client-contracts

build-contract-as/%:
	cd $* && $(NPM) run asbuild

.PHONY: build-contracts-as
build-contracts-as: \
	$(CLIENT_CONTRACTS_AS) \
	$(TEST_CONTRACTS_AS) \
	$(EXAMPLE_CONTRACTS_AS)

.PHONY: build-contracts
build-contracts: build-contracts-rs build-contracts-as

resources/local/chainspec.toml: generate-chainspec.sh resources/local/chainspec.toml.in
	@./$<

.PHONY: test-rs
test-rs: resources/local/chainspec.toml build-contracts-rs
	$(LEGACY) $(DISABLE_LOGGING) $(CARGO) test --all-features --no-fail-fast $(CARGO_FLAGS) -- --nocapture

.PHONY: resources/local/chainspec.toml
test-rs-no-default-features:
	cd smart_contracts/contract && $(DISABLE_LOGGING) $(CARGO) test $(CARGO_FLAGS) --no-default-features --features=version-sync

.PHONY: test-as
test-as: setup-as
	cd smart_contracts/contract_as && npm run asbuild && npm run test

.PHONY: test
test: test-rs-no-default-features test-rs test-as

.PHONY: test-contracts-rs
test-contracts-rs: build-contracts-rs
	$(DISABLE_LOGGING) $(CARGO) test $(CARGO_FLAGS) -p casper-engine-tests -- --ignored

.PHONY: test-contracts-as
test-contracts-as: build-contracts-rs build-contracts-as
	@# see https://github.com/rust-lang/cargo/issues/5015#issuecomment-515544290
	$(DISABLE_LOGGING) $(CARGO) test $(CARGO_FLAGS) --manifest-path "execution_engine_testing/tests/Cargo.toml" --features "use-as-wasm" -- --ignored

.PHONY: test-contracts
test-contracts: test-contracts-rs

.PHONY: check-std-features
check-std-features:
	cd types && $(CARGO) check --all-targets --no-default-features --features=std
	cd types && $(CARGO) check --all-targets --features=std
	cd smart_contracts/contract && $(CARGO) check --all-targets --no-default-features --features=std
	cd smart_contracts/contract && $(CARGO) check --all-targets --features=std

<<<<<<< HEAD
.PHONY: check-sdk-features
check-sdk-features:
	$(CARGO) check --all-targets --no-default-features --features=sdk
	$(CARGO) check --all-targets --features=sdk
=======
.PHONY: check-testing-features
check-testing-features:
	cd types && $(CARGO) check --all-targets --no-default-features --features=testing
	cd types && $(CARGO) check --all-targets --features=testing
>>>>>>> b08bdf50

.PHONY: check-format
check-format:
	$(CARGO_PINNED_NIGHTLY) fmt --all -- --check

.PHONY: format
format:
	$(CARGO_PINNED_NIGHTLY) fmt --all

lint-contracts-rs:
	cd smart_contracts/contracts && $(CARGO) clippy $(patsubst %, -p %, $(ALL_CONTRACTS)) -- -D warnings -A renamed_and_removed_lints

.PHONY: lint
lint: lint-contracts-rs lint-default-features lint-all-features lint-smart-contracts lint-sdk-features

.PHONY: lint-default-features
lint-default-features:
	$(CARGO) clippy --all-targets -- -D warnings

.PHONY: lint-sdk-features
lint-sdk-features:
	$(CARGO) clippy --all-targets --features=sdk -- -D warnings

.PHONY: lint-all-features
lint-all-features:
	$(CARGO) clippy --all-targets --all-features -- -D warnings

.PHONY: lint-smart-contracts
lint-smart-contracts:
	cd smart_contracts/contract && $(CARGO) clippy --all-targets -- -D warnings -A renamed_and_removed_lints

.PHONY: audit-rs
audit-rs:
	$(CARGO) audit --ignore RUSTSEC-2024-0006 --ignore RUSTSEC-2024-0003 --ignore RUSTSEC-2024-0019 --ignore RUSTSEC-2024-0332

.PHONY: audit-as
audit-as:
	@# Runs a vulnerability scan that fails if there are prod vulnerabilities with a moderate level or above.
	cd smart_contracts/contract_as && $(NPM) audit --production --audit-level=moderate

.PHONY: audit
audit: audit-rs

.PHONY: doc
doc:
	RUSTFLAGS="-D warnings" RUSTDOCFLAGS="--cfg docsrs" $(CARGO_PINNED_NIGHTLY) doc --all-features $(CARGO_FLAGS) --no-deps
	cd smart_contracts/contract && RUSTFLAGS="-D warnings" RUSTDOCFLAGS="--cfg docsrs" $(CARGO_PINNED_NIGHTLY) doc --all-features $(CARGO_FLAGS) --no-deps

.PHONY: check-rs
check-rs: \
	check-format \
	doc \
	lint \
	audit \
	check-std-features \
<<<<<<< HEAD
	check-sdk-features \
=======
	check-testing-features \
>>>>>>> b08bdf50
	test-rs \
	test-rs-no-default-features \
	test-contracts-rs

.PHONY: check
check: \
	check-rs \
	test-as

.PHONY: clean
clean:
	rm -rf resources/local/chainspec.toml
	rm -rf $(CONTRACT_TARGET_DIR_AS)
	$(CARGO) clean

.PHONY: build-for-packaging
build-for-packaging: build-client-contracts
	$(LEGACY) $(CARGO) build --release

.PHONY: package
package:
	cd contract && $(CARGO) package

.PHONY: publish
publish:
	./publish.sh

.PHONY: bench
bench: build-contracts-rs
	$(CARGO) bench

.PHONY: setup-cargo-packagers
setup-cargo-packagers:
	$(CARGO) install cargo-rpm || exit 0
	$(CARGO) install cargo-deb || exit 0

.PHONY: setup-audit
setup-audit:
	cargo install cargo-audit

.PHONY: setup-rs
setup-rs: smart_contracts/rust-toolchain
	$(RUSTUP) update
	$(RUSTUP) toolchain install $(PINNED_STABLE) $(PINNED_NIGHTLY)
	$(RUSTUP) target add --toolchain $(PINNED_STABLE) wasm32-unknown-unknown
	$(RUSTUP) target add --toolchain $(PINNED_NIGHTLY) wasm32-unknown-unknown

.PHONY: setup-nightly-rs
setup-nightly-rs:
	$(RUSTUP) update
	$(RUSTUP) toolchain install nightly
	$(RUSTUP) target add --toolchain nightly wasm32-unknown-unknown

.PHONY: setup-as
setup-as: smart_contracts/contract_as/package.json
	cd smart_contracts/contract_as && $(NPM) ci

.PHONY: setup
setup: setup-rs<|MERGE_RESOLUTION|>--- conflicted
+++ resolved
@@ -104,17 +104,15 @@
 	cd smart_contracts/contract && $(CARGO) check --all-targets --no-default-features --features=std
 	cd smart_contracts/contract && $(CARGO) check --all-targets --features=std
 
-<<<<<<< HEAD
 .PHONY: check-sdk-features
 check-sdk-features:
 	$(CARGO) check --all-targets --no-default-features --features=sdk
 	$(CARGO) check --all-targets --features=sdk
-=======
 .PHONY: check-testing-features
+
 check-testing-features:
 	cd types && $(CARGO) check --all-targets --no-default-features --features=testing
 	cd types && $(CARGO) check --all-targets --features=testing
->>>>>>> b08bdf50
 
 .PHONY: check-format
 check-format:
@@ -170,11 +168,8 @@
 	lint \
 	audit \
 	check-std-features \
-<<<<<<< HEAD
 	check-sdk-features \
-=======
 	check-testing-features \
->>>>>>> b08bdf50
 	test-rs \
 	test-rs-no-default-features \
 	test-contracts-rs
