--- conflicted
+++ resolved
@@ -14,15 +14,9 @@
     bytesrepr::{FromBytes, ToBytes},
     contracts::Parameters,
     mint::{
-<<<<<<< HEAD
-        Mint, RuntimeProvider, StorageProvider, SystemProvider, ARG_AMOUNT, ARG_PURSE, ARG_SOURCE,
-        ARG_TARGET, METHOD_BALANCE, METHOD_CREATE, METHOD_MINT, METHOD_READ_BASE_ROUND_REWARD,
-        METHOD_REDUCE_TOTAL_SUPPLY, METHOD_TRANSFER,
-=======
         Mint, RuntimeProvider, StorageProvider, SystemProvider, ARG_AMOUNT, ARG_ID, ARG_PURSE,
         ARG_SOURCE, ARG_TARGET, METHOD_BALANCE, METHOD_CREATE, METHOD_MINT,
-        METHOD_READ_BASE_ROUND_REWARD, METHOD_TRANSFER,
->>>>>>> 264b0b09
+        METHOD_READ_BASE_ROUND_REWARD, METHOD_REDUCE_TOTAL_SUPPLY, METHOD_TRANSFER,
     },
     system_contract_errors::mint::Error,
     CLType, CLTyped, CLValue, EntryPoint, EntryPointAccess, EntryPointType, EntryPoints, Key,
