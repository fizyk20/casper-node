---
# Quick checks to make before spending time on test and package.clone:
# on failure -> failed-pre-checks pipeline
# on success --> cargo-test (parallel) ---> [ test-package-success | test-package-failure ]
#            \-> package  (parallel) ----/
kind: pipeline
type: docker
name: pre-checks

# Steps perform as fast serially, due to file thrashing.
steps:
  - name: verify-genesis-checksums
    image: casperlabs/node-build-u1804
    commands:
      - "./ci/check_genesis_validation.sh $(pwd)/resources/production"

  - name: cargo-fmt
    image: casperlabs/node-build-u1804
    commands:
      - rustup component add rustfmt
      - cargo fmt --all -- --check

  - name: cargo-clippy
    image: casperlabs/node-build-u1804
    environment:
      RUSTFLAGS: '-D warnings'
    commands:
      - make setup-rs
      - rustup component add clippy
      - cargo clippy --all-targets --all-features --workspace

  - name: cargo-audit
    image: casperlabs/node-build-u1804
    commands:
      - cargo install cargo-audit
      - cargo generate-lockfile
      - cargo audit --ignore RUSTSEC-2020-0123

trigger:
  branch:
    - master
    - trying
    - staging
    - "release-*"
  event:
    exclude:
      - tag

---
# Failure state from pre-checks pipeline
kind: pipeline
type: docker
name: failed-pre-checks

clone:
  disable: true

steps:
  - name: notify
    image: plugins/slack
    settings:
      webhook:
        from_secret: slack_webhook
      template:
        - |
          casper-node build status: *{{ uppercasefirst build.status }}*
          Author: {{ build.author }}
          Drone Build: <{{ build.link }}|#{{ build.number }}>
          Commit Link: <https://github.com/{{repo.owner}}/{{repo.name}}/commit/{{build.commit}}|{{ truncate build.commit 10 }}>
trigger:
  status:
    - failure
  branch:
    - master
    - trying
    - staging
    - "release-*"
  event:
    exclude:
      - tag

depends_on:
  - pre-checks

---
# Testing pipeline, runs in parallel with package pipeline
kind: pipeline
type: docker
name: cargo-test

steps:
- name: updater-dry-run
  image: casperlabs/node-build-u1804
  commands:
  - cargo run --package=casper-updater -- --root-dir=. --dry-run

- name: cargo-test
  image: casperlabs/node-build-u1804
  commands:
  - make setup
  - make test CARGO_FLAGS=--release
  - make test-contracts CARGO_FLAGS=--release
  - make test-fast-sync CARGO_FLAGS=--release

- name: client-ffi-tests-and-examples
  image: casperlabs/node-build-u1804
  commands:
  - make setup-rs
  - cmake -Hclient/examples/ffi -Btarget/build -DCMAKE_BUILD_TYPE=Debug
  - cmake --build target/build
  - ./target/build/ffi-tests
  - ./target/build/get-auction-info
  - ./target/build/put-deploy

depends_on:
  - pre-checks

trigger:
  branch:
    - master
    - trying
    - staging
    - "release-*"
  event:
    exclude:
      - tag

---
# Packaging pipeline, runs in parallel with cargo-test pipeline
kind: pipeline
type: docker
name: package

steps:
- name: build-deb-update-revision
  image: casperlabs/node-build-u1804
  commands:
    - "./update-rev.sh"

- name: build-deb
  image: casperlabs/node-build-u1804
  commands:
    - make setup-rs
    - "make deb"

- name: test-deb
  image: ubuntu:bionic
  commands:
    - "apt update"
    - "$(pwd)/ci/test_deb_install.sh $(pwd) casper-client"
    - "$(pwd)/ci/test_casper-node_deb.sh $(pwd)"

- name: put-drone-s3-cache
  image: casperlabs/s3cmd-build:latest
  commands:
    - ./ci/drone_s3_storage.sh put $(pwd)/target/debian/ debian/
  environment:
    CL_VAULT_TOKEN:
      from_secret: vault_token
    CL_VAULT_HOST:
      from_secret: vault_host
  when:
    branch:
      - master
      - "release-*"
    event:
      - push

- name: build-wasm-package-push-to-s3
  image: casperlabs/s3cmd-build:latest
  commands:
    - "./build_wasm_package.sh"
  environment:
    CL_VAULT_TOKEN:
      from_secret: vault_token
    CL_VAULT_HOST:
      from_secret: vault_host
  when:
    branch:
    - master
    - "release-*"
    event:
    - push

- name: build-upgrade-package
  image: casperlabs/node-build-u1804
  commands:
    - "./ci/build_update_package.sh"

<<<<<<< HEAD
#- name: put-upgrade_package-s3
#  image: casperlabs/s3cmd-build:latest
#  commands:
#    - "./ci/upgrade_package_s3_storage.sh put $(pwd)/target/upgrade_package/"
#  environment:
#    CL_VAULT_TOKEN:
#      from_secret: vault_token
#    CL_VAULT_HOST:
#      from_secret: vault_host
#  when:
#    branch:
#      - master
#      - "release-*"
#    event:
#      - push
=======
- name: put-upgrade_package-s3
  image: casperlabs/s3cmd-build:latest
  commands:
    - "./ci/upgrade_package_s3_storage.sh put $(pwd)/target/upgrade_build/"
  environment:
    CL_VAULT_TOKEN:
      from_secret: vault_token
    CL_VAULT_HOST:
      from_secret: vault_host
  when:
    branch:
      - master
      - "release-*"
    event:
      - push
>>>>>>> effec37e

depends_on:
  - pre-checks

trigger:
  branch:
    - master
    - trying
    - staging
    - "release-*"
  event:
    exclude:
      - tag

---
# Run on success of cargo-test and package pipelines.
kind: pipeline
type: docker
name: test-package-success

steps:
  # Retrieving packages built and put in s3 from package pipeline.
- name: get-and-del-drone-s3-cache
  image: casperlabs/s3cmd-build:latest
  commands:
    - ./ci/drone_s3_storage.sh get debian/ $(pwd)/target/debian/
    - ./ci/drone_s3_storage.sh del
  environment:
    CL_VAULT_TOKEN:
      from_secret: vault_token
    CL_VAULT_HOST:
      from_secret: vault_host
  when:
    branch:
      - master
      - "release-*"
    event:
      - push

  # we want to publish to the test repo, only when code is pushed to master or release-* branch.
  # bors should make sure, that it has passed on staging or trying branches
- name: publish-test-bintray
  image: casperlabs/node-build-u1804
  # Keeping casper-node from int test publish to allow networks stood up without casper-node-launcher for now.
  commands:
    - "./upload.sh --repo-name casper-debian-tests --package-name casper-node"
    - "./upload.sh --repo-name casper-debian-tests --package-name casper-client"
  environment:
    CL_VAULT_TOKEN:
      from_secret: vault_token
    CL_VAULT_HOST:
      from_secret: vault_host
  when:
    branch:
      - master
      - "release-*"
    event:
      - push

depends_on:
  - cargo-test
  - package

trigger:
  branch:
    - master
    - trying
    - staging
    - "release-*"
  event:
    exclude:
      - tag

---
# Runs on failure of cargo-test or package pipelines.
kind: pipeline
type: docker
name: test-package-failure

clone:
  disable: true

steps:
- name: del-s3-cache
  image: casperlabs/s3cmd-build:latest
  commands:
    - ./ci/drone_s3_storage.sh del
  environment:
    CL_VAULT_TOKEN:
      from_secret: vault_token
    CL_VAULT_HOST:
      from_secret: vault_host
  when:
    branch:
      - master
      - "release-*"
    event:
      - push

<<<<<<< HEAD
# Build failed so remove the update_package candidate
#- name: del-upgrade_package-s3
#  image: casperlabs/s3cmd-build:latest
#  commands:
#    - ./ci/upgrade_package_s3_storage.sh del
#  environment:
#    CL_VAULT_TOKEN:
#      from_secret: vault_token
#    CL_VAULT_HOST:
#      from_secret: vault_host
#  when:
#    branch:
#      - master
#      - "release-*"
#    event:
#      - push
=======
# Build failed so remove the upgrade_package candidate
- name: del-upgrade_package-s3
  image: casperlabs/s3cmd-build:latest
  commands:
    - ./ci/upgrade_package_s3_storage.sh del
  environment:
    CL_VAULT_TOKEN:
      from_secret: vault_token
    CL_VAULT_HOST:
      from_secret: vault_host
  when:
    branch:
      - master
      - "release-*"
    event:
      - push
>>>>>>> effec37e

- name: notify
  image: plugins/slack
  settings:
    webhook:
      from_secret: slack_webhook
    template:
      - |
        casper-node build status: *{{ uppercasefirst build.status }}*
        Author: {{ build.author }}
        Drone Build: <{{ build.link }}|#{{ build.number }}>
        Commit Link: <https://github.com/{{repo.owner}}/{{repo.name}}/commit/{{build.commit}}|{{ truncate build.commit 10 }}>

trigger:
  status:
    - failure
  branch:
    - master
    - trying
    - staging
    - "release-*"
  event:
    exclude:
      - tag

depends_on:
  - cargo-test
  - package

# TAGGING PIPELINES
# release-by-tag
#      | (failure)
# failed-tag
---
# act on release - when the tag is created
kind: pipeline
type: docker
name: release-by-tag

steps:
- name: build-deb
  image: casperlabs/node-build-u1804
  commands:
    - "make deb"

- name: publish-prod-bintray
  image: casperlabs/node-build-u1804
  commands:
  - "./upload.sh --repo-name debian --package-name casper-client --package-tag true"
  environment:
    CL_VAULT_TOKEN:
      from_secret: vault_token
    CL_VAULT_HOST:
      from_secret: vault_host

- name: build-upgrade-package
  image: casperlabs/node-build-u1804
  commands:
    - "./ci/build_update_package.sh"

- name: publish-github-pre-release
  image: plugins/github-release
  settings:
    api_key:
      from_secret: github_token
    checksum:
    - sha256
    - md5
    files:
    - "./target/debian/*.deb"
    - "./target/upgrade_build/*.gz"
    prerelease:
    - true
  when:
    ref:
    - refs/tags/v*

- name: publish-crate
  image: casperlabs/node-build-u1804
  commands:
    - "./ci/publish_to_crates_io.sh"
  environment:
    CARGO_TOKEN:
      from_secret: crates_io_token

trigger:
  ref:
  - refs/tags/v*
---
kind: pipeline
type: docker
name: failed-tag

clone:
  disable: true

steps:
- name: notify
  image: plugins/slack
  settings:
    webhook:
      from_secret: slack_webhook
    template:
    - |
      casper-node build status: *{{ uppercasefirst build.status }}*
      Author: {{ build.author }}
      Drone Build: <{{ build.link }}|#{{ build.number }}>
      Commit Link: <https://github.com/{{repo.owner}}/{{repo.name}}/commit/{{build.commit}}|{{ truncate build.commit 10 }}>
trigger:
  status:
  - failure
  ref:
    - refs/tags/v*

depends_on:
- release-by-tag

---
kind: pipeline
type: docker
name: nightly-tests-cron

steps:
- name: nctl-nighly-script
  image: casperlabs/node-build-u1804
  commands:
  - "python3 -m pip install supervisor toml"
  - "apt update && apt install lsof -y"
  - "bash -i ci/nightly-test.sh"

- name: notify
  image: plugins/slack
  settings:
    webhook:
      from_secret: slack_webhook
    template:
    - |
      Nightly Test Run Status: *{{ uppercasefirst build.status }}*
      Author: {{ build.author }}
      Drone Build: <{{ build.link }}|#{{ build.number }}>
      Commit Link: <https://github.com/{{repo.owner}}/{{repo.name}}/commit/{{build.commit}}|{{ truncate build.commit 10 }}>
  when:
    status:
    - failure
  depends_on:
  - nctl-nighly-script

trigger:
  cron: [ nightly-tests-cron ]<|MERGE_RESOLUTION|>--- conflicted
+++ resolved
@@ -187,7 +187,6 @@
   commands:
     - "./ci/build_update_package.sh"
 
-<<<<<<< HEAD
 #- name: put-upgrade_package-s3
 #  image: casperlabs/s3cmd-build:latest
 #  commands:
@@ -203,11 +202,33 @@
 #      - "release-*"
 #    event:
 #      - push
-=======
-- name: put-upgrade_package-s3
+
+depends_on:
+  - pre-checks
+
+trigger:
+  branch:
+    - master
+    - trying
+    - staging
+    - "release-*"
+  event:
+    exclude:
+      - tag
+
+---
+# Run on success of cargo-test and package pipelines.
+kind: pipeline
+type: docker
+name: test-package-success
+
+steps:
+  # Retrieving packages built and put in s3 from package pipeline.
+- name: get-and-del-drone-s3-cache
   image: casperlabs/s3cmd-build:latest
   commands:
-    - "./ci/upgrade_package_s3_storage.sh put $(pwd)/target/upgrade_build/"
+    - ./ci/drone_s3_storage.sh get debian/ $(pwd)/target/debian/
+    - ./ci/drone_s3_storage.sh del
   environment:
     CL_VAULT_TOKEN:
       from_secret: vault_token
@@ -219,34 +240,15 @@
       - "release-*"
     event:
       - push
->>>>>>> effec37e
-
-depends_on:
-  - pre-checks
-
-trigger:
-  branch:
-    - master
-    - trying
-    - staging
-    - "release-*"
-  event:
-    exclude:
-      - tag
-
----
-# Run on success of cargo-test and package pipelines.
-kind: pipeline
-type: docker
-name: test-package-success
-
-steps:
-  # Retrieving packages built and put in s3 from package pipeline.
-- name: get-and-del-drone-s3-cache
-  image: casperlabs/s3cmd-build:latest
-  commands:
-    - ./ci/drone_s3_storage.sh get debian/ $(pwd)/target/debian/
-    - ./ci/drone_s3_storage.sh del
+
+  # we want to publish to the test repo, only when code is pushed to master or release-* branch.
+  # bors should make sure, that it has passed on staging or trying branches
+- name: publish-test-bintray
+  image: casperlabs/node-build-u1804
+  # Keeping casper-node from int test publish to allow networks stood up without casper-node-launcher for now.
+  commands:
+    - "./upload.sh --repo-name casper-debian-tests --package-name casper-node"
+    - "./upload.sh --repo-name casper-debian-tests --package-name casper-client"
   environment:
     CL_VAULT_TOKEN:
       from_secret: vault_token
@@ -259,14 +261,34 @@
     event:
       - push
 
-  # we want to publish to the test repo, only when code is pushed to master or release-* branch.
-  # bors should make sure, that it has passed on staging or trying branches
-- name: publish-test-bintray
-  image: casperlabs/node-build-u1804
-  # Keeping casper-node from int test publish to allow networks stood up without casper-node-launcher for now.
-  commands:
-    - "./upload.sh --repo-name casper-debian-tests --package-name casper-node"
-    - "./upload.sh --repo-name casper-debian-tests --package-name casper-client"
+depends_on:
+  - cargo-test
+  - package
+
+trigger:
+  branch:
+    - master
+    - trying
+    - staging
+    - "release-*"
+  event:
+    exclude:
+      - tag
+
+---
+# Runs on failure of cargo-test or package pipelines.
+kind: pipeline
+type: docker
+name: test-package-failure
+
+clone:
+  disable: true
+
+steps:
+- name: del-s3-cache
+  image: casperlabs/s3cmd-build:latest
+  commands:
+    - ./ci/drone_s3_storage.sh del
   environment:
     CL_VAULT_TOKEN:
       from_secret: vault_token
@@ -279,47 +301,6 @@
     event:
       - push
 
-depends_on:
-  - cargo-test
-  - package
-
-trigger:
-  branch:
-    - master
-    - trying
-    - staging
-    - "release-*"
-  event:
-    exclude:
-      - tag
-
----
-# Runs on failure of cargo-test or package pipelines.
-kind: pipeline
-type: docker
-name: test-package-failure
-
-clone:
-  disable: true
-
-steps:
-- name: del-s3-cache
-  image: casperlabs/s3cmd-build:latest
-  commands:
-    - ./ci/drone_s3_storage.sh del
-  environment:
-    CL_VAULT_TOKEN:
-      from_secret: vault_token
-    CL_VAULT_HOST:
-      from_secret: vault_host
-  when:
-    branch:
-      - master
-      - "release-*"
-    event:
-      - push
-
-<<<<<<< HEAD
 # Build failed so remove the update_package candidate
 #- name: del-upgrade_package-s3
 #  image: casperlabs/s3cmd-build:latest
@@ -336,24 +317,6 @@
 #      - "release-*"
 #    event:
 #      - push
-=======
-# Build failed so remove the upgrade_package candidate
-- name: del-upgrade_package-s3
-  image: casperlabs/s3cmd-build:latest
-  commands:
-    - ./ci/upgrade_package_s3_storage.sh del
-  environment:
-    CL_VAULT_TOKEN:
-      from_secret: vault_token
-    CL_VAULT_HOST:
-      from_secret: vault_host
-  when:
-    branch:
-      - master
-      - "release-*"
-    event:
-      - push
->>>>>>> effec37e
 
 - name: notify
   image: plugins/slack
